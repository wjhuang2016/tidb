--- conflicted
+++ resolved
@@ -25,12 +25,8 @@
 	"github.com/pingcap/tidb/ddl"
 	"github.com/pingcap/tidb/meta"
 	"github.com/pingcap/tidb/parser/model"
-<<<<<<< HEAD
-=======
 	"github.com/pingcap/tidb/sessionctx"
-	"github.com/pingcap/tidb/sessionctx/variable"
 	"github.com/pingcap/tidb/sessiontxn"
->>>>>>> 9488ca9d
 	"github.com/pingcap/tidb/testkit"
 	"github.com/pingcap/tidb/types"
 	"github.com/pingcap/tidb/util"
@@ -185,10 +181,6 @@
 	}
 }
 
-<<<<<<< HEAD
-func TestAlwaysChoiceProcessingJob(t *testing.T) {
-	store, dom := testkit.CreateMockStoreAndDomain(t)
-=======
 func makeAddIdxBackfillJobs(schemaID, tblID, jobID, eleID int64, cnt int, query string) []*ddl.BackfillJob {
 	bJobs := make([]*ddl.BackfillJob, 0, cnt)
 	for i := 0; i < cnt; i++ {
@@ -217,7 +209,6 @@
 	}
 	return bJobs
 }
->>>>>>> 9488ca9d
 
 func equalBackfillJob(t *testing.T, a, b *ddl.BackfillJob, lessTime types.Time) {
 	require.Equal(t, a.ID, b.ID)
