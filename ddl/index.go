// Copyright 2015 PingCAP, Inc.
//
// Licensed under the Apache License, Version 2.0 (the "License");
// you may not use this file except in compliance with the License.
// You may obtain a copy of the License at
//
//     http://www.apache.org/licenses/LICENSE-2.0
//
// Unless required by applicable law or agreed to in writing, software
// distributed under the License is distributed on an "AS IS" BASIS,
// WITHOUT WARRANTIES OR CONDITIONS OF ANY KIND, either express or implied.
// See the License for the specific language governing permissions and
// limitations under the License.

package ddl

import (
	"bytes"
	"context"
	"encoding/hex"
	"encoding/json"
	"fmt"
	"os"
	"path/filepath"
	"strings"
	"sync/atomic"
	"time"

	"github.com/pingcap/errors"
	"github.com/pingcap/failpoint"
	"github.com/pingcap/kvproto/pkg/kvrpcpb"
	"github.com/pingcap/tidb/br/pkg/lightning/common"
	"github.com/pingcap/tidb/config"
	"github.com/pingcap/tidb/ddl/ingest"
	sess "github.com/pingcap/tidb/ddl/internal/session"
	"github.com/pingcap/tidb/disttask/framework/proto"
	"github.com/pingcap/tidb/disttask/framework/storage"
	"github.com/pingcap/tidb/infoschema"
	"github.com/pingcap/tidb/kv"
	"github.com/pingcap/tidb/meta"
	"github.com/pingcap/tidb/metrics"
	"github.com/pingcap/tidb/parser/ast"
	"github.com/pingcap/tidb/parser/charset"
	"github.com/pingcap/tidb/parser/model"
	"github.com/pingcap/tidb/parser/mysql"
	"github.com/pingcap/tidb/parser/terror"
	"github.com/pingcap/tidb/sessionctx"
	"github.com/pingcap/tidb/sessionctx/stmtctx"
	"github.com/pingcap/tidb/sessionctx/variable"
	"github.com/pingcap/tidb/table"
	"github.com/pingcap/tidb/table/tables"
	"github.com/pingcap/tidb/tablecodec"
	"github.com/pingcap/tidb/types"
	"github.com/pingcap/tidb/util"
	"github.com/pingcap/tidb/util/chunk"
	"github.com/pingcap/tidb/util/dbterror"
	"github.com/pingcap/tidb/util/logutil"
	decoder "github.com/pingcap/tidb/util/rowDecoder"
	"github.com/prometheus/client_golang/prometheus"
	"github.com/tikv/client-go/v2/oracle"
	"github.com/tikv/client-go/v2/tikv"
	"go.uber.org/zap"
	"golang.org/x/exp/slices"
)

const (
	// MaxCommentLength is exported for testing.
	MaxCommentLength = 1024
)

var (
	telemetryAddIndexIngestUsage = metrics.TelemetryAddIndexIngestCnt
)

func buildIndexColumns(ctx sessionctx.Context, columns []*model.ColumnInfo, indexPartSpecifications []*ast.IndexPartSpecification) ([]*model.IndexColumn, bool, error) {
	// Build offsets.
	idxParts := make([]*model.IndexColumn, 0, len(indexPartSpecifications))
	var col *model.ColumnInfo
	var mvIndex bool
	maxIndexLength := config.GetGlobalConfig().MaxIndexLength
	// The sum of length of all index columns.
	sumLength := 0
	for _, ip := range indexPartSpecifications {
		col = model.FindColumnInfo(columns, ip.Column.Name.L)
		if col == nil {
			return nil, false, dbterror.ErrKeyColumnDoesNotExits.GenWithStack("column does not exist: %s", ip.Column.Name)
		}

		if err := checkIndexColumn(ctx, col, ip.Length); err != nil {
			return nil, false, err
		}
		if col.FieldType.IsArray() {
			if mvIndex {
				return nil, false, dbterror.ErrNotSupportedYet.GenWithStackByArgs("more than one multi-valued key part per index")
			}
			mvIndex = true
		}
		indexColLen := ip.Length
		indexColumnLength, err := getIndexColumnLength(col, ip.Length)
		if err != nil {
			return nil, false, err
		}
		sumLength += indexColumnLength

		// The sum of all lengths must be shorter than the max length for prefix.
		if sumLength > maxIndexLength {
			// The multiple column index and the unique index in which the length sum exceeds the maximum size
			// will return an error instead produce a warning.
			if ctx == nil || ctx.GetSessionVars().StrictSQLMode || mysql.HasUniKeyFlag(col.GetFlag()) || len(indexPartSpecifications) > 1 {
				return nil, false, dbterror.ErrTooLongKey.GenWithStackByArgs(sumLength, maxIndexLength)
			}
			// truncate index length and produce warning message in non-restrict sql mode.
			colLenPerUint, err := getIndexColumnLength(col, 1)
			if err != nil {
				return nil, false, err
			}
			indexColLen = maxIndexLength / colLenPerUint
			// produce warning message
			ctx.GetSessionVars().StmtCtx.AppendWarning(dbterror.ErrTooLongKey.FastGenByArgs(sumLength, maxIndexLength))
		}

		idxParts = append(idxParts, &model.IndexColumn{
			Name:   col.Name,
			Offset: col.Offset,
			Length: indexColLen,
		})
	}

	return idxParts, mvIndex, nil
}

// CheckPKOnGeneratedColumn checks the specification of PK is valid.
func CheckPKOnGeneratedColumn(tblInfo *model.TableInfo, indexPartSpecifications []*ast.IndexPartSpecification) (*model.ColumnInfo, error) {
	var lastCol *model.ColumnInfo
	for _, colName := range indexPartSpecifications {
		lastCol = tblInfo.FindPublicColumnByName(colName.Column.Name.L)
		if lastCol == nil {
			return nil, dbterror.ErrKeyColumnDoesNotExits.GenWithStackByArgs(colName.Column.Name)
		}
		// Virtual columns cannot be used in primary key.
		if lastCol.IsGenerated() && !lastCol.GeneratedStored {
			if lastCol.Hidden {
				return nil, dbterror.ErrFunctionalIndexPrimaryKey
			}
			return nil, dbterror.ErrUnsupportedOnGeneratedColumn.GenWithStackByArgs("Defining a virtual generated column as primary key")
		}
	}

	return lastCol, nil
}

func checkIndexPrefixLength(columns []*model.ColumnInfo, idxColumns []*model.IndexColumn) error {
	idxLen, err := indexColumnsLen(columns, idxColumns)
	if err != nil {
		return err
	}
	if idxLen > config.GetGlobalConfig().MaxIndexLength {
		return dbterror.ErrTooLongKey.GenWithStackByArgs(idxLen, config.GetGlobalConfig().MaxIndexLength)
	}
	return nil
}

func checkIndexColumn(ctx sessionctx.Context, col *model.ColumnInfo, indexColumnLen int) error {
	if col.GetFlen() == 0 && (types.IsTypeChar(col.FieldType.GetType()) || types.IsTypeVarchar(col.FieldType.GetType())) {
		if col.Hidden {
			return errors.Trace(dbterror.ErrWrongKeyColumnFunctionalIndex.GenWithStackByArgs(col.GeneratedExprString))
		}
		return errors.Trace(dbterror.ErrWrongKeyColumn.GenWithStackByArgs(col.Name))
	}

	// JSON column cannot index.
	if col.FieldType.GetType() == mysql.TypeJSON && !col.FieldType.IsArray() {
		if col.Hidden {
			return dbterror.ErrFunctionalIndexOnJSONOrGeometryFunction
		}
		return errors.Trace(dbterror.ErrJSONUsedAsKey.GenWithStackByArgs(col.Name.O))
	}

	// Length must be specified and non-zero for BLOB and TEXT column indexes.
	if types.IsTypeBlob(col.FieldType.GetType()) {
		if indexColumnLen == types.UnspecifiedLength {
			if col.Hidden {
				return dbterror.ErrFunctionalIndexOnBlob
			}
			return errors.Trace(dbterror.ErrBlobKeyWithoutLength.GenWithStackByArgs(col.Name.O))
		}
		if indexColumnLen == types.ErrorLength {
			return errors.Trace(dbterror.ErrKeyPart0.GenWithStackByArgs(col.Name.O))
		}
	}

	// Length can only be specified for specifiable types.
	if indexColumnLen != types.UnspecifiedLength && !types.IsTypePrefixable(col.FieldType.GetType()) {
		return errors.Trace(dbterror.ErrIncorrectPrefixKey)
	}

	// Key length must be shorter or equal to the column length.
	if indexColumnLen != types.UnspecifiedLength &&
		types.IsTypeChar(col.FieldType.GetType()) {
		if col.GetFlen() < indexColumnLen {
			return errors.Trace(dbterror.ErrIncorrectPrefixKey)
		}
		// Length must be non-zero for char.
		if indexColumnLen == types.ErrorLength {
			return errors.Trace(dbterror.ErrKeyPart0.GenWithStackByArgs(col.Name.O))
		}
	}

	if types.IsString(col.FieldType.GetType()) {
		desc, err := charset.GetCharsetInfo(col.GetCharset())
		if err != nil {
			return err
		}
		indexColumnLen *= desc.Maxlen
	}
	// Specified length must be shorter than the max length for prefix.
	maxIndexLength := config.GetGlobalConfig().MaxIndexLength
	if indexColumnLen > maxIndexLength && (ctx == nil || ctx.GetSessionVars().StrictSQLMode) {
		// return error in strict sql mode
		return dbterror.ErrTooLongKey.GenWithStackByArgs(indexColumnLen, maxIndexLength)
	}
	return nil
}

// getIndexColumnLength calculate the bytes number required in an index column.
func getIndexColumnLength(col *model.ColumnInfo, colLen int) (int, error) {
	length := types.UnspecifiedLength
	if colLen != types.UnspecifiedLength {
		length = colLen
	} else if col.GetFlen() != types.UnspecifiedLength {
		length = col.GetFlen()
	}

	switch col.GetType() {
	case mysql.TypeBit:
		return (length + 7) >> 3, nil
	case mysql.TypeVarchar, mysql.TypeString, mysql.TypeVarString, mysql.TypeTinyBlob, mysql.TypeMediumBlob, mysql.TypeBlob, mysql.TypeLongBlob:
		// Different charsets occupy different numbers of bytes on each character.
		desc, err := charset.GetCharsetInfo(col.GetCharset())
		if err != nil {
			return 0, dbterror.ErrUnsupportedCharset.GenWithStackByArgs(col.GetCharset(), col.GetCollate())
		}
		return desc.Maxlen * length, nil
	case mysql.TypeTiny, mysql.TypeInt24, mysql.TypeLong, mysql.TypeLonglong, mysql.TypeDouble, mysql.TypeShort:
		return mysql.DefaultLengthOfMysqlTypes[col.GetType()], nil
	case mysql.TypeFloat:
		if length <= mysql.MaxFloatPrecisionLength {
			return mysql.DefaultLengthOfMysqlTypes[mysql.TypeFloat], nil
		}
		return mysql.DefaultLengthOfMysqlTypes[mysql.TypeDouble], nil
	case mysql.TypeNewDecimal:
		return calcBytesLengthForDecimal(length), nil
	case mysql.TypeYear, mysql.TypeDate, mysql.TypeDuration, mysql.TypeDatetime, mysql.TypeTimestamp:
		return mysql.DefaultLengthOfMysqlTypes[col.GetType()], nil
	default:
		return length, nil
	}
}

// decimal using a binary format that packs nine decimal (base 10) digits into four bytes.
func calcBytesLengthForDecimal(m int) int {
	return (m / 9 * 4) + ((m%9)+1)/2
}

// BuildIndexInfo builds a new IndexInfo according to the index information.
func BuildIndexInfo(
	ctx sessionctx.Context,
	allTableColumns []*model.ColumnInfo,
	indexName model.CIStr,
	isPrimary bool,
	isUnique bool,
	isGlobal bool,
	indexPartSpecifications []*ast.IndexPartSpecification,
	indexOption *ast.IndexOption,
	state model.SchemaState,
) (*model.IndexInfo, error) {
	if err := checkTooLongIndex(indexName); err != nil {
		return nil, errors.Trace(err)
	}

	idxColumns, mvIndex, err := buildIndexColumns(ctx, allTableColumns, indexPartSpecifications)
	if err != nil {
		return nil, errors.Trace(err)
	}

	// Create index info.
	idxInfo := &model.IndexInfo{
		Name:    indexName,
		Columns: idxColumns,
		State:   state,
		Primary: isPrimary,
		Unique:  isUnique,
		Global:  isGlobal,
		MVIndex: mvIndex,
	}

	if indexOption != nil {
		idxInfo.Comment = indexOption.Comment
		if indexOption.Visibility == ast.IndexVisibilityInvisible {
			idxInfo.Invisible = true
		}
		if indexOption.Tp == model.IndexTypeInvalid {
			// Use btree as default index type.
			idxInfo.Tp = model.IndexTypeBtree
		} else {
			idxInfo.Tp = indexOption.Tp
		}
	} else {
		// Use btree as default index type.
		idxInfo.Tp = model.IndexTypeBtree
	}

	return idxInfo, nil
}

// AddIndexColumnFlag aligns the column flags of columns in TableInfo to IndexInfo.
func AddIndexColumnFlag(tblInfo *model.TableInfo, indexInfo *model.IndexInfo) {
	if indexInfo.Primary {
		for _, col := range indexInfo.Columns {
			tblInfo.Columns[col.Offset].AddFlag(mysql.PriKeyFlag)
		}
		return
	}

	col := indexInfo.Columns[0]
	if indexInfo.Unique && len(indexInfo.Columns) == 1 {
		tblInfo.Columns[col.Offset].AddFlag(mysql.UniqueKeyFlag)
	} else {
		tblInfo.Columns[col.Offset].AddFlag(mysql.MultipleKeyFlag)
	}
}

// DropIndexColumnFlag drops the column flag of columns in TableInfo according to the IndexInfo.
func DropIndexColumnFlag(tblInfo *model.TableInfo, indexInfo *model.IndexInfo) {
	if indexInfo.Primary {
		for _, col := range indexInfo.Columns {
			tblInfo.Columns[col.Offset].DelFlag(mysql.PriKeyFlag)
		}
	} else if indexInfo.Unique && len(indexInfo.Columns) == 1 {
		tblInfo.Columns[indexInfo.Columns[0].Offset].DelFlag(mysql.UniqueKeyFlag)
	} else {
		tblInfo.Columns[indexInfo.Columns[0].Offset].DelFlag(mysql.MultipleKeyFlag)
	}

	col := indexInfo.Columns[0]
	// other index may still cover this col
	for _, index := range tblInfo.Indices {
		if index.Name.L == indexInfo.Name.L {
			continue
		}

		if index.Columns[0].Name.L != col.Name.L {
			continue
		}

		AddIndexColumnFlag(tblInfo, index)
	}
}

// ValidateRenameIndex checks if index name is ok to be renamed.
func ValidateRenameIndex(from, to model.CIStr, tbl *model.TableInfo) (ignore bool, err error) {
	if fromIdx := tbl.FindIndexByName(from.L); fromIdx == nil {
		return false, errors.Trace(infoschema.ErrKeyNotExists.GenWithStackByArgs(from.O, tbl.Name))
	}
	// Take case-sensitivity into account, if `FromKey` and  `ToKey` are the same, nothing need to be changed
	if from.O == to.O {
		return true, nil
	}
	// If spec.FromKey.L == spec.ToKey.L, we operate on the same index(case-insensitive) and change its name (case-sensitive)
	// e.g: from `inDex` to `IndEX`. Otherwise, we try to rename an index to another different index which already exists,
	// that's illegal by rule.
	if toIdx := tbl.FindIndexByName(to.L); toIdx != nil && from.L != to.L {
		return false, errors.Trace(infoschema.ErrKeyNameDuplicate.GenWithStackByArgs(toIdx.Name.O))
	}
	return false, nil
}

func onRenameIndex(d *ddlCtx, t *meta.Meta, job *model.Job) (ver int64, _ error) {
	tblInfo, from, to, err := checkRenameIndex(t, job)
	if err != nil || tblInfo == nil {
		return ver, errors.Trace(err)
	}
	if tblInfo.TableCacheStatusType != model.TableCacheStatusDisable {
		return ver, errors.Trace(dbterror.ErrOptOnCacheTable.GenWithStackByArgs("Rename Index"))
	}

	if job.MultiSchemaInfo != nil && job.MultiSchemaInfo.Revertible {
		job.MarkNonRevertible()
		// Store the mark and enter the next DDL handling loop.
		return updateVersionAndTableInfoWithCheck(d, t, job, tblInfo, false)
	}

	renameIndexes(tblInfo, from, to)
	if ver, err = updateVersionAndTableInfo(d, t, job, tblInfo, true); err != nil {
		job.State = model.JobStateCancelled
		return ver, errors.Trace(err)
	}
	job.FinishTableJob(model.JobStateDone, model.StatePublic, ver, tblInfo)
	return ver, nil
}

func validateAlterIndexVisibility(ctx sessionctx.Context, indexName model.CIStr, invisible bool, tbl *model.TableInfo) (bool, error) {
	var idx *model.IndexInfo
	if idx = tbl.FindIndexByName(indexName.L); idx == nil || idx.State != model.StatePublic {
		return false, errors.Trace(infoschema.ErrKeyNotExists.GenWithStackByArgs(indexName.O, tbl.Name))
	}
	if ctx == nil || ctx.GetSessionVars() == nil || ctx.GetSessionVars().StmtCtx.MultiSchemaInfo == nil {
		// Early return.
		if idx.Invisible == invisible {
			return true, nil
		}
	}
	return false, nil
}

func onAlterIndexVisibility(d *ddlCtx, t *meta.Meta, job *model.Job) (ver int64, _ error) {
	tblInfo, from, invisible, err := checkAlterIndexVisibility(t, job)
	if err != nil || tblInfo == nil {
		return ver, errors.Trace(err)
	}

	if job.MultiSchemaInfo != nil && job.MultiSchemaInfo.Revertible {
		job.MarkNonRevertible()
		return updateVersionAndTableInfo(d, t, job, tblInfo, false)
	}

	setIndexVisibility(tblInfo, from, invisible)
	if ver, err = updateVersionAndTableInfoWithCheck(d, t, job, tblInfo, true); err != nil {
		job.State = model.JobStateCancelled
		return ver, errors.Trace(err)
	}
	job.FinishTableJob(model.JobStateDone, model.StatePublic, ver, tblInfo)
	return ver, nil
}

func setIndexVisibility(tblInfo *model.TableInfo, name model.CIStr, invisible bool) {
	for _, idx := range tblInfo.Indices {
		if idx.Name.L == name.L || (isTempIdxInfo(idx, tblInfo) && getChangingIndexOriginName(idx) == name.O) {
			idx.Invisible = invisible
		}
	}
}

func getNullColInfos(tblInfo *model.TableInfo, indexInfo *model.IndexInfo) ([]*model.ColumnInfo, error) {
	nullCols := make([]*model.ColumnInfo, 0, len(indexInfo.Columns))
	for _, colName := range indexInfo.Columns {
		col := model.FindColumnInfo(tblInfo.Columns, colName.Name.L)
		if !mysql.HasNotNullFlag(col.GetFlag()) || mysql.HasPreventNullInsertFlag(col.GetFlag()) {
			nullCols = append(nullCols, col)
		}
	}
	return nullCols, nil
}

func checkPrimaryKeyNotNull(d *ddlCtx, w *worker, t *meta.Meta, job *model.Job,
	tblInfo *model.TableInfo, indexInfo *model.IndexInfo) (warnings []string, err error) {
	if !indexInfo.Primary {
		return nil, nil
	}

	dbInfo, err := checkSchemaExistAndCancelNotExistJob(t, job)
	if err != nil {
		return nil, err
	}
	nullCols, err := getNullColInfos(tblInfo, indexInfo)
	if err != nil {
		return nil, err
	}
	if len(nullCols) == 0 {
		return nil, nil
	}

	err = modifyColsFromNull2NotNull(w, dbInfo, tblInfo, nullCols, &model.ColumnInfo{Name: model.NewCIStr("")}, false)
	if err == nil {
		return nil, nil
	}
	_, err = convertAddIdxJob2RollbackJob(d, t, job, tblInfo, indexInfo, err)
	// TODO: Support non-strict mode.
	// warnings = append(warnings, ErrWarnDataTruncated.GenWithStackByArgs(oldCol.Name.L, 0).Error())
	return nil, err
}

// moveAndUpdateHiddenColumnsToPublic updates the hidden columns to public, and
// moves the hidden columns to proper offsets, so that Table.Columns' states meet the assumption of
// [public, public, ..., public, non-public, non-public, ..., non-public].
func moveAndUpdateHiddenColumnsToPublic(tblInfo *model.TableInfo, idxInfo *model.IndexInfo) {
	hiddenColOffset := make(map[int]struct{}, 0)
	for _, col := range idxInfo.Columns {
		if tblInfo.Columns[col.Offset].Hidden {
			hiddenColOffset[col.Offset] = struct{}{}
		}
	}
	if len(hiddenColOffset) == 0 {
		return
	}
	// Find the first non-public column.
	firstNonPublicPos := len(tblInfo.Columns) - 1
	for i, c := range tblInfo.Columns {
		if c.State != model.StatePublic {
			firstNonPublicPos = i
			break
		}
	}
	for _, col := range idxInfo.Columns {
		tblInfo.Columns[col.Offset].State = model.StatePublic
		if _, needMove := hiddenColOffset[col.Offset]; needMove {
			tblInfo.MoveColumnInfo(col.Offset, firstNonPublicPos)
		}
	}
}

func (w *worker) onCreateIndex(d *ddlCtx, t *meta.Meta, job *model.Job, isPK bool) (ver int64, err error) {
	// Handle the rolling back job.
	if job.IsRollingback() {
		ver, err = onDropIndex(d, t, job)
		if err != nil {
			return ver, errors.Trace(err)
		}
		return ver, nil
	}

	// Handle normal job.
	schemaID := job.SchemaID
	tblInfo, err := GetTableInfoAndCancelFaultJob(t, job, schemaID)
	if err != nil {
		return ver, errors.Trace(err)
	}
	if tblInfo.TableCacheStatusType != model.TableCacheStatusDisable {
		return ver, errors.Trace(dbterror.ErrOptOnCacheTable.GenWithStackByArgs("Create Index"))
	}

	var (
		unique                  bool
		global                  bool
		indexName               model.CIStr
		indexPartSpecifications []*ast.IndexPartSpecification
		indexOption             *ast.IndexOption
		sqlMode                 mysql.SQLMode
		warnings                []string
		hiddenCols              []*model.ColumnInfo
	)
	if isPK {
		// Notice: sqlMode and warnings is used to support non-strict mode.
		err = job.DecodeArgs(&unique, &indexName, &indexPartSpecifications, &indexOption, &sqlMode, &warnings, &global)
	} else {
		err = job.DecodeArgs(&unique, &indexName, &indexPartSpecifications, &indexOption, &hiddenCols, &global)
	}
	if err != nil {
		job.State = model.JobStateCancelled
		return ver, errors.Trace(err)
	}

	indexInfo := tblInfo.FindIndexByName(indexName.L)
	if indexInfo != nil && indexInfo.State == model.StatePublic {
		job.State = model.JobStateCancelled
		err = dbterror.ErrDupKeyName.GenWithStack("index already exist %s", indexName)
		if isPK {
			err = infoschema.ErrMultiplePriKey
		}
		return ver, err
	}

	if indexInfo == nil {
		for _, hiddenCol := range hiddenCols {
			columnInfo := model.FindColumnInfo(tblInfo.Columns, hiddenCol.Name.L)
			if columnInfo != nil && columnInfo.State == model.StatePublic {
				// We already have a column with the same column name.
				job.State = model.JobStateCancelled
				// TODO: refine the error message
				return ver, infoschema.ErrColumnExists.GenWithStackByArgs(hiddenCol.Name)
			}
		}
	}

	if indexInfo == nil {
		if len(hiddenCols) > 0 {
			for _, hiddenCol := range hiddenCols {
				InitAndAddColumnToTable(tblInfo, hiddenCol)
			}
		}
		if err = checkAddColumnTooManyColumns(len(tblInfo.Columns)); err != nil {
			job.State = model.JobStateCancelled
			return ver, errors.Trace(err)
		}
		indexInfo, err = BuildIndexInfo(
			nil,
			tblInfo.Columns,
			indexName,
			isPK,
			unique,
			global,
			indexPartSpecifications,
			indexOption,
			model.StateNone,
		)
		if err != nil {
			job.State = model.JobStateCancelled
			return ver, errors.Trace(err)
		}
		if isPK {
			if _, err = CheckPKOnGeneratedColumn(tblInfo, indexPartSpecifications); err != nil {
				job.State = model.JobStateCancelled
				return ver, err
			}
		}
		indexInfo.ID = AllocateIndexID(tblInfo)
		tblInfo.Indices = append(tblInfo.Indices, indexInfo)
		if err = checkTooManyIndexes(tblInfo.Indices); err != nil {
			job.State = model.JobStateCancelled
			return ver, errors.Trace(err)
		}
		// Here we need do this check before set state to `DeleteOnly`,
		// because if hidden columns has been set to `DeleteOnly`,
		// the `DeleteOnly` columns are missing when we do this check.
		if err := checkInvisibleIndexOnPK(tblInfo); err != nil {
			job.State = model.JobStateCancelled
			return ver, err
		}
		logutil.BgLogger().Info("[ddl] run add index job", zap.String("job", job.String()), zap.Reflect("indexInfo", indexInfo))
	}
	originalState := indexInfo.State
	switch indexInfo.State {
	case model.StateNone:
		// none -> delete only
		reorgTp := pickBackfillType(job)
		if reorgTp.NeedMergeProcess() {
			// Increase telemetryAddIndexIngestUsage
			telemetryAddIndexIngestUsage.Inc()
			indexInfo.BackfillState = model.BackfillStateRunning
		}
		indexInfo.State = model.StateDeleteOnly
		moveAndUpdateHiddenColumnsToPublic(tblInfo, indexInfo)
		ver, err = updateVersionAndTableInfoWithCheck(d, t, job, tblInfo, originalState != indexInfo.State)
		if err != nil {
			return ver, err
		}
		job.SchemaState = model.StateDeleteOnly
	case model.StateDeleteOnly:
		// delete only -> write only
		indexInfo.State = model.StateWriteOnly
		_, err = checkPrimaryKeyNotNull(d, w, t, job, tblInfo, indexInfo)
		if err != nil {
			break
		}
		ver, err = updateVersionAndTableInfo(d, t, job, tblInfo, originalState != indexInfo.State)
		if err != nil {
			return ver, err
		}
		job.SchemaState = model.StateWriteOnly
	case model.StateWriteOnly:
		// write only -> reorganization
		indexInfo.State = model.StateWriteReorganization
		_, err = checkPrimaryKeyNotNull(d, w, t, job, tblInfo, indexInfo)
		if err != nil {
			break
		}
		ver, err = updateVersionAndTableInfo(d, t, job, tblInfo, originalState != indexInfo.State)
		if err != nil {
			return ver, err
		}
		// Initialize SnapshotVer to 0 for later reorganization check.
		job.SnapshotVer = 0
		job.SchemaState = model.StateWriteReorganization

		if job.MultiSchemaInfo == nil {
			initDistReorg(job.ReorgMeta)
		}
	case model.StateWriteReorganization:
		// reorganization -> public
		tbl, err := getTable(d.store, schemaID, tblInfo)
		if err != nil {
			return ver, errors.Trace(err)
		}

		var done bool
		if job.MultiSchemaInfo != nil {
			done, ver, err = doReorgWorkForCreateIndexMultiSchema(w, d, t, job, tbl, indexInfo)
		} else {
			done, ver, err = doReorgWorkForCreateIndex(w, d, t, job, tbl, indexInfo)
		}
		if !done {
			return ver, err
		}

		// Set column index flag.
		AddIndexColumnFlag(tblInfo, indexInfo)
		if isPK {
			if err = UpdateColsNull2NotNull(tblInfo, indexInfo); err != nil {
				return ver, errors.Trace(err)
			}
		}
		indexInfo.State = model.StatePublic
		ver, err = updateVersionAndTableInfo(d, t, job, tblInfo, originalState != indexInfo.State)
		if err != nil {
			return ver, errors.Trace(err)
		}
		job.Args = []interface{}{indexInfo.ID, false /*if exists*/, getPartitionIDs(tbl.Meta())}
		// Finish this job.
		job.FinishTableJob(model.JobStateDone, model.StatePublic, ver, tblInfo)
		if job.ReorgMeta.ReorgTp == model.ReorgTypeLitMerge {
			ingest.LitBackCtxMgr.Unregister(job.ID)
		}
		logutil.BgLogger().Info("[ddl] run add index job done",
			zap.String("charset", job.Charset),
			zap.String("collation", job.Collate))
	default:
		err = dbterror.ErrInvalidDDLState.GenWithStackByArgs("index", tblInfo.State)
	}

	return ver, errors.Trace(err)
}

// pickBackfillType determines which backfill process will be used.
func pickBackfillType(job *model.Job) model.ReorgType {
	if job.ReorgMeta.ReorgTp != model.ReorgTypeNone {
		// The backfill task has been started.
		// Don't switch the backfill process.
		return job.ReorgMeta.ReorgTp
	}
	if IsEnableFastReorg() {
		var useIngest bool
		if ingest.LitInitialized {
			useIngest = canUseIngest()
			if useIngest {
				cleanupSortPath(job.ID)
				job.ReorgMeta.ReorgTp = model.ReorgTypeLitMerge
				return model.ReorgTypeLitMerge
			}
		}
		// The lightning environment is unavailable, but we can still use the txn-merge backfill.
		logutil.BgLogger().Info("[ddl] fallback to txn-merge backfill process",
			zap.Bool("lightning env initialized", ingest.LitInitialized),
			zap.Bool("can use ingest", useIngest))
		job.ReorgMeta.ReorgTp = model.ReorgTypeTxnMerge
		return model.ReorgTypeTxnMerge
	}
	job.ReorgMeta.ReorgTp = model.ReorgTypeTxn
	return model.ReorgTypeTxn
}

// cleanupSortPath is used to clean up the temp data of the previous jobs.
// Because we don't remove all the files after the support of checkpoint,
// there maybe some stale files in the sort path if TiDB is killed during the backfill process.
func cleanupSortPath(currentJobID int64) {
	sortPath := ingest.ConfigSortPath()
	entries, err := os.ReadDir(sortPath)
	if err != nil {
		logutil.BgLogger().Warn("[ddl-ingest] cannot cleanup sort path", zap.Error(err))
		return
	}
	for _, entry := range entries {
		if !entry.IsDir() {
			continue
		}
		jobID, err := ingest.DecodeBackendTag(entry.Name())
		if err != nil {
			logutil.BgLogger().Warn("[ddl-ingest] cannot cleanup sort path", zap.Error(err))
			continue
		}
		// For now, there is only one task using ingest at the same time,
		// so we can remove all the temp data of the previous jobs.
		if jobID < currentJobID {
			logutil.BgLogger().Info("[ddl-ingest] remove stale temp index data",
				zap.Int64("jobID", jobID), zap.Int64("currentJobID", currentJobID))
			err := os.RemoveAll(filepath.Join(sortPath, entry.Name()))
			if err != nil {
				logutil.BgLogger().Warn("[ddl-ingest] cannot cleanup sort path", zap.Error(err))
				return
			}
		}
	}
}

// canUseIngest indicates whether it can use ingest way to backfill index.
func canUseIngest() bool {
	// We only allow one task to use ingest at the same time, in order to limit the CPU usage.
	activeJobIDs := ingest.LitBackCtxMgr.Keys()
	if len(activeJobIDs) > 0 {
		logutil.BgLogger().Info("[ddl-ingest] ingest backfill is already in use by another DDL job",
			zap.Int64("job ID", activeJobIDs[0]))
		return false
	}

	return true
}

// IngestJobsNotExisted checks the ddl about `add index` with ingest method not existed.
func IngestJobsNotExisted(ctx sessionctx.Context) bool {
	se := sess.NewSession(ctx)
	template := "select job_meta from mysql.tidb_ddl_job where reorg and (type = %d or type = %d) and processing;"
	sql := fmt.Sprintf(template, model.ActionAddIndex, model.ActionAddPrimaryKey)
	rows, err := se.Execute(context.Background(), sql, "check-pitr")
	if err != nil {
		logutil.BgLogger().Warn("cannot check ingest job", zap.Error(err))
		return false
	}
	for _, row := range rows {
		jobBinary := row.GetBytes(0)
		runJob := model.Job{}
		err := runJob.Decode(jobBinary)
		if err != nil {
			logutil.BgLogger().Warn("cannot check ingest job", zap.Error(err))
			return false
		}
		// Check whether this add index job is using lightning to do the backfill work.
		if runJob.ReorgMeta.ReorgTp == model.ReorgTypeLitMerge {
			return false
		}
	}
	return true
}

// tryFallbackToTxnMerge changes the reorg type to txn-merge if the lightning backfill meets something wrong.
func tryFallbackToTxnMerge(job *model.Job, err error) error {
	if job.State != model.JobStateRollingback {
		logutil.BgLogger().Info("[ddl] fallback to txn-merge backfill process", zap.Error(err))
		job.ReorgMeta.ReorgTp = model.ReorgTypeTxnMerge
		job.SnapshotVer = 0
		job.RowCount = 0
		return nil
	}
	return err
}

func doReorgWorkForCreateIndexMultiSchema(w *worker, d *ddlCtx, t *meta.Meta, job *model.Job,
	tbl table.Table, indexInfo *model.IndexInfo) (done bool, ver int64, err error) {
	if job.MultiSchemaInfo.Revertible {
		done, ver, err = doReorgWorkForCreateIndex(w, d, t, job, tbl, indexInfo)
		if done {
			job.MarkNonRevertible()
			if err == nil {
				ver, err = updateVersionAndTableInfo(d, t, job, tbl.Meta(), true)
			}
		}
		// We need another round to wait for all the others sub-jobs to finish.
		return false, ver, err
	}
	return true, ver, err
}

func doReorgWorkForCreateIndex(w *worker, d *ddlCtx, t *meta.Meta, job *model.Job,
	tbl table.Table, indexInfo *model.IndexInfo) (done bool, ver int64, err error) {
	bfProcess := pickBackfillType(job)
	if !bfProcess.NeedMergeProcess() {
		return runReorgJobAndHandleErr(w, d, t, job, tbl, indexInfo, false)
	}
	switch indexInfo.BackfillState {
	case model.BackfillStateRunning:
		logutil.BgLogger().Info("[ddl] index backfill state running",
			zap.Int64("job ID", job.ID), zap.String("table", tbl.Meta().Name.O),
			zap.Bool("ingest mode", bfProcess == model.ReorgTypeLitMerge),
			zap.String("index", indexInfo.Name.O))
		switch bfProcess {
		case model.ReorgTypeLitMerge:
			if job.ReorgMeta.IsDistReorg {
				done, ver, err = runIngestReorgJobDist(w, d, t, job, tbl, indexInfo)
			} else {
				done, ver, err = runIngestReorgJob(w, d, t, job, tbl, indexInfo)
			}
		case model.ReorgTypeTxnMerge:
			done, ver, err = runReorgJobAndHandleErr(w, d, t, job, tbl, indexInfo, false)
		}
		if err != nil || !done {
			return false, ver, errors.Trace(err)
		}
		indexInfo.BackfillState = model.BackfillStateReadyToMerge
		ver, err = updateVersionAndTableInfo(d, t, job, tbl.Meta(), true)
		return false, ver, errors.Trace(err)
	case model.BackfillStateReadyToMerge:
		logutil.BgLogger().Info("[ddl] index backfill state ready to merge", zap.Int64("job ID", job.ID),
			zap.String("table", tbl.Meta().Name.O), zap.String("index", indexInfo.Name.O))
		indexInfo.BackfillState = model.BackfillStateMerging
		if bfProcess == model.ReorgTypeLitMerge {
			ingest.LitBackCtxMgr.Unregister(job.ID)
		}
		job.SnapshotVer = 0 // Reset the snapshot version for merge index reorg.
		ver, err = updateVersionAndTableInfo(d, t, job, tbl.Meta(), true)
		return false, ver, errors.Trace(err)
	case model.BackfillStateMerging:
		done, ver, err = runReorgJobAndHandleErr(w, d, t, job, tbl, indexInfo, true)
		if !done {
			return false, ver, err
		}
		indexInfo.BackfillState = model.BackfillStateInapplicable // Prevent double-write on this index.
		return true, ver, err
	default:
		return false, 0, dbterror.ErrInvalidDDLState.GenWithStackByArgs("backfill", indexInfo.BackfillState)
	}
}

func runIngestReorgJobDist(w *worker, d *ddlCtx, t *meta.Meta, job *model.Job,
	tbl table.Table, indexInfo *model.IndexInfo) (done bool, ver int64, err error) {
	done, ver, err = runReorgJobAndHandleErr(w, d, t, job, tbl, indexInfo, false)
	if err != nil {
		return false, ver, errors.Trace(err)
	}

	if !done {
		return false, ver, nil
	}

	return true, ver, nil
}

func runIngestReorgJob(w *worker, d *ddlCtx, t *meta.Meta, job *model.Job,
	tbl table.Table, indexInfo *model.IndexInfo) (done bool, ver int64, err error) {
	bc, ok := ingest.LitBackCtxMgr.Load(job.ID)
	if ok && bc.Done() {
		return true, 0, nil
	}
	bc, err = ingest.LitBackCtxMgr.Register(w.ctx, indexInfo.Unique, job.ID, job.ReorgMeta.SQLMode)
	if err != nil {
		err = tryFallbackToTxnMerge(job, err)
		return false, ver, errors.Trace(err)
	}
	done, ver, err = runReorgJobAndHandleErr(w, d, t, job, tbl, indexInfo, false)
	if err != nil {
		ingest.LitBackCtxMgr.Unregister(job.ID)
		err = tryFallbackToTxnMerge(job, err)
		return false, ver, errors.Trace(err)
	}
	if !done {
		return false, ver, nil
	}
	err = bc.FinishImport(indexInfo.ID, indexInfo.Unique, tbl)
	if err != nil {
		if common.ErrFoundDuplicateKeys.Equal(err) {
			err = convertToKeyExistsErr(err, indexInfo, tbl.Meta())
		}
		if kv.ErrKeyExists.Equal(err) {
			logutil.BgLogger().Warn("[ddl] import index duplicate key, convert job to rollback", zap.String("job", job.String()), zap.Error(err))
			ver, err = convertAddIdxJob2RollbackJob(d, t, job, tbl.Meta(), indexInfo, err)
		} else {
			logutil.BgLogger().Warn("[ddl] lightning import error", zap.Error(err))
			err = tryFallbackToTxnMerge(job, err)
		}
		ingest.LitBackCtxMgr.Unregister(job.ID)
		return false, ver, errors.Trace(err)
	}
	bc.SetDone()
	return true, ver, nil
}

func convertToKeyExistsErr(originErr error, idxInfo *model.IndexInfo, tblInfo *model.TableInfo) error {
	tErr, ok := errors.Cause(originErr).(*terror.Error)
	if !ok {
		return originErr
	}
	if len(tErr.Args()) != 2 {
		return originErr
	}
	key, keyIsByte := tErr.Args()[0].([]byte)
	value, valIsByte := tErr.Args()[1].([]byte)
	if !keyIsByte || !valIsByte {
		return originErr
	}
	return genKeyExistsErr(key, value, idxInfo, tblInfo)
}

func runReorgJobAndHandleErr(w *worker, d *ddlCtx, t *meta.Meta, job *model.Job,
	tbl table.Table, indexInfo *model.IndexInfo, mergingTmpIdx bool) (done bool, ver int64, err error) {
	elements := []*meta.Element{{ID: indexInfo.ID, TypeKey: meta.IndexElementKey}}

	failpoint.Inject("mockDMLExecutionStateMerging", func(val failpoint.Value) {
		//nolint:forcetypeassert
		if val.(bool) && indexInfo.BackfillState == model.BackfillStateMerging &&
			MockDMLExecutionStateMerging != nil {
			MockDMLExecutionStateMerging()
		}
	})

	sctx, err1 := w.sessPool.Get()
	if err1 != nil {
		err = err1
		return
	}
	defer w.sessPool.Put(sctx)
	rh := newReorgHandler(sess.NewSession(sctx))
	dbInfo, err := t.GetDatabase(job.SchemaID)
	if err != nil {
		return false, ver, errors.Trace(err)
	}
	reorgInfo, err := getReorgInfo(d.jobContext(job.ID), d, rh, job, dbInfo, tbl, elements, mergingTmpIdx)
	if err != nil || reorgInfo == nil || reorgInfo.first {
		// If we run reorg firstly, we should update the job snapshot version
		// and then run the reorg next time.
		return false, ver, errors.Trace(err)
	}
	err = w.runReorgJob(rh, reorgInfo, tbl.Meta(), d.lease, func() (addIndexErr error) {
		defer util.Recover(metrics.LabelDDL, "onCreateIndex",
			func() {
				addIndexErr = dbterror.ErrCancelledDDLJob.GenWithStack("add table `%v` index `%v` panic", tbl.Meta().Name, indexInfo.Name)
			}, false)
		return w.addTableIndex(tbl, reorgInfo)
	})
	if err != nil {
		if dbterror.ErrWaitReorgTimeout.Equal(err) {
			// if timeout, we should return, check for the owner and re-wait job done.
			return false, ver, nil
		}
		if common.ErrFoundDuplicateKeys.Equal(err) {
			err = convertToKeyExistsErr(err, indexInfo, tbl.Meta())
		}
		if kv.ErrKeyExists.Equal(err) || dbterror.ErrCancelledDDLJob.Equal(err) || dbterror.ErrCantDecodeRecord.Equal(err) ||
			// TODO: Remove this check make it can be retry. Related test is TestModifyColumnReorgInfo.
			job.ReorgMeta.IsDistReorg {
			logutil.BgLogger().Warn("[ddl] run add index job failed, convert job to rollback", zap.String("job", job.String()), zap.Error(err))
			ver, err = convertAddIdxJob2RollbackJob(d, t, job, tbl.Meta(), indexInfo, err)
			if err1 := rh.RemoveDDLReorgHandle(job, reorgInfo.elements); err1 != nil {
				logutil.BgLogger().Warn("[ddl] run add index job failed, convert job to rollback, RemoveDDLReorgHandle failed", zap.String("job", job.String()), zap.Error(err1))
			}
		}
		return false, ver, errors.Trace(err)
	}
	return true, ver, nil
}

func onDropIndex(d *ddlCtx, t *meta.Meta, job *model.Job) (ver int64, _ error) {
	tblInfo, indexInfo, ifExists, err := checkDropIndex(d, t, job)
	if err != nil {
		if ifExists && dbterror.ErrCantDropFieldOrKey.Equal(err) {
			job.Warning = toTError(err)
			job.State = model.JobStateDone
			return ver, nil
		}
		return ver, errors.Trace(err)
	}
	if tblInfo.TableCacheStatusType != model.TableCacheStatusDisable {
		return ver, errors.Trace(dbterror.ErrOptOnCacheTable.GenWithStackByArgs("Drop Index"))
	}

	if job.MultiSchemaInfo != nil && !job.IsRollingback() && job.MultiSchemaInfo.Revertible {
		job.MarkNonRevertible()
		job.SchemaState = indexInfo.State
		return updateVersionAndTableInfo(d, t, job, tblInfo, false)
	}

	originalState := indexInfo.State
	switch indexInfo.State {
	case model.StatePublic:
		// public -> write only
		indexInfo.State = model.StateWriteOnly
		ver, err = updateVersionAndTableInfo(d, t, job, tblInfo, originalState != indexInfo.State)
		if err != nil {
			return ver, errors.Trace(err)
		}
	case model.StateWriteOnly:
		// write only -> delete only
		indexInfo.State = model.StateDeleteOnly
		ver, err = updateVersionAndTableInfo(d, t, job, tblInfo, originalState != indexInfo.State)
		if err != nil {
			return ver, errors.Trace(err)
		}
	case model.StateDeleteOnly:
		// delete only -> reorganization
		indexInfo.State = model.StateDeleteReorganization
		ver, err = updateVersionAndTableInfo(d, t, job, tblInfo, originalState != indexInfo.State)
		if err != nil {
			return ver, errors.Trace(err)
		}
	case model.StateDeleteReorganization:
		// reorganization -> absent
		indexInfo.State = model.StateNone
		// Set column index flag.
		DropIndexColumnFlag(tblInfo, indexInfo)
		RemoveDependentHiddenColumns(tblInfo, indexInfo)
		removeIndexInfo(tblInfo, indexInfo)

		failpoint.Inject("mockExceedErrorLimit", func(val failpoint.Value) {
			//nolint:forcetypeassert
			if val.(bool) {
				panic("panic test in cancelling add index")
			}
		})

		ver, err = updateVersionAndTableInfoWithCheck(d, t, job, tblInfo, originalState != model.StateNone)
		if err != nil {
			return ver, errors.Trace(err)
		}

		// Finish this job.
		if job.IsRollingback() {
			job.FinishTableJob(model.JobStateRollbackDone, model.StateNone, ver, tblInfo)
			if job.ReorgMeta.ReorgTp == model.ReorgTypeLitMerge {
				ingest.LitBackCtxMgr.Unregister(job.ID)
			}
			job.Args[0] = indexInfo.ID
		} else {
			// the partition ids were append by convertAddIdxJob2RollbackJob, it is weird, but for the compatibility,
			// we should keep appending the partitions in the convertAddIdxJob2RollbackJob.
			job.FinishTableJob(model.JobStateDone, model.StateNone, ver, tblInfo)
			// Global index key has t{tableID}_ prefix.
			// Assign partitionIDs empty to guarantee correct prefix in insertJobIntoDeleteRangeTable.
			if indexInfo.Global {
				job.Args = append(job.Args, indexInfo.ID, []int64{})
			} else {
				job.Args = append(job.Args, indexInfo.ID, getPartitionIDs(tblInfo))
			}
		}
	default:
		return ver, errors.Trace(dbterror.ErrInvalidDDLState.GenWithStackByArgs("index", indexInfo.State))
	}
	job.SchemaState = indexInfo.State
	return ver, errors.Trace(err)
}

// RemoveDependentHiddenColumns removes hidden columns by the indexInfo.
func RemoveDependentHiddenColumns(tblInfo *model.TableInfo, idxInfo *model.IndexInfo) {
	hiddenColOffs := make([]int, 0)
	for _, indexColumn := range idxInfo.Columns {
		col := tblInfo.Columns[indexColumn.Offset]
		if col.Hidden {
			hiddenColOffs = append(hiddenColOffs, col.Offset)
		}
	}
	// Sort the offset in descending order.
	slices.SortFunc(hiddenColOffs, func(a, b int) bool { return a > b })
	// Move all the dependent hidden columns to the end.
	endOffset := len(tblInfo.Columns) - 1
	for _, offset := range hiddenColOffs {
		tblInfo.MoveColumnInfo(offset, endOffset)
	}
	tblInfo.Columns = tblInfo.Columns[:len(tblInfo.Columns)-len(hiddenColOffs)]
}

func removeIndexInfo(tblInfo *model.TableInfo, idxInfo *model.IndexInfo) {
	indices := tblInfo.Indices
	offset := -1
	for i, idx := range indices {
		if idxInfo.ID == idx.ID {
			offset = i
			break
		}
	}
	if offset == -1 {
		// The target index has been removed.
		return
	}
	// Remove the target index.
	tblInfo.Indices = append(tblInfo.Indices[:offset], tblInfo.Indices[offset+1:]...)
}

func checkDropIndex(d *ddlCtx, t *meta.Meta, job *model.Job) (*model.TableInfo, *model.IndexInfo, bool /* ifExists */, error) {
	schemaID := job.SchemaID
	tblInfo, err := GetTableInfoAndCancelFaultJob(t, job, schemaID)
	if err != nil {
		return nil, nil, false, errors.Trace(err)
	}

	var indexName model.CIStr
	var ifExists bool
	if err = job.DecodeArgs(&indexName, &ifExists); err != nil {
		job.State = model.JobStateCancelled
		return nil, nil, false, errors.Trace(err)
	}

	indexInfo := tblInfo.FindIndexByName(indexName.L)
	if indexInfo == nil {
		job.State = model.JobStateCancelled
		return nil, nil, ifExists, dbterror.ErrCantDropFieldOrKey.GenWithStack("index %s doesn't exist", indexName)
	}

	// Check that drop primary index will not cause invisible implicit primary index.
	if err := checkInvisibleIndexesOnPK(tblInfo, []*model.IndexInfo{indexInfo}, job); err != nil {
		job.State = model.JobStateCancelled
		return nil, nil, false, errors.Trace(err)
	}

	// Double check for drop index needed in foreign key.
	if err := checkIndexNeededInForeignKeyInOwner(d, t, job, job.SchemaName, tblInfo, indexInfo); err != nil {
		return nil, nil, false, errors.Trace(err)
	}
	return tblInfo, indexInfo, false, nil
}

func checkInvisibleIndexesOnPK(tblInfo *model.TableInfo, indexInfos []*model.IndexInfo, job *model.Job) error {
	newIndices := make([]*model.IndexInfo, 0, len(tblInfo.Indices))
	for _, oidx := range tblInfo.Indices {
		needAppend := true
		for _, idx := range indexInfos {
			if idx.Name.L == oidx.Name.L {
				needAppend = false
				break
			}
		}
		if needAppend {
			newIndices = append(newIndices, oidx)
		}
	}
	newTbl := tblInfo.Clone()
	newTbl.Indices = newIndices
	if err := checkInvisibleIndexOnPK(newTbl); err != nil {
		job.State = model.JobStateCancelled
		return err
	}

	return nil
}

func checkRenameIndex(t *meta.Meta, job *model.Job) (*model.TableInfo, model.CIStr, model.CIStr, error) {
	var from, to model.CIStr
	schemaID := job.SchemaID
	tblInfo, err := GetTableInfoAndCancelFaultJob(t, job, schemaID)
	if err != nil {
		return nil, from, to, errors.Trace(err)
	}

	if err := job.DecodeArgs(&from, &to); err != nil {
		job.State = model.JobStateCancelled
		return nil, from, to, errors.Trace(err)
	}

	// Double check. See function `RenameIndex` in ddl_api.go
	duplicate, err := ValidateRenameIndex(from, to, tblInfo)
	if duplicate {
		return nil, from, to, nil
	}
	if err != nil {
		job.State = model.JobStateCancelled
		return nil, from, to, errors.Trace(err)
	}
	return tblInfo, from, to, errors.Trace(err)
}

func checkAlterIndexVisibility(t *meta.Meta, job *model.Job) (*model.TableInfo, model.CIStr, bool, error) {
	var (
		indexName model.CIStr
		invisible bool
	)

	schemaID := job.SchemaID
	tblInfo, err := GetTableInfoAndCancelFaultJob(t, job, schemaID)
	if err != nil {
		return nil, indexName, invisible, errors.Trace(err)
	}

	if err := job.DecodeArgs(&indexName, &invisible); err != nil {
		job.State = model.JobStateCancelled
		return nil, indexName, invisible, errors.Trace(err)
	}

	skip, err := validateAlterIndexVisibility(nil, indexName, invisible, tblInfo)
	if err != nil {
		job.State = model.JobStateCancelled
		return nil, indexName, invisible, errors.Trace(err)
	}
	if skip {
		job.State = model.JobStateDone
		return nil, indexName, invisible, nil
	}
	return tblInfo, indexName, invisible, nil
}

// indexRecord is the record information of an index.
type indexRecord struct {
	handle kv.Handle
	key    []byte        // It's used to lock a record. Record it to reduce the encoding time.
	vals   []types.Datum // It's the index values.
	rsData []types.Datum // It's the restored data for handle.
	skip   bool          // skip indicates that the index key is already exists, we should not add it.
}

type baseIndexWorker struct {
	*backfillCtx
	indexes []table.Index

	tp backfillerType
	// The following attributes are used to reduce memory allocation.
	defaultVals []types.Datum
	idxRecords  []*indexRecord
	rowMap      map[int64]types.Datum
	rowDecoder  *decoder.RowDecoder
}

type addIndexTxnWorker struct {
	baseIndexWorker
	index table.Index

	// The following attributes are used to reduce memory allocation.
	idxKeyBufs         [][]byte
	batchCheckKeys     []kv.Key
	batchCheckValues   [][]byte
	distinctCheckFlags []bool
	recordIdx          []int
}

func newAddIndexTxnWorker(decodeColMap map[int64]decoder.Column, t table.PhysicalTable, bfCtx *backfillCtx, jobID, eleID int64, eleTypeKey []byte) (*addIndexTxnWorker, error) {
	if !bytes.Equal(eleTypeKey, meta.IndexElementKey) {
		logutil.BgLogger().Error("Element type for addIndexTxnWorker incorrect",
			zap.Int64("job ID", jobID), zap.ByteString("element type", eleTypeKey), zap.Int64("element ID", eleID))
		return nil, errors.Errorf("element type is not index, typeKey: %v", eleTypeKey)
	}
	indexInfo := model.FindIndexInfoByID(t.Meta().Indices, eleID)
	index := tables.NewIndex(t.GetPhysicalID(), t.Meta(), indexInfo)
	rowDecoder := decoder.NewRowDecoder(t, t.WritableCols(), decodeColMap)

	return &addIndexTxnWorker{
		baseIndexWorker: baseIndexWorker{
			backfillCtx: bfCtx,
			indexes:     []table.Index{index},
			rowDecoder:  rowDecoder,
			defaultVals: make([]types.Datum, len(t.WritableCols())),
			rowMap:      make(map[int64]types.Datum, len(decodeColMap)),
		},
		index: index,
	}, nil
}

func (w *baseIndexWorker) AddMetricInfo(cnt float64) {
	w.metricCounter.Add(cnt)
}

func (w *baseIndexWorker) String() string {
	return w.tp.String()
}

func (w *baseIndexWorker) GetCtx() *backfillCtx {
	return w.backfillCtx
}

// mockNotOwnerErrOnce uses to make sure `notOwnerErr` only mock error once.
var mockNotOwnerErrOnce uint32

// getIndexRecord gets index columns values use w.rowDecoder, and generate indexRecord.
func (w *baseIndexWorker) getIndexRecord(idxInfo *model.IndexInfo, handle kv.Handle, recordKey []byte) (*indexRecord, error) {
	cols := w.table.WritableCols()
	failpoint.Inject("MockGetIndexRecordErr", func(val failpoint.Value) {
		if valStr, ok := val.(string); ok {
			switch valStr {
			case "cantDecodeRecordErr":
				failpoint.Return(nil, errors.Trace(dbterror.ErrCantDecodeRecord.GenWithStackByArgs("index",
					errors.New("mock can't decode record error"))))
			case "modifyColumnNotOwnerErr":
				if idxInfo.Name.O == "_Idx$_idx_0" && handle.IntValue() == 7168 && atomic.CompareAndSwapUint32(&mockNotOwnerErrOnce, 0, 1) {
					failpoint.Return(nil, errors.Trace(dbterror.ErrNotOwner))
				}
			case "addIdxNotOwnerErr":
				// For the case of the old TiDB version(do not exist the element information) is upgraded to the new TiDB version.
				// First step, we need to exit "addPhysicalTableIndex".
				if idxInfo.Name.O == "idx2" && handle.IntValue() == 6144 && atomic.CompareAndSwapUint32(&mockNotOwnerErrOnce, 1, 2) {
					failpoint.Return(nil, errors.Trace(dbterror.ErrNotOwner))
				}
			}
		}
	})
	idxVal := make([]types.Datum, len(idxInfo.Columns))
	var err error
	for j, v := range idxInfo.Columns {
		col := cols[v.Offset]
		idxColumnVal, ok := w.rowMap[col.ID]
		if ok {
			idxVal[j] = idxColumnVal
			continue
		}
		idxColumnVal, err = tables.GetColDefaultValue(w.sessCtx, col, w.defaultVals)
		if err != nil {
			return nil, errors.Trace(err)
		}

		idxVal[j] = idxColumnVal
	}

	rsData := tables.TryGetHandleRestoredDataWrapper(w.table.Meta(), nil, w.rowMap, idxInfo)
	idxRecord := &indexRecord{handle: handle, key: recordKey, vals: idxVal, rsData: rsData}
	return idxRecord, nil
}

func (w *baseIndexWorker) cleanRowMap() {
	for id := range w.rowMap {
		delete(w.rowMap, id)
	}
}

// getNextKey gets next key of entry that we are going to process.
func (w *baseIndexWorker) getNextKey(taskRange reorgBackfillTask, taskDone bool) (nextKey kv.Key) {
	if !taskDone {
		// The task is not done. So we need to pick the last processed entry's handle and add one.
		lastHandle := w.idxRecords[len(w.idxRecords)-1].handle
		recordKey := tablecodec.EncodeRecordKey(taskRange.physicalTable.RecordPrefix(), lastHandle)
		return recordKey.Next()
	}
	if taskRange.endInclude {
		return taskRange.endKey.Next()
	}
	return taskRange.endKey
}

func (w *baseIndexWorker) updateRowDecoder(handle kv.Handle, rawRecord []byte) error {
	sysZone := w.sessCtx.GetSessionVars().StmtCtx.TimeZone
	_, err := w.rowDecoder.DecodeAndEvalRowWithMap(w.sessCtx, handle, rawRecord, sysZone, w.rowMap)
	if err != nil {
		return errors.Trace(dbterror.ErrCantDecodeRecord.GenWithStackByArgs("index", err))
	}
	return nil
}

// fetchRowColVals fetch w.batchCnt count records that need to reorganize indices, and build the corresponding indexRecord slice.
// fetchRowColVals returns:
// 1. The corresponding indexRecord slice.
// 2. Next handle of entry that we need to process.
// 3. Boolean indicates whether the task is done.
// 4. error occurs in fetchRowColVals. nil if no error occurs.
func (w *baseIndexWorker) fetchRowColVals(txn kv.Transaction, taskRange reorgBackfillTask) ([]*indexRecord, kv.Key, bool, error) {
	// TODO: use tableScan to prune columns.
	w.idxRecords = w.idxRecords[:0]
	startTime := time.Now()

	// taskDone means that the reorged handle is out of taskRange.endHandle.
	taskDone := false
	oprStartTime := startTime
	err := iterateSnapshotKeys(w.jobContext, w.sessCtx.GetStore(), taskRange.priority, taskRange.physicalTable.RecordPrefix(), txn.StartTS(),
		taskRange.startKey, taskRange.endKey, func(handle kv.Handle, recordKey kv.Key, rawRow []byte) (bool, error) {
			oprEndTime := time.Now()
			logSlowOperations(oprEndTime.Sub(oprStartTime), "iterateSnapshotKeys in baseIndexWorker fetchRowColVals", 0)
			oprStartTime = oprEndTime

			if taskRange.endInclude {
				taskDone = recordKey.Cmp(taskRange.endKey) > 0
			} else {
				taskDone = recordKey.Cmp(taskRange.endKey) >= 0
			}

			if taskDone || len(w.idxRecords) >= w.batchCnt {
				return false, nil
			}

			// Decode one row, generate records of this row.
			err := w.updateRowDecoder(handle, rawRow)
			if err != nil {
				return false, err
			}
			for _, index := range w.indexes {
				idxRecord, err1 := w.getIndexRecord(index.Meta(), handle, recordKey)
				if err1 != nil {
					return false, errors.Trace(err1)
				}
				w.idxRecords = append(w.idxRecords, idxRecord)
			}
			// If there are generated column, rowDecoder will use column value that not in idxInfo.Columns to calculate
			// the generated value, so we need to clear up the reusing map.
			w.cleanRowMap()

			if recordKey.Cmp(taskRange.endKey) == 0 {
				taskDone = true
				return false, nil
			}
			return true, nil
		})

	if len(w.idxRecords) == 0 {
		taskDone = true
	}

	logutil.BgLogger().Debug("[ddl] txn fetches handle info", zap.Stringer("worker", w), zap.Uint64("txnStartTS", txn.StartTS()),
		zap.String("taskRange", taskRange.String()), zap.Duration("takeTime", time.Since(startTime)))
	return w.idxRecords, w.getNextKey(taskRange, taskDone), taskDone, errors.Trace(err)
}

func (w *addIndexTxnWorker) initBatchCheckBufs(batchCount int) {
	if len(w.idxKeyBufs) < batchCount {
		w.idxKeyBufs = make([][]byte, batchCount)
	}

	w.batchCheckKeys = w.batchCheckKeys[:0]
	w.batchCheckValues = w.batchCheckValues[:0]
	w.distinctCheckFlags = w.distinctCheckFlags[:0]
	w.recordIdx = w.recordIdx[:0]
}

func (w *addIndexTxnWorker) checkHandleExists(key kv.Key, value []byte, handle kv.Handle) error {
	idxInfo := w.index.Meta()
	tblInfo := w.table.Meta()
	idxColLen := len(idxInfo.Columns)
	h, err := tablecodec.DecodeIndexHandle(key, value, idxColLen)
	if err != nil {
		return errors.Trace(err)
	}
	hasBeenBackFilled := h.Equal(handle)
	if hasBeenBackFilled {
		return nil
	}
	return genKeyExistsErr(key, value, idxInfo, tblInfo)
}

func genKeyExistsErr(key, value []byte, idxInfo *model.IndexInfo, tblInfo *model.TableInfo) error {
	idxColLen := len(idxInfo.Columns)
	indexName := fmt.Sprintf("%s.%s", tblInfo.Name.String(), idxInfo.Name.String())
	colInfos := tables.BuildRowcodecColInfoForIndexColumns(idxInfo, tblInfo)
	values, err := tablecodec.DecodeIndexKV(key, value, idxColLen, tablecodec.HandleNotNeeded, colInfos)
	if err != nil {
		logutil.BgLogger().Warn("decode index key value failed", zap.String("index", indexName),
			zap.String("key", hex.EncodeToString(key)), zap.String("value", hex.EncodeToString(value)), zap.Error(err))
		return kv.ErrKeyExists.FastGenByArgs(key, indexName)
	}
	valueStr := make([]string, 0, idxColLen)
	for i, val := range values[:idxColLen] {
		d, err := tablecodec.DecodeColumnValue(val, colInfos[i].Ft, time.Local)
		if err != nil {
			logutil.BgLogger().Warn("decode column value failed", zap.String("index", indexName),
				zap.String("key", hex.EncodeToString(key)), zap.String("value", hex.EncodeToString(value)), zap.Error(err))
			return kv.ErrKeyExists.FastGenByArgs(key, indexName)
		}
		str, err := d.ToString()
		if err != nil {
			str = string(val)
		}
		if types.IsBinaryStr(colInfos[i].Ft) || types.IsTypeBit(colInfos[i].Ft) {
			str = util.FmtNonASCIIPrintableCharToHex(str)
		}
		valueStr = append(valueStr, str)
	}
	return kv.ErrKeyExists.FastGenByArgs(strings.Join(valueStr, "-"), indexName)
}

func (w *addIndexTxnWorker) batchCheckUniqueKey(txn kv.Transaction, idxRecords []*indexRecord) error {
	idxInfo := w.index.Meta()
	if !idxInfo.Unique {
		// non-unique key need not to check, just overwrite it,
		// because in most case, backfilling indices is not exists.
		return nil
	}

	w.initBatchCheckBufs(len(idxRecords))
	stmtCtx := w.sessCtx.GetSessionVars().StmtCtx
	cnt := 0
	for i, record := range idxRecords {
		// skip by default.
		idxRecords[i].skip = true
		iter := w.index.GenIndexKVIter(stmtCtx, record.vals, record.handle, idxRecords[i].rsData)
		for iter.Valid() {
			var buf []byte
			if cnt < len(w.idxKeyBufs) {
				buf = w.idxKeyBufs[cnt]
			}
			key, val, distinct, err := iter.Next(buf)
			if err != nil {
				return errors.Trace(err)
			}
			if cnt < len(w.idxKeyBufs) {
				w.idxKeyBufs[cnt] = key
			} else {
				w.idxKeyBufs = append(w.idxKeyBufs, key)
			}
			cnt++
			w.batchCheckKeys = append(w.batchCheckKeys, key)
			w.batchCheckValues = append(w.batchCheckValues, val)
			w.distinctCheckFlags = append(w.distinctCheckFlags, distinct)
			w.recordIdx = append(w.recordIdx, i)
		}
	}

	batchVals, err := txn.BatchGet(context.Background(), w.batchCheckKeys)
	if err != nil {
		return errors.Trace(err)
	}

	// 1. unique-key/primary-key is duplicate and the handle is equal, skip it.
	// 2. unique-key/primary-key is duplicate and the handle is not equal, return duplicate error.
	// 3. non-unique-key is duplicate, skip it.
	for i, key := range w.batchCheckKeys {
		val, found := batchVals[string(key)]
		if found {
			if w.distinctCheckFlags[i] {
				if err := w.checkHandleExists(key, val, idxRecords[w.recordIdx[i]].handle); err != nil {
					return errors.Trace(err)
				}
			}
		} else if w.distinctCheckFlags[i] {
			// The keys in w.batchCheckKeys also maybe duplicate,
			// so we need to backfill the not found key into `batchVals` map.
			batchVals[string(key)] = w.batchCheckValues[i]
		}
		idxRecords[w.recordIdx[i]].skip = found && idxRecords[w.recordIdx[i]].skip
	}
	// Constrains is already checked.
	stmtCtx.BatchCheck = true
	return nil
}

type addIndexIngestWorker struct {
	d             *ddlCtx
	metricCounter prometheus.Counter
	sessCtx       sessionctx.Context

	tbl              table.PhysicalTable
	index            table.Index
	writerCtx        *ingest.WriterContext
	copReqSenderPool *copReqSenderPool
	checkpointMgr    *ingest.CheckpointManager

	resultCh   chan *backfillResult
	jobID      int64
	distribute bool
}

func newAddIndexIngestWorker(t table.PhysicalTable, d *ddlCtx, ei *ingest.EngineInfo,
	resultCh chan *backfillResult, jobID int64, schemaName string, indexID int64, writerID int,
	copReqSenderPool *copReqSenderPool, sessCtx sessionctx.Context,
	checkpointMgr *ingest.CheckpointManager, distribute bool) (*addIndexIngestWorker, error) {
	indexInfo := model.FindIndexInfoByID(t.Meta().Indices, indexID)
	index := tables.NewIndex(t.GetPhysicalID(), t.Meta(), indexInfo)
	lwCtx, err := ei.NewWriterCtx(writerID, indexInfo.Unique)
	if err != nil {
		return nil, err
	}

	return &addIndexIngestWorker{
		d:       d,
		sessCtx: sessCtx,
		metricCounter: metrics.BackfillTotalCounter.WithLabelValues(
			metrics.GenerateReorgLabel("add_idx_rate", schemaName, t.Meta().Name.O)),
		tbl:              t,
		index:            index,
		writerCtx:        lwCtx,
		copReqSenderPool: copReqSenderPool,
		resultCh:         resultCh,
		jobID:            jobID,
		checkpointMgr:    checkpointMgr,
		distribute:       distribute,
	}, nil
}

// WriteLocal will write index records to lightning engine.
func (w *addIndexIngestWorker) WriteLocal(rs *idxRecResult) (count int, nextKey kv.Key, err error) {
	oprStartTime := time.Now()
	copCtx := w.copReqSenderPool.copCtx
	vars := w.sessCtx.GetSessionVars()
	cnt, lastHandle, err := writeChunkToLocal(w.writerCtx, w.index, copCtx, vars, rs.chunk)
	if err != nil || cnt == 0 {
		w.copReqSenderPool.recycleChunk(rs.chunk)
		return 0, nil, err
	}
	w.copReqSenderPool.recycleChunk(rs.chunk)
	w.metricCounter.Add(float64(cnt))
	logSlowOperations(time.Since(oprStartTime), "writeChunkToLocal", 3000)
	nextKey = tablecodec.EncodeRecordKey(w.tbl.RecordPrefix(), lastHandle)
	return cnt, nextKey, nil
}

func writeChunkToLocal(writerCtx *ingest.WriterContext,
	index table.Index, copCtx *copContext, vars *variable.SessionVars,
	copChunk *chunk.Chunk) (int, kv.Handle, error) {
	sCtx, writeBufs := vars.StmtCtx, vars.GetWriteStmtBufs()
	iter := chunk.NewIterator4Chunk(copChunk)
	idxDataBuf := make([]types.Datum, len(copCtx.idxColOutputOffsets))
	handleDataBuf := make([]types.Datum, len(copCtx.handleOutputOffsets))
	count := 0
	var lastHandle kv.Handle
	for row := iter.Begin(); row != iter.End(); row = iter.Next() {
		idxDataBuf, handleDataBuf = idxDataBuf[:0], handleDataBuf[:0]
		idxDataBuf = extractDatumByOffsets(row, copCtx.idxColOutputOffsets, copCtx.expColInfos, idxDataBuf)
		handleDataBuf := extractDatumByOffsets(row, copCtx.handleOutputOffsets, copCtx.expColInfos, handleDataBuf)
		handle, err := buildHandle(handleDataBuf, copCtx.tblInfo, copCtx.pkInfo, sCtx)
		if err != nil {
			return 0, nil, errors.Trace(err)
		}
		rsData := getRestoreData(copCtx.tblInfo, copCtx.idxInfo, copCtx.pkInfo, handleDataBuf)
		err = writeOneKVToLocal(writerCtx, index, sCtx, writeBufs, idxDataBuf, rsData, handle)
		if err != nil {
			return 0, nil, errors.Trace(err)
		}
		count++
		lastHandle = handle
	}
	return count, lastHandle, nil
}

func writeOneKVToLocal(writerCtx *ingest.WriterContext,
	index table.Index, sCtx *stmtctx.StatementContext, writeBufs *variable.WriteStmtBufs,
	idxDt, rsData []types.Datum, handle kv.Handle) error {
	iter := index.GenIndexKVIter(sCtx, idxDt, handle, rsData)
	for iter.Valid() {
		key, idxVal, _, err := iter.Next(writeBufs.IndexKeyBuf)
		if err != nil {
			return errors.Trace(err)
		}
		err = writerCtx.WriteRow(key, idxVal, handle)
		if err != nil {
			return errors.Trace(err)
		}
		writeBufs.IndexKeyBuf = key
	}
	return nil
}

// BackfillData will backfill table index in a transaction. A lock corresponds to a rowKey if the value of rowKey is changed,
// Note that index columns values may change, and an index is not allowed to be added, so the txn will rollback and retry.
// BackfillData will add w.batchCnt indices once, default value of w.batchCnt is 128.
func (w *addIndexTxnWorker) BackfillData(handleRange reorgBackfillTask) (taskCtx backfillTaskContext, errInTxn error) {
	failpoint.Inject("errorMockPanic", func(val failpoint.Value) {
		//nolint:forcetypeassert
		if val.(bool) {
			panic("panic test")
		}
	})

	oprStartTime := time.Now()
	jobID := handleRange.getJobID()
	ctx := kv.WithInternalSourceType(context.Background(), w.jobContext.ddlJobSourceType())
	errInTxn = kv.RunInNewTxn(ctx, w.sessCtx.GetStore(), true, func(ctx context.Context, txn kv.Transaction) (err error) {
		taskCtx.finishTS = txn.StartTS()
		taskCtx.addedCount = 0
		taskCtx.scanCount = 0
		txn.SetOption(kv.Priority, handleRange.priority)
		if tagger := w.GetCtx().getResourceGroupTaggerForTopSQL(jobID); tagger != nil {
			txn.SetOption(kv.ResourceGroupTagger, tagger)
		}

		idxRecords, nextKey, taskDone, err := w.fetchRowColVals(txn, handleRange)
		if err != nil {
			return errors.Trace(err)
		}
		taskCtx.nextKey = nextKey
		taskCtx.done = taskDone

		err = w.batchCheckUniqueKey(txn, idxRecords)
		if err != nil {
			return errors.Trace(err)
		}

		for _, idxRecord := range idxRecords {
			taskCtx.scanCount++
			// The index is already exists, we skip it, no needs to backfill it.
			// The following update, delete, insert on these rows, TiDB can handle it correctly.
			if idxRecord.skip {
				continue
			}

			// We need to add this lock to make sure pessimistic transaction can realize this operation.
			// For the normal pessimistic transaction, it's ok. But if async commit is used, it may lead to inconsistent data and index.
			err := txn.LockKeys(context.Background(), new(kv.LockCtx), idxRecord.key)
			if err != nil {
				return errors.Trace(err)
			}

			handle, err := w.index.Create(w.sessCtx, txn, idxRecord.vals, idxRecord.handle, idxRecord.rsData, table.WithIgnoreAssertion, table.FromBackfill)
			if err != nil {
				if kv.ErrKeyExists.Equal(err) && idxRecord.handle.Equal(handle) {
					// Index already exists, skip it.
					continue
				}
				return errors.Trace(err)
			}
			taskCtx.addedCount++
		}

		return nil
	})
	logSlowOperations(time.Since(oprStartTime), "AddIndexBackfillData", 3000)
	failpoint.Inject("mockDMLExecution", func(val failpoint.Value) {
		//nolint:forcetypeassert
		if val.(bool) && MockDMLExecution != nil {
			MockDMLExecution()
		}
	})
	return
}

// MockDMLExecution is only used for test.
var MockDMLExecution func()

// MockDMLExecutionMerging is only used for test.
var MockDMLExecutionMerging func()

// MockDMLExecutionStateMerging is only used for test.
var MockDMLExecutionStateMerging func()

func (w *worker) addPhysicalTableIndex(t table.PhysicalTable, reorgInfo *reorgInfo) error {
	if reorgInfo.mergingTmpIdx {
		logutil.BgLogger().Info("[ddl] start to merge temp index", zap.String("job", reorgInfo.Job.String()), zap.String("reorgInfo", reorgInfo.String()))
		return w.writePhysicalTableRecord(w.sessPool, t, typeAddIndexMergeTmpWorker, reorgInfo)
	}
	logutil.BgLogger().Info("[ddl] start to add table index", zap.String("job", reorgInfo.Job.String()), zap.String("reorgInfo", reorgInfo.String()))
	return w.writePhysicalTableRecord(w.sessPool, t, typeAddIndexWorker, reorgInfo)
}

// addTableIndex handles the add index reorganization state for a table.
func (w *worker) addTableIndex(t table.Table, reorgInfo *reorgInfo) error {
	// TODO: Support typeAddIndexMergeTmpWorker.
	if reorgInfo.Job.ReorgMeta.IsDistReorg && !reorgInfo.mergingTmpIdx {
		if t.Meta().Partition != nil && reorgInfo.ReorgMeta.ReorgTp == model.ReorgTypeLitMerge {
			return executeDistGlobalTask(reorgInfo)
		}
<<<<<<< HEAD
=======
		return w.controlWriteTableRecord(w.sessPool, t, typeAddIndexWorker, reorgInfo)
>>>>>>> 2002ca10
	}

	var err error
	if tbl, ok := t.(table.PartitionedTable); ok {
		var finish bool
		for !finish {
			p := tbl.GetPartition(reorgInfo.PhysicalTableID)
			if p == nil {
				return dbterror.ErrCancelledDDLJob.GenWithStack("Can not find partition id %d for table %d", reorgInfo.PhysicalTableID, t.Meta().ID)
			}
			err = w.addPhysicalTableIndex(p, reorgInfo)
			if err != nil {
				break
			}
			finish, err = updateReorgInfo(w.sessPool, tbl, reorgInfo)
			if err != nil {
				return errors.Trace(err)
			}
		}
	} else {
		//nolint:forcetypeassert
		phyTbl := t.(table.PhysicalTable)
		err = w.addPhysicalTableIndex(phyTbl, reorgInfo)
	}
	return errors.Trace(err)
}

func executeDistGlobalTask(reorgInfo *reorgInfo) error {
	if reorgInfo.mergingTmpIdx {
		return errors.New("do not support merge index")
	}

	taskType := BackfillTaskType
	taskMeta := &BackfillGlobalMeta{
		Job:        *reorgInfo.Job.Clone(),
		EleID:      reorgInfo.currElement.ID,
		EleTypeKey: reorgInfo.currElement.TypeKey,
	}

	metaData, err := json.Marshal(taskMeta)
	if err != nil {
		return err
	}

	globalTaskManager, err := storage.GetTaskManager()
	if err != nil {
		return err
	}

	taskKey := fmt.Sprintf("ddl/%s/%d", taskType, reorgInfo.Job.ID)
	globalTask, err := globalTaskManager.GetGlobalTaskByKey(taskKey)
	if err != nil {
		return err
	}

	if globalTask == nil {
		taskID, err := globalTaskManager.AddNewGlobalTask(taskKey, taskType, distPhysicalTableConcurrency, metaData)
		if err != nil {
			return nil
		}

		globalTask, err = globalTaskManager.GetGlobalTaskByID(taskID)
		if err != nil {
			return err
		}

		if globalTask == nil {
			return errors.Errorf("cannot find global task with ID %d", taskID)
		}
	}

	ticker := time.NewTicker(CheckBackfillJobFinishInterval)
	defer ticker.Stop()

	for {
		<-ticker.C
<<<<<<< HEAD
=======
		// TODO: handle cancel correctly.
>>>>>>> 2002ca10
		if reorgInfo.Job.IsCancelling() {
			return dbterror.ErrCancelledDDLJob
		}

		found, err := globalTaskManager.GetGlobalTaskByID(globalTask.ID)
		if err != nil {
			logutil.BgLogger().Info("[ddl] get global task error", zap.Int64("taskID", globalTask.ID), zap.Error(err))
			continue
		}

		if found == nil {
			return errors.Errorf("cannot find global task with ID %d", globalTask.ID)
		}

		if found.State == proto.TaskStateSucceed {
			return nil
		}

<<<<<<< HEAD
=======
		// TODO: get the original error message.
>>>>>>> 2002ca10
		if found.State == proto.TaskStateFailed || found.State == proto.TaskStateCanceled || found.State == proto.TaskStateReverted {
			return errors.Errorf("ddl task stopped with state %s", found.State)
		}
	}
}

func getNextPartitionInfo(reorg *reorgInfo, t table.PartitionedTable, currPhysicalTableID int64) (int64, kv.Key, kv.Key, error) {
	pi := t.Meta().GetPartitionInfo()
	if pi == nil {
		return 0, nil, nil, nil
	}

	// During data copying, copy data from partitions to be dropped
	nextPartitionDefs := pi.DroppingDefinitions
	if bytes.Equal(reorg.currElement.TypeKey, meta.IndexElementKey) {
		// During index re-creation, process data from partitions to be added
		nextPartitionDefs = pi.AddingDefinitions
	}
	if len(nextPartitionDefs) == 0 {
		nextPartitionDefs = pi.Definitions
	}
	pid, err := findNextPartitionID(currPhysicalTableID, nextPartitionDefs)
	if err != nil {
		// Fatal error, should not run here.
		logutil.BgLogger().Error("[ddl] find next partition ID failed", zap.Reflect("table", t), zap.Error(err))
		return 0, nil, nil, errors.Trace(err)
	}
	if pid == 0 {
		// Next partition does not exist, all the job done.
		return 0, nil, nil, nil
	}

	failpoint.Inject("mockUpdateCachedSafePoint", func(val failpoint.Value) {
		//nolint:forcetypeassert
		if val.(bool) {
			ts := oracle.GoTimeToTS(time.Now())
			//nolint:forcetypeassert
			s := reorg.d.store.(tikv.Storage)
			s.UpdateSPCache(ts, time.Now())
			time.Sleep(time.Second * 3)
		}
	})

	var startKey, endKey kv.Key
	if reorg.mergingTmpIdx {
		indexID := reorg.currElement.ID
		startKey, endKey = tablecodec.GetTableIndexKeyRange(pid, tablecodec.TempIndexPrefix|indexID)
	} else {
		currentVer, err := getValidCurrentVersion(reorg.d.store)
		if err != nil {
			return 0, nil, nil, errors.Trace(err)
		}
		startKey, endKey, err = getTableRange(reorg.d.jobContext(reorg.Job.ID), reorg.d, t.GetPartition(pid), currentVer.Ver, reorg.Job.Priority)
		if err != nil {
			return 0, nil, nil, errors.Trace(err)
		}
	}
	return pid, startKey, endKey, nil
}

// updateReorgInfo will find the next partition according to current reorgInfo.
// If no more partitions, or table t is not a partitioned table, returns true to
// indicate that the reorganize work is finished.
func updateReorgInfo(sessPool *sess.Pool, t table.PartitionedTable, reorg *reorgInfo) (bool, error) {
	pid, startKey, endKey, err := getNextPartitionInfo(reorg, t, reorg.PhysicalTableID)
	if err != nil {
		return false, errors.Trace(err)
	}
	if pid == 0 {
		// Next partition does not exist, all the job done.
		return true, nil
	}
	reorg.PhysicalTableID, reorg.StartKey, reorg.EndKey = pid, startKey, endKey

	// Write the reorg info to store so the whole reorganize process can recover from panic.
	err = reorg.UpdateReorgMeta(reorg.StartKey, sessPool)
	logutil.BgLogger().Info("[ddl] job update reorgInfo",
		zap.Int64("jobID", reorg.Job.ID),
		zap.Stringer("element", reorg.currElement),
		zap.Int64("partitionTableID", pid),
		zap.String("startKey", hex.EncodeToString(reorg.StartKey)),
		zap.String("endKey", hex.EncodeToString(reorg.EndKey)), zap.Error(err))
	return false, errors.Trace(err)
}

// findNextPartitionID finds the next partition ID in the PartitionDefinition array.
// Returns 0 if current partition is already the last one.
func findNextPartitionID(currentPartition int64, defs []model.PartitionDefinition) (int64, error) {
	for i, def := range defs {
		if currentPartition == def.ID {
			if i == len(defs)-1 {
				return 0, nil
			}
			return defs[i+1].ID, nil
		}
	}
	return 0, errors.Errorf("partition id not found %d", currentPartition)
}

// AllocateIndexID allocates an index ID from TableInfo.
func AllocateIndexID(tblInfo *model.TableInfo) int64 {
	tblInfo.MaxIndexID++
	return tblInfo.MaxIndexID
}

func getIndexInfoByNameAndColumn(oldTableInfo *model.TableInfo, newOne *model.IndexInfo) *model.IndexInfo {
	for _, oldOne := range oldTableInfo.Indices {
		if newOne.Name.L == oldOne.Name.L && indexColumnSliceEqual(newOne.Columns, oldOne.Columns) {
			return oldOne
		}
	}
	return nil
}

func indexColumnSliceEqual(a, b []*model.IndexColumn) bool {
	if len(a) != len(b) {
		return false
	}
	if len(a) == 0 {
		logutil.BgLogger().Warn("[ddl] admin repair table : index's columns length equal to 0")
		return true
	}
	// Accelerate the compare by eliminate index bound check.
	b = b[:len(a)]
	for i, v := range a {
		if v.Name.L != b[i].Name.L {
			return false
		}
	}
	return true
}

type cleanUpIndexWorker struct {
	baseIndexWorker
}

func newCleanUpIndexWorker(sessCtx sessionctx.Context, id int, t table.PhysicalTable, decodeColMap map[int64]decoder.Column, reorgInfo *reorgInfo, jc *JobContext) *cleanUpIndexWorker {
	indexes := make([]table.Index, 0, len(t.Indices()))
	rowDecoder := decoder.NewRowDecoder(t, t.WritableCols(), decodeColMap)
	for _, index := range t.Indices() {
		if index.Meta().Global {
			indexes = append(indexes, index)
		}
	}
	return &cleanUpIndexWorker{
		baseIndexWorker: baseIndexWorker{
			backfillCtx: newBackfillCtx(reorgInfo.d, id, sessCtx, reorgInfo.SchemaName, t, jc, "cleanup_idx_rate", false),
			indexes:     indexes,
			rowDecoder:  rowDecoder,
			defaultVals: make([]types.Datum, len(t.WritableCols())),
			rowMap:      make(map[int64]types.Datum, len(decodeColMap)),
		},
	}
}

func (w *cleanUpIndexWorker) BackfillData(handleRange reorgBackfillTask) (taskCtx backfillTaskContext, errInTxn error) {
	failpoint.Inject("errorMockPanic", func(val failpoint.Value) {
		//nolint:forcetypeassert
		if val.(bool) {
			panic("panic test")
		}
	})

	oprStartTime := time.Now()
	ctx := kv.WithInternalSourceType(context.Background(), w.jobContext.ddlJobSourceType())
	errInTxn = kv.RunInNewTxn(ctx, w.sessCtx.GetStore(), true, func(ctx context.Context, txn kv.Transaction) error {
		taskCtx.addedCount = 0
		taskCtx.scanCount = 0
		txn.SetOption(kv.Priority, handleRange.priority)
		if tagger := w.GetCtx().getResourceGroupTaggerForTopSQL(handleRange.getJobID()); tagger != nil {
			txn.SetOption(kv.ResourceGroupTagger, tagger)
		}

		idxRecords, nextKey, taskDone, err := w.fetchRowColVals(txn, handleRange)
		if err != nil {
			return errors.Trace(err)
		}
		taskCtx.nextKey = nextKey
		taskCtx.done = taskDone

		txn.SetDiskFullOpt(kvrpcpb.DiskFullOpt_AllowedOnAlmostFull)

		n := len(w.indexes)
		for i, idxRecord := range idxRecords {
			taskCtx.scanCount++
			// we fetch records row by row, so records will belong to
			// index[0], index[1] ... index[n-1], index[0], index[1] ...
			// respectively. So indexes[i%n] is the index of idxRecords[i].
			err := w.indexes[i%n].Delete(w.sessCtx.GetSessionVars().StmtCtx, txn, idxRecord.vals, idxRecord.handle)
			if err != nil {
				return errors.Trace(err)
			}
			taskCtx.addedCount++
		}
		return nil
	})
	logSlowOperations(time.Since(oprStartTime), "cleanUpIndexBackfillDataInTxn", 3000)

	return
}

// cleanupPhysicalTableIndex handles the drop partition reorganization state for a non-partitioned table or a partition.
func (w *worker) cleanupPhysicalTableIndex(t table.PhysicalTable, reorgInfo *reorgInfo) error {
	logutil.BgLogger().Info("[ddl] start to clean up index", zap.String("job", reorgInfo.Job.String()), zap.String("reorgInfo", reorgInfo.String()))
	return w.writePhysicalTableRecord(w.sessPool, t, typeCleanUpIndexWorker, reorgInfo)
}

// cleanupGlobalIndex handles the drop partition reorganization state to clean up index entries of partitions.
func (w *worker) cleanupGlobalIndexes(tbl table.PartitionedTable, partitionIDs []int64, reorgInfo *reorgInfo) error {
	var err error
	var finish bool
	for !finish {
		p := tbl.GetPartition(reorgInfo.PhysicalTableID)
		if p == nil {
			return dbterror.ErrCancelledDDLJob.GenWithStack("Can not find partition id %d for table %d", reorgInfo.PhysicalTableID, tbl.Meta().ID)
		}
		err = w.cleanupPhysicalTableIndex(p, reorgInfo)
		if err != nil {
			break
		}
		finish, err = w.updateReorgInfoForPartitions(tbl, reorgInfo, partitionIDs)
		if err != nil {
			return errors.Trace(err)
		}
	}

	return errors.Trace(err)
}

// updateReorgInfoForPartitions will find the next partition in partitionIDs according to current reorgInfo.
// If no more partitions, or table t is not a partitioned table, returns true to
// indicate that the reorganize work is finished.
func (w *worker) updateReorgInfoForPartitions(t table.PartitionedTable, reorg *reorgInfo, partitionIDs []int64) (bool, error) {
	pi := t.Meta().GetPartitionInfo()
	if pi == nil {
		return true, nil
	}

	var pid int64
	for i, pi := range partitionIDs {
		if pi == reorg.PhysicalTableID {
			if i == len(partitionIDs)-1 {
				return true, nil
			}
		}
		pid = partitionIDs[i+1]
	}

	currentVer, err := getValidCurrentVersion(reorg.d.store)
	if err != nil {
		return false, errors.Trace(err)
	}
	start, end, err := getTableRange(reorg.d.jobContext(reorg.Job.ID), reorg.d, t.GetPartition(pid), currentVer.Ver, reorg.Job.Priority)
	if err != nil {
		return false, errors.Trace(err)
	}
	reorg.StartKey, reorg.EndKey, reorg.PhysicalTableID = start, end, pid

	// Write the reorg info to store so the whole reorganize process can recover from panic.
	err = reorg.UpdateReorgMeta(reorg.StartKey, w.sessPool)
	logutil.BgLogger().Info("[ddl] job update reorg info", zap.Int64("jobID", reorg.Job.ID),
		zap.Stringer("element", reorg.currElement),
		zap.Int64("partition table ID", pid), zap.String("start key", hex.EncodeToString(start)),
		zap.String("end key", hex.EncodeToString(end)), zap.Error(err))
	return false, errors.Trace(err)
}

// changingIndex is used to store the index that need to be changed during modifying column.
type changingIndex struct {
	IndexInfo *model.IndexInfo
	// Column offset in idxInfo.Columns.
	Offset int
	// When the modifying column is contained in the index, a temp index is created.
	// isTemp indicates whether the indexInfo is a temp index created by a previous modify column job.
	isTemp bool
}

// FindRelatedIndexesToChange finds the indexes that covering the given column.
// The normal one will be overridden by the temp one.
func FindRelatedIndexesToChange(tblInfo *model.TableInfo, colName model.CIStr) []changingIndex {
	// In multi-schema change jobs that contains several "modify column" sub-jobs, there may be temp indexes for another temp index.
	// To prevent reorganizing too many indexes, we should create the temp indexes that are really necessary.
	var normalIdxInfos, tempIdxInfos []changingIndex
	for _, idxInfo := range tblInfo.Indices {
		if pos := findIdxCol(idxInfo, colName); pos != -1 {
			isTemp := isTempIdxInfo(idxInfo, tblInfo)
			r := changingIndex{IndexInfo: idxInfo, Offset: pos, isTemp: isTemp}
			if isTemp {
				tempIdxInfos = append(tempIdxInfos, r)
			} else {
				normalIdxInfos = append(normalIdxInfos, r)
			}
		}
	}
	// Overwrite if the index has the corresponding temp index. For example,
	// we try to find the indexes that contain the column `b` and there are two indexes, `i(a, b)` and `$i($a, b)`.
	// Note that the symbol `$` means temporary. The index `$i($a, b)` is temporarily created by the previous "modify a" statement.
	// In this case, we would create a temporary index like $$i($a, $b), so the latter should be chosen.
	result := normalIdxInfos
	for _, tmpIdx := range tempIdxInfos {
		origName := getChangingIndexOriginName(tmpIdx.IndexInfo)
		for i, normIdx := range normalIdxInfos {
			if normIdx.IndexInfo.Name.O == origName {
				result[i] = tmpIdx
			}
		}
	}
	return result
}

func isTempIdxInfo(idxInfo *model.IndexInfo, tblInfo *model.TableInfo) bool {
	for _, idxCol := range idxInfo.Columns {
		if tblInfo.Columns[idxCol.Offset].ChangeStateInfo != nil {
			return true
		}
	}
	return false
}

func findIdxCol(idxInfo *model.IndexInfo, colName model.CIStr) int {
	for offset, idxCol := range idxInfo.Columns {
		if idxCol.Name.L == colName.L {
			return offset
		}
	}
	return -1
}

func renameIndexes(tblInfo *model.TableInfo, from, to model.CIStr) {
	for _, idx := range tblInfo.Indices {
		if idx.Name.L == from.L {
			idx.Name = to
		} else if isTempIdxInfo(idx, tblInfo) && getChangingIndexOriginName(idx) == from.O {
			idx.Name.L = strings.Replace(idx.Name.L, from.L, to.L, 1)
			idx.Name.O = strings.Replace(idx.Name.O, from.O, to.O, 1)
		}
	}
}<|MERGE_RESOLUTION|>--- conflicted
+++ resolved
@@ -1781,10 +1781,6 @@
 		if t.Meta().Partition != nil && reorgInfo.ReorgMeta.ReorgTp == model.ReorgTypeLitMerge {
 			return executeDistGlobalTask(reorgInfo)
 		}
-<<<<<<< HEAD
-=======
-		return w.controlWriteTableRecord(w.sessPool, t, typeAddIndexWorker, reorgInfo)
->>>>>>> 2002ca10
 	}
 
 	var err error
@@ -1861,10 +1857,7 @@
 
 	for {
 		<-ticker.C
-<<<<<<< HEAD
-=======
 		// TODO: handle cancel correctly.
->>>>>>> 2002ca10
 		if reorgInfo.Job.IsCancelling() {
 			return dbterror.ErrCancelledDDLJob
 		}
@@ -1883,10 +1876,7 @@
 			return nil
 		}
 
-<<<<<<< HEAD
-=======
 		// TODO: get the original error message.
->>>>>>> 2002ca10
 		if found.State == proto.TaskStateFailed || found.State == proto.TaskStateCanceled || found.State == proto.TaskStateReverted {
 			return errors.Errorf("ddl task stopped with state %s", found.State)
 		}
