// Copyright 2022 PingCAP, Inc.
//
// Licensed under the Apache License, Version 2.0 (the "License");
// you may not use this file except in compliance with the License.
// You may obtain a copy of the License at
//
//     http://www.apache.org/licenses/LICENSE-2.0
//
// Unless required by applicable law or agreed to in writing, software
// distributed under the License is distributed on an "AS IS" BASIS,
// WITHOUT WARRANTIES OR CONDITIONS OF ANY KIND, either express or implied.
// See the License for the specific language governing permissions and
// limitations under the License.

package ingest

import (
	"context"
	"fmt"
	"math"
	"strconv"
	"strings"
	"time"

	"github.com/pingcap/tidb/br/pkg/lightning/backend"
	"github.com/pingcap/tidb/br/pkg/lightning/backend/local"
	"github.com/pingcap/tidb/br/pkg/lightning/backend/remote"
	"github.com/pingcap/tidb/br/pkg/lightning/config"
	"github.com/pingcap/tidb/sessionctx/variable"
	"github.com/pingcap/tidb/util/generic"
	"github.com/pingcap/tidb/util/logutil"
	clientv3 "go.etcd.io/etcd/client/v3"
	"go.uber.org/zap"
)

// BackendCtxMgr is used to manage the backend context.
type BackendCtxMgr interface {
	CheckAvailable() (bool, error)
	Register(ctx context.Context, unique bool, jobID int64, etcdClient *clientv3.Client) (BackendCtx, error)
	Unregister(jobID int64)
	Load(jobID int64) (BackendCtx, bool)
}

type litBackendCtxMgr struct {
	generic.SyncMap[int64, *litBackendCtx]
	memRoot  MemRoot
	diskRoot DiskRoot
}

func newLitBackendCtxMgr(path string, memQuota uint64) BackendCtxMgr {
	mgr := &litBackendCtxMgr{
		SyncMap:  generic.NewSyncMap[int64, *litBackendCtx](10),
		memRoot:  nil,
		diskRoot: nil,
	}
	mgr.memRoot = NewMemRootImpl(int64(memQuota), mgr)
	mgr.diskRoot = NewDiskRootImpl(path, mgr)
	LitMemRoot = mgr.memRoot
	LitDiskRoot = mgr.diskRoot
	LitDiskRoot.UpdateUsage()
	err := LitDiskRoot.StartupCheck()
	if err != nil {
		logutil.BgLogger().Warn("ingest backfill may not be available", zap.String("category", "ddl-ingest"), zap.Error(err))
	}
	return mgr
}

// CheckAvailable checks if the ingest backfill is available.
func (m *litBackendCtxMgr) CheckAvailable() (bool, error) {
	// We only allow one task to use ingest at the same time, in order to limit the CPU usage.
	activeJobIDs := m.Keys()
	if len(activeJobIDs) > 0 {
		logutil.BgLogger().Info("ingest backfill is already in use by another DDL job", zap.String("category", "ddl-ingest"),
			zap.Int64("job ID", activeJobIDs[0]))
		return false, nil
	}
	if err := m.diskRoot.PreCheckUsage(); err != nil {
		logutil.BgLogger().Info("ingest backfill is not available", zap.String("category", "ddl-ingest"), zap.Error(err))
		return false, err
	}
	return true, nil
}

// Register creates a new backend and registers it to the backend context.
func (m *litBackendCtxMgr) Register(ctx context.Context, unique bool, jobID int64, etcdClient *clientv3.Client) (BackendCtx, error) {
	bc, exist := m.Load(jobID)
	if !exist {
		m.memRoot.RefreshConsumption()
		ok := m.memRoot.CheckConsume(StructSizeBackendCtx)
		if !ok {
			return nil, genBackendAllocMemFailedErr(m.memRoot, jobID)
		}
		cfg, err := genConfig(m.memRoot, jobID, unique)
		if err != nil {
			logutil.BgLogger().Warn(LitWarnConfigError, zap.Int64("job ID", jobID), zap.Error(err))
			return nil, err
		}
		bd, err := createBackend(ctx, cfg, jobID)
		if err != nil {
			logutil.BgLogger().Error(LitErrCreateBackendFail, zap.Int64("job ID", jobID), zap.Error(err))
			return nil, err
		}

		bcCtx := newBackendContext(ctx, jobID, bd, cfg.Lightning, defaultImportantVariables, m.memRoot, m.diskRoot, etcdClient)
		m.Store(jobID, bcCtx)

		m.memRoot.Consume(StructSizeBackendCtx)
		logutil.BgLogger().Info(LitInfoCreateBackend, zap.Int64("job ID", jobID),
			zap.Int64("current memory usage", m.memRoot.CurrentUsage()),
			zap.Int64("max memory quota", m.memRoot.MaxMemoryQuota()),
			zap.Bool("is unique index", unique))
		return bcCtx, nil
	}
	return bc, nil
}

func createBackend(ctx context.Context, cfg *Config, jobID int64) (backend.Backend, error) {
	tempStorage := variable.TempStorageURI.Load()
	if strings.HasPrefix(tempStorage, "s3://") {
		return createRemoteBackend(ctx, cfg, jobID, tempStorage)
	}
	return createLocalBackend(ctx, cfg)
}

func createLocalBackend(ctx context.Context, cfg *Config) (*local.Backend, error) {
	tls, err := cfg.Lightning.ToTLS()
	if err != nil {
		logutil.BgLogger().Error(LitErrCreateBackendFail, zap.Error(err))
		return nil, err
	}

	logutil.BgLogger().Info("create local backend for adding index", zap.String("category", "ddl-ingest"), zap.String("keyspaceName", cfg.KeyspaceName))
	regionSizeGetter := &local.TableRegionSizeGetterImpl{
		DB: nil,
	}
	backendConfig := local.NewBackendConfig(cfg.Lightning, int(LitRLimit), cfg.KeyspaceName)
	return local.NewBackend(ctx, tls, backendConfig, regionSizeGetter)
}

func createRemoteBackend(ctx context.Context, cfg *Config, jobID int64, tempStorage string) (backend.Backend, error) {
	tls, err := cfg.Lightning.ToTLS()
	if err != nil {
		logutil.BgLogger().Error(LitErrCreateBackendFail, zap.Error(err))
		return nil, err
	}
	backendConfig := local.NewBackendConfig(cfg.Lightning, int(LitRLimit), cfg.KeyspaceName)
<<<<<<< HEAD
	return remote.NewRemoteBackend(ctx, backendConfig, tls, &remote.ExtStoreConfig{
		Bucket:          "nfs",
		Prefix:          "tools_test_data/sharedisk-ywq",
		AccessKey:       "minioadmin",
		SecretAccessKey: "minioadmin",
		Host:            "minio.pingcap.net",
		Port:            "9001",
	}, jobID)
=======
	remoteCfg := &remote.Config{
		MemQuota:       variable.GlobalSortMemQuota.Load(),
		ReadBufferSize: variable.GlobalSortReadBufferSize.Load(),
		WriteBatchSize: variable.GlobalSortWriteBatchSize.Load(),
		StatSampleKeys: variable.GlobalSortStatSampleKeys.Load(),
		StatSampleSize: variable.GlobalSortStatSampleSize.Load(),
		SubtaskCnt:     variable.GlobalSortSubtaskCnt.Load(),
		S3ChunkSize:    variable.GlobalSortS3ChunkSize.Load(),
	}
	return remote.NewRemoteBackend(ctx, remoteCfg, backendConfig, tls, tempStorage, jobID)
>>>>>>> 9d169317
}

const checkpointUpdateInterval = 10 * time.Minute

func newBackendContext(ctx context.Context, jobID int64, be backend.Backend, cfg *config.Config, vars map[string]string, memRoot MemRoot, diskRoot DiskRoot, etcdClient *clientv3.Client) *litBackendCtx {
	bCtx := &litBackendCtx{
		SyncMap:        generic.NewSyncMap[int64, *engineInfo](10),
		MemRoot:        memRoot,
		DiskRoot:       diskRoot,
		jobID:          jobID,
		backend:        be,
		ctx:            ctx,
		cfg:            cfg,
		sysVars:        vars,
		diskRoot:       diskRoot,
		updateInterval: checkpointUpdateInterval,
		etcdClient:     etcdClient,
	}
	bCtx.timeOfLastFlush.Store(time.Now())
	return bCtx
}

// Unregister removes a backend context from the backend context manager.
func (m *litBackendCtxMgr) Unregister(jobID int64) {
	bc, exist := m.SyncMap.Load(jobID)
	if !exist {
		return
	}
	bc.unregisterAll(jobID)
	bc.backend.Close()
	if bc.checkpointMgr != nil {
		bc.checkpointMgr.Close()
	}
	m.memRoot.Release(StructSizeBackendCtx)
	m.Delete(jobID)
	m.memRoot.ReleaseWithTag(EncodeBackendTag(jobID))
	logutil.BgLogger().Info(LitInfoCloseBackend, zap.Int64("job ID", jobID),
		zap.Int64("current memory usage", m.memRoot.CurrentUsage()),
		zap.Int64("max memory quota", m.memRoot.MaxMemoryQuota()))
}

func (m *litBackendCtxMgr) Load(jobID int64) (BackendCtx, bool) {
	return m.SyncMap.Load(jobID)
}

// TotalDiskUsage returns the total disk usage of all backends.
func (m *litBackendCtxMgr) TotalDiskUsage() uint64 {
	var totalDiskUsed uint64
	for _, key := range m.Keys() {
		bc, exists := m.SyncMap.Load(key)
		if exists {
			localBackend, ok := bc.backend.(*local.Backend)
			if !ok {
				continue
			}
			_, _, bcDiskUsed, _ := local.CheckDiskQuota(localBackend, math.MaxInt64)
			totalDiskUsed += uint64(bcDiskUsed)
		}
	}
	return totalDiskUsed
}

// UpdateMemoryUsage collects the memory usages from all the backend and updates it to the memRoot.
func (m *litBackendCtxMgr) UpdateMemoryUsage() {
	for _, key := range m.Keys() {
		bc, exists := m.SyncMap.Load(key)
		if exists {
			localBackend, ok := bc.backend.(*local.Backend)
			if !ok {
				continue
			}
			curSize := localBackend.TotalMemoryConsume()
			m.memRoot.ReleaseWithTag(EncodeBackendTag(bc.jobID))
			m.memRoot.ConsumeWithTag(EncodeBackendTag(bc.jobID), curSize)
		}
	}
}

// EncodeBackendTag encodes the job ID to backend tag.
// The backend tag is also used as the file name of the local index data files.
func EncodeBackendTag(jobID int64) string {
	return fmt.Sprintf("%d", jobID)
}

// DecodeBackendTag decodes the backend tag to job ID.
func DecodeBackendTag(name string) (int64, error) {
	return strconv.ParseInt(name, 10, 64)
}<|MERGE_RESOLUTION|>--- conflicted
+++ resolved
@@ -144,16 +144,6 @@
 		return nil, err
 	}
 	backendConfig := local.NewBackendConfig(cfg.Lightning, int(LitRLimit), cfg.KeyspaceName)
-<<<<<<< HEAD
-	return remote.NewRemoteBackend(ctx, backendConfig, tls, &remote.ExtStoreConfig{
-		Bucket:          "nfs",
-		Prefix:          "tools_test_data/sharedisk-ywq",
-		AccessKey:       "minioadmin",
-		SecretAccessKey: "minioadmin",
-		Host:            "minio.pingcap.net",
-		Port:            "9001",
-	}, jobID)
-=======
 	remoteCfg := &remote.Config{
 		MemQuota:       variable.GlobalSortMemQuota.Load(),
 		ReadBufferSize: variable.GlobalSortReadBufferSize.Load(),
@@ -164,7 +154,6 @@
 		S3ChunkSize:    variable.GlobalSortS3ChunkSize.Load(),
 	}
 	return remote.NewRemoteBackend(ctx, remoteCfg, backendConfig, tls, tempStorage, jobID)
->>>>>>> 9d169317
 }
 
 const checkpointUpdateInterval = 10 * time.Minute
