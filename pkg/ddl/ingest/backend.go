// Copyright 2022 PingCAP, Inc.
//
// Licensed under the Apache License, Version 2.0 (the "License");
// you may not use this file except in compliance with the License.
// You may obtain a copy of the License at
//
//     http://www.apache.org/licenses/LICENSE-2.0
//
// Unless required by applicable law or agreed to in writing, software
// distributed under the License is distributed on an "AS IS" BASIS,
// WITHOUT WARRANTIES OR CONDITIONS OF ANY KIND, either express or implied.
// See the License for the specific language governing permissions and
// limitations under the License.

package ingest

import (
	"context"
	"fmt"
	"sync/atomic"
	"time"

	"github.com/pingcap/errors"
	"github.com/pingcap/failpoint"
	tikv "github.com/pingcap/tidb/pkg/kv"
	"github.com/pingcap/tidb/pkg/lightning/backend"
	"github.com/pingcap/tidb/pkg/lightning/backend/encode"
	"github.com/pingcap/tidb/pkg/lightning/backend/local"
	"github.com/pingcap/tidb/pkg/lightning/common"
	lightning "github.com/pingcap/tidb/pkg/lightning/config"
	"github.com/pingcap/tidb/pkg/lightning/errormanager"
	"github.com/pingcap/tidb/pkg/lightning/log"
	"github.com/pingcap/tidb/pkg/parser/mysql"
	"github.com/pingcap/tidb/pkg/parser/terror"
	"github.com/pingcap/tidb/pkg/table"
	"github.com/pingcap/tidb/pkg/util/dbterror"
	"github.com/pingcap/tidb/pkg/util/logutil"
	clientv3 "go.etcd.io/etcd/client/v3"
	"go.etcd.io/etcd/client/v3/concurrency"
	atomicutil "go.uber.org/atomic"
	"go.uber.org/zap"
)

<<<<<<< HEAD
// MockDMLExecutionStateBeforeImport is a failpoint to mock the DML execution state before import.
var MockDMLExecutionStateBeforeImport func()

// BackendCtx is the backend context for add index reorg task.
=======
// BackendCtx is the backend context for one add index reorg task.
>>>>>>> cc127c14
type BackendCtx interface {
	// Register create a new engineInfo for each index ID and register it to the
	// backend context. If the index ID is already registered, it will return the
	// associated engines. Only one group of index ID is allowed to register for a
	// BackendCtx.
	Register(indexIDs []int64, tableName string) ([]Engine, error)
	UnregisterEngines()
	// FinishImport imports the engine of given index ID into the storage, collects
	// the duplicate errors if the `unique` is true. Caller should make sure the
	// first call of FinishImport means no further data will be wrote to all engines.
	//
	// TODO(lance6716): refine the interface to let caller don't need to pass the
	// indexID, and unify with CollectRemoteDuplicateRows.
	FinishImport(indexID int64, unique bool, tbl table.Table) error
	// FinishedWritingNeedImport returns true only when all the engines are finished
	// writing and only need import. Considering the calling usage of FinishImport,
	// it will return true after a successful call of FinishImport and may return
	// true after a failed call of FinishImport.
	FinishedWritingNeedImport() bool

	CollectRemoteDuplicateRows(indexID int64, tbl table.Table) error
	FlushController
	Done() bool
	SetDone()

	AttachCheckpointManager(*CheckpointManager)
	GetCheckpointManager() *CheckpointManager

	GetLocalBackend() *local.Backend
}

// FlushMode is used to control how to flush.
type FlushMode byte

const (
	// FlushModeAuto means caller does not enforce any flush, the implementation can
	// decide it.
	FlushModeAuto FlushMode = iota
	// FlushModeForceFlushNoImport means flush all data to local storage, but don't
	// import the data to TiKV.
	FlushModeForceFlushNoImport
	// FlushModeForceFlushAndImport means flush and import all data to TiKV.
	FlushModeForceFlushAndImport
)

// litBackendCtx implements BackendCtx.
type litBackendCtx struct {
	engines  map[int64]*engineInfo
	memRoot  MemRoot
	diskRoot DiskRoot
	jobID    int64
	backend  *local.Backend
	ctx      context.Context
	cfg      *lightning.Config
	sysVars  map[string]string
	done     bool

	flushing        atomic.Bool
	timeOfLastFlush atomicutil.Time
	updateInterval  time.Duration
	checkpointMgr   *CheckpointManager
	etcdClient      *clientv3.Client
}

func (bc *litBackendCtx) handleErrorAfterCollectRemoteDuplicateRows(err error, indexID int64, tbl table.Table, hasDupe bool) error {
	if err != nil && !common.ErrFoundIndexConflictRecords.Equal(err) {
		logutil.Logger(bc.ctx).Error(LitInfoRemoteDupCheck, zap.Error(err),
			zap.String("table", tbl.Meta().Name.O), zap.Int64("index ID", indexID))
		return errors.Trace(err)
	} else if hasDupe {
		logutil.Logger(bc.ctx).Error(LitErrRemoteDupExistErr,
			zap.String("table", tbl.Meta().Name.O), zap.Int64("index ID", indexID))

		if common.ErrFoundIndexConflictRecords.Equal(err) {
			tErr, ok := errors.Cause(err).(*terror.Error)
			if !ok {
				return errors.Trace(tikv.ErrKeyExists)
			}
			if len(tErr.Args()) != 4 {
				return errors.Trace(tikv.ErrKeyExists)
			}
			indexName := tErr.Args()[1]
			valueStr := tErr.Args()[2]

			return errors.Trace(tikv.ErrKeyExists.FastGenByArgs(valueStr, indexName))
		}
		return errors.Trace(tikv.ErrKeyExists)
	}
	return nil
}

// CollectRemoteDuplicateRows collects duplicate rows from remote TiKV.
func (bc *litBackendCtx) CollectRemoteDuplicateRows(indexID int64, tbl table.Table) error {
	errorMgr := errormanager.New(nil, bc.cfg, log.Logger{Logger: logutil.Logger(bc.ctx)})
	// backend must be a local backend.
	dupeController := bc.backend.GetDupeController(bc.cfg.TikvImporter.RangeConcurrency*2, errorMgr)
	hasDupe, err := dupeController.CollectRemoteDuplicateRows(bc.ctx, tbl, tbl.Meta().Name.L, &encode.SessionOptions{
		SQLMode: mysql.ModeStrictAllTables,
		SysVars: bc.sysVars,
		IndexID: indexID,
	}, lightning.ErrorOnDup)
	return bc.handleErrorAfterCollectRemoteDuplicateRows(err, indexID, tbl, hasDupe)
}

// FinishImport imports all the key-values in engine into the storage, collects the duplicate errors if any, and
// removes the engine from the backend context.
func (bc *litBackendCtx) FinishImport(indexID int64, unique bool, tbl table.Table) error {
	ei, exist := bc.engines[indexID]
	if !exist {
		return dbterror.ErrIngestFailed.FastGenByArgs("ingest engine not found")
	}

	err := ei.ImportAndClean()
	if err != nil {
		return err
	}

	failpoint.Inject("mockFinishImportErr", func() {
		failpoint.Return(fmt.Errorf("mock finish import error"))
	})

	// Check remote duplicate value for the index.
	if unique {
		errorMgr := errormanager.New(nil, bc.cfg, log.Logger{Logger: logutil.Logger(bc.ctx)})
		// backend must be a local backend.
		// todo: when we can separate local backend completely from tidb backend, will remove this cast.
		//nolint:forcetypeassert
		dupeController := bc.backend.GetDupeController(bc.cfg.TikvImporter.RangeConcurrency*2, errorMgr)
		hasDupe, err := dupeController.CollectRemoteDuplicateRows(bc.ctx, tbl, tbl.Meta().Name.L, &encode.SessionOptions{
			SQLMode: mysql.ModeStrictAllTables,
			SysVars: bc.sysVars,
			IndexID: ei.indexID,
		}, lightning.ErrorOnDup)
		return bc.handleErrorAfterCollectRemoteDuplicateRows(err, indexID, tbl, hasDupe)
	}
	return nil
}

func acquireLock(ctx context.Context, se *concurrency.Session, key string) (*concurrency.Mutex, error) {
	mu := concurrency.NewMutex(se, key)
	err := mu.Lock(ctx)
	if err != nil {
		return nil, err
	}
	return mu, nil
}

// Flush implements FlushController.
func (bc *litBackendCtx) Flush(mode FlushMode) (flushed, imported bool, errIdxID int64, err error) {
	shouldFlush, shouldImport := bc.checkFlush(mode)
	if !shouldFlush {
		return false, false, 0, nil
	}
	if !bc.flushing.CompareAndSwap(false, true) {
		return false, false, 0, nil
	}
	defer bc.flushing.Store(false)

	for indexID, ei := range bc.engines {
		ei.flushLock.Lock()
		//nolint: all_revive,revive
		defer ei.flushLock.Unlock()

		if err = ei.Flush(); err != nil {
			return false, false, indexID, err
		}
	}
	bc.timeOfLastFlush.Store(time.Now())

	if !shouldImport {
		return true, false, 0, nil
	}

	// Use distributed lock if run in distributed mode).
	if bc.etcdClient != nil {
		distLockKey := fmt.Sprintf("/tidb/distributeLock/%d", bc.jobID)
		se, _ := concurrency.NewSession(bc.etcdClient)
		mu, err := acquireLock(bc.ctx, se, distLockKey)
		if err != nil {
			return true, false, 0, errors.Trace(err)
		}
		logutil.Logger(bc.ctx).Info("acquire distributed flush lock success", zap.Int64("jobID", bc.jobID))
		defer func() {
			err = mu.Unlock(bc.ctx)
			if err != nil {
				logutil.Logger(bc.ctx).Warn("release distributed flush lock error", zap.Error(err), zap.Int64("jobID", bc.jobID))
			} else {
				logutil.Logger(bc.ctx).Info("release distributed flush lock success", zap.Int64("jobID", bc.jobID))
			}
			err = se.Close()
			if err != nil {
				logutil.Logger(bc.ctx).Warn("close session error", zap.Error(err))
			}
		}()
	}
<<<<<<< HEAD
	failpoint.Inject("mockDMLExecutionStateBeforeImport", func(_ failpoint.Value) {
		if MockDMLExecutionStateBeforeImport != nil {
			MockDMLExecutionStateBeforeImport()
		}
	})
	err = bc.unsafeImportAndReset(ei)
	if err != nil {
		return true, false, err
=======

	for indexID, ei := range bc.engines {
		if err = bc.unsafeImportAndReset(ei); err != nil {
			return true, false, indexID, err
		}
>>>>>>> cc127c14
	}

	return true, true, 0, nil
}

func (bc *litBackendCtx) unsafeImportAndReset(ei *engineInfo) error {
	logger := log.FromContext(bc.ctx).With(
		zap.Stringer("engineUUID", ei.uuid),
	)
	logger.Info(LitInfoUnsafeImport,
		zap.Int64("index ID", ei.indexID),
		zap.String("usage info", bc.diskRoot.UsageInfo()))

	closedEngine := backend.NewClosedEngine(bc.backend, logger, ei.uuid, 0)

	regionSplitSize := int64(lightning.SplitRegionSize) * int64(lightning.MaxSplitRegionSizeRatio)
	regionSplitKeys := int64(lightning.SplitRegionKeys)
	if err := closedEngine.Import(bc.ctx, regionSplitSize, regionSplitKeys); err != nil {
		logutil.Logger(bc.ctx).Error(LitErrIngestDataErr, zap.Int64("index ID", ei.indexID),
			zap.String("usage info", bc.diskRoot.UsageInfo()))
		return err
	}

	resetFn := bc.backend.ResetEngineSkipAllocTS
	mgr := bc.GetCheckpointManager()
	if mgr == nil {
		// disttask case, no need to refresh TS.
		//
		// TODO(lance6716): for disttask local sort case, we need to use a fixed TS. But
		// it doesn't have checkpoint, so we need to find a way to save TS.
		resetFn = bc.backend.ResetEngine
	}

	err := resetFn(bc.ctx, ei.uuid)
	if err != nil {
		logutil.Logger(bc.ctx).Error(LitErrResetEngineFail, zap.Int64("index ID", ei.indexID))
		err1 := ei.closedEngine.Cleanup(bc.ctx)
		if err1 != nil {
			logutil.Logger(ei.ctx).Error(LitErrCleanEngineErr, zap.Error(err1),
				zap.Int64("job ID", ei.jobID), zap.Int64("index ID", ei.indexID))
		}
		ei.openedEngine = nil
		ei.closedEngine = nil
		return err
	}

	if mgr == nil {
		return nil
	}

	// for local disk case, we need to refresh TS because duplicate detection
	// requires each ingest to have a unique TS.
	//
	// TODO(lance6716): there's still a chance that data is imported but because of
	// checkpoint is low-watermark, the data will still be imported again with
	// another TS after failover. Need to refine the checkpoint mechanism.
	newTS, err := mgr.refreshTSAndUpdateCP()
	if err != nil {
		return errors.Trace(err)
	}
	ei.openedEngine.SetTS(newTS)
	return nil
}

// ForceSyncFlagForTest is a flag to force sync only for test.
var ForceSyncFlagForTest = false

func (bc *litBackendCtx) checkFlush(mode FlushMode) (shouldFlush bool, shouldImport bool) {
	failpoint.Inject("forceSyncFlagForTest", func() {
		// used in a manual test
		ForceSyncFlagForTest = true
	})
	if mode == FlushModeForceFlushAndImport || ForceSyncFlagForTest {
		return true, true
	}
	if mode == FlushModeForceFlushNoImport {
		return true, false
	}
	bc.diskRoot.UpdateUsage()
	shouldImport = bc.diskRoot.ShouldImport()
	interval := bc.updateInterval
	// This failpoint will be manually set through HTTP status port.
	failpoint.Inject("mockSyncIntervalMs", func(val failpoint.Value) {
		if v, ok := val.(int); ok {
			interval = time.Duration(v) * time.Millisecond
		}
	})
	shouldFlush = shouldImport ||
		time.Since(bc.timeOfLastFlush.Load()) >= interval
	return shouldFlush, shouldImport
}

// Done returns true if the lightning backfill is done.
func (bc *litBackendCtx) Done() bool {
	return bc.done
}

// SetDone sets the done flag.
func (bc *litBackendCtx) SetDone() {
	bc.done = true
}

// AttachCheckpointManager attaches a checkpoint manager to the backend context.
func (bc *litBackendCtx) AttachCheckpointManager(mgr *CheckpointManager) {
	bc.checkpointMgr = mgr
}

// GetCheckpointManager returns the checkpoint manager attached to the backend context.
func (bc *litBackendCtx) GetCheckpointManager() *CheckpointManager {
	return bc.checkpointMgr
}

// GetLocalBackend returns the local backend.
func (bc *litBackendCtx) GetLocalBackend() *local.Backend {
	return bc.backend
}<|MERGE_RESOLUTION|>--- conflicted
+++ resolved
@@ -41,14 +41,10 @@
 	"go.uber.org/zap"
 )
 
-<<<<<<< HEAD
 // MockDMLExecutionStateBeforeImport is a failpoint to mock the DML execution state before import.
 var MockDMLExecutionStateBeforeImport func()
 
-// BackendCtx is the backend context for add index reorg task.
-=======
 // BackendCtx is the backend context for one add index reorg task.
->>>>>>> cc127c14
 type BackendCtx interface {
 	// Register create a new engineInfo for each index ID and register it to the
 	// backend context. If the index ID is already registered, it will return the
@@ -244,22 +240,16 @@
 			}
 		}()
 	}
-<<<<<<< HEAD
 	failpoint.Inject("mockDMLExecutionStateBeforeImport", func(_ failpoint.Value) {
 		if MockDMLExecutionStateBeforeImport != nil {
 			MockDMLExecutionStateBeforeImport()
 		}
 	})
-	err = bc.unsafeImportAndReset(ei)
-	if err != nil {
-		return true, false, err
-=======
 
 	for indexID, ei := range bc.engines {
 		if err = bc.unsafeImportAndReset(ei); err != nil {
 			return true, false, indexID, err
 		}
->>>>>>> cc127c14
 	}
 
 	return true, true, 0, nil
