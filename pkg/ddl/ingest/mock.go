--- conflicted
+++ resolved
@@ -103,18 +103,13 @@
 
 // Register implements BackendCtx.Register interface.
 func (m *MockBackendCtx) Register(jobID, indexID int64, _, _ string) (Engine, error) {
-<<<<<<< HEAD
-	logutil.BgLogger().Info("mock backend ctx register", zap.Int64("jobID", jobID), zap.Int64("indexID", indexID))
+	logutil.DDLIngestLogger().Info("mock backend ctx register", zap.Int64("jobID", jobID), zap.Int64("indexID", indexID))
 	return &MockEngineInfo{
 		sessCtx:     m.sessCtx,
 		mu:          &m.mu,
 		unique:      m.unique,
 		writtenKeys: make(map[string]struct{}),
 	}, nil
-=======
-	logutil.DDLIngestLogger().Info("mock backend ctx register", zap.Int64("jobID", jobID), zap.Int64("indexID", indexID))
-	return &MockEngineInfo{sessCtx: m.sessCtx, mu: &m.mu}, nil
->>>>>>> 5333ac31
 }
 
 // Unregister implements BackendCtx.Unregister interface.
@@ -209,8 +204,7 @@
 
 // CreateWriter implements Engine.CreateWriter interface.
 func (m *MockEngineInfo) CreateWriter(id int) (Writer, error) {
-<<<<<<< HEAD
-	logutil.BgLogger().Info("mock engine info create writer", zap.Int("id", id))
+	logutil.DDLIngestLogger().Info("mock engine info create writer", zap.Int("id", id))
 	return &MockWriter{
 		sessCtx:     m.sessCtx,
 		mu:          m.mu,
@@ -218,10 +212,6 @@
 		writtenKeys: m.writtenKeys,
 		unique:      m.unique,
 	}, nil
-=======
-	logutil.DDLIngestLogger().Info("mock engine info create writer", zap.Int("id", id))
-	return &MockWriter{sessCtx: m.sessCtx, mu: m.mu, onWrite: m.onWrite}, nil
->>>>>>> 5333ac31
 }
 
 // MockWriter is a mock writer.
