// Copyright 2022 PingCAP, Inc.
//
// Licensed under the Apache License, Version 2.0 (the "License");
// you may not use this file except in compliance with the License.
// You may obtain a copy of the License at
//
//     http://www.apache.org/licenses/LICENSE-2.0
//
// Unless required by applicable law or agreed to in writing, software
// distributed under the License is distributed on an "AS IS" BASIS,
// WITHOUT WARRANTIES OR CONDITIONS OF ANY KIND, either express or implied.
// See the License for the specific language governing permissions and
// limitations under the License.

package ddl_test

import (
	"context"
	"fmt"
	"math"
	"strings"
	"sync"
	"testing"
	"time"

	"github.com/pingcap/errors"
	"github.com/pingcap/failpoint"
	"github.com/pingcap/tidb/pkg/config"
	"github.com/pingcap/tidb/pkg/ddl"
	"github.com/pingcap/tidb/pkg/ddl/testutil"
	ddlutil "github.com/pingcap/tidb/pkg/ddl/util"
	"github.com/pingcap/tidb/pkg/ddl/util/callback"
	"github.com/pingcap/tidb/pkg/domain"
	"github.com/pingcap/tidb/pkg/errno"
	"github.com/pingcap/tidb/pkg/kv"
	"github.com/pingcap/tidb/pkg/meta"
	"github.com/pingcap/tidb/pkg/parser/ast"
	"github.com/pingcap/tidb/pkg/parser/auth"
	"github.com/pingcap/tidb/pkg/parser/charset"
	"github.com/pingcap/tidb/pkg/parser/model"
	"github.com/pingcap/tidb/pkg/parser/mysql"
	"github.com/pingcap/tidb/pkg/parser/terror"
	parsertypes "github.com/pingcap/tidb/pkg/parser/types"
	"github.com/pingcap/tidb/pkg/sessionctx/variable"
	"github.com/pingcap/tidb/pkg/sessiontxn"
	"github.com/pingcap/tidb/pkg/testkit"
	"github.com/pingcap/tidb/pkg/testkit/external"
	"github.com/pingcap/tidb/pkg/util"
	"github.com/pingcap/tidb/pkg/util/dbterror"
	"github.com/pingcap/tidb/pkg/util/mock"
	"github.com/pingcap/tidb/pkg/util/sqlexec"
	"github.com/pingcap/tidb/pkg/util/timeutil"
	"github.com/stretchr/testify/assert"
	"github.com/stretchr/testify/require"
	"github.com/tikv/client-go/v2/oracle"
	"github.com/tikv/client-go/v2/tikv"
)

const (
	// waitForCleanDataRound indicates how many times should we check data is cleaned or not.
	waitForCleanDataRound = 150
	// waitForCleanDataInterval is a min duration between 2 check for data clean.
	waitForCleanDataInterval = time.Millisecond * 100
)

const defaultBatchSize = 1024

const dbTestLease = 600 * time.Millisecond

func TestGetTimeZone(t *testing.T) {
	store := testkit.CreateMockStoreWithSchemaLease(t, dbTestLease)

	tk := testkit.NewTestKit(t, store)
	tk.MustExec("use test")

	systemTimeZone := timeutil.SystemLocation().String()

	testCases := []struct {
		tzSQL  string
		tzStr  string
		tzName string
		offset int
		err    string
	}{
		{"set time_zone = '+00:00'", "", "", 0, ""},
		{"set time_zone = '-00:00'", "", "", 0, ""},
		{"set time_zone = 'UTC'", "UTC", "UTC", 0, ""},
		{"set time_zone = '+05:00'", "", "", 18000, ""},
		{"set time_zone = '-08:00'", "", "", -28800, ""},
		{"set time_zone = '+08:00'", "", "", 28800, ""},
		{"set time_zone = 'Asia/Shanghai'", "Asia/Shanghai", "Asia/Shanghai", 0, ""},
		{"set time_zone = 'SYSTEM'", systemTimeZone, systemTimeZone, 0, ""},
		{"set time_zone = DEFAULT", systemTimeZone, systemTimeZone, 0, ""},
		{"set time_zone = 'GMT'", "GMT", "GMT", 0, ""},
		{"set time_zone = 'GMT+1'", "GMT", "GMT", 0, "[variable:1298]Unknown or incorrect time zone: 'GMT+1'"},
		{"set time_zone = 'Etc/GMT+12'", "Etc/GMT+12", "Etc/GMT+12", 0, ""},
		{"set time_zone = 'Etc/GMT-12'", "Etc/GMT-12", "Etc/GMT-12", 0, ""},
		{"set time_zone = 'EST'", "EST", "EST", 0, ""},
		{"set time_zone = 'Australia/Lord_Howe'", "Australia/Lord_Howe", "Australia/Lord_Howe", 0, ""},
	}
	for _, tc := range testCases {
		if tc.err != "" {
			tk.MustGetErrMsg(tc.tzSQL, tc.err)
		} else {
			tk.MustExec(tc.tzSQL)
		}
		require.Equal(t, tc.tzStr, tk.Session().GetSessionVars().TimeZone.String(), fmt.Sprintf("sql: %s", tc.tzSQL))
		tz, offset := ddlutil.GetTimeZone(tk.Session())
		require.Equal(t, tz, tc.tzName, fmt.Sprintf("sql: %s, offset: %d", tc.tzSQL, offset))
		require.Equal(t, offset, tc.offset, fmt.Sprintf("sql: %s", tc.tzSQL))
	}
}

func TestIssue22819(t *testing.T) {
	store := testkit.CreateMockStoreWithSchemaLease(t, dbTestLease)

	tk1 := testkit.NewTestKit(t, store)
	tk1.MustExec("set global tidb_enable_metadata_lock=0")
	tk1.MustExec("use test;")
	tk1.MustExec("create table t1 (v int) partition by hash (v) partitions 2")
	tk1.MustExec("insert into t1 values (1)")

	tk2 := testkit.NewTestKit(t, store)
	tk2.MustExec("use test;")
	tk1.MustExec("begin")
	tk1.MustExec("update t1 set v = 2 where v = 1")

	tk2.MustExec("alter table t1 truncate partition p0")

	err := tk1.ExecToErr("commit")
	require.Error(t, err)
	require.Regexp(t, ".*8028.*Information schema is changed during the execution of the statement.*", err.Error())
}

func TestIssue22307(t *testing.T) {
	store, dom := testkit.CreateMockStoreAndDomainWithSchemaLease(t, dbTestLease)

	tk := testkit.NewTestKit(t, store)
	tk.MustExec("use test")
	tk.MustExec("drop table if exists t")
	tk.MustExec("create table t (a int, b int)")
	tk.MustExec("insert into t values(1, 1);")

	hook := &callback.TestDDLCallback{Do: dom}
	var checkErr1, checkErr2 error
	hook.OnJobRunBeforeExported = func(job *model.Job) {
		if job.SchemaState != model.StateWriteOnly {
			return
		}
		_, checkErr1 = tk.Exec("update t set a = 3 where b = 1;")
		_, checkErr2 = tk.Exec("update t set a = 3 order by b;")
	}
	dom.DDL().SetHook(hook)
	done := make(chan error, 1)
	// test transaction on add column.
	go backgroundExec(store, "test", "alter table t drop column b;", done)
	err := <-done
	require.NoError(t, err)
	require.EqualError(t, checkErr1, "[planner:1054]Unknown column 'b' in 'where clause'")
	require.EqualError(t, checkErr2, "[planner:1054]Unknown column 'b' in 'order clause'")
}

func TestAddExpressionIndexRollback(t *testing.T) {
	store, dom := testkit.CreateMockStoreAndDomainWithSchemaLease(t, dbTestLease)
	tk := testkit.NewTestKit(t, store)
	tk.MustExec("use test")
	tk.MustExec("create table t1 (c1 int, c2 int, c3 int, unique key(c1))")
	tk.MustExec("insert into t1 values (20, 20, 20), (40, 40, 40), (80, 80, 80), (160, 160, 160);")

	var checkErr error
	tk1 := testkit.NewTestKit(t, store)
	tk1.MustExec("use test")

	d := dom.DDL()
	hook := &callback.TestDDLCallback{Do: dom}
	var currJob *model.Job
	ctx := mock.NewContext()
	ctx.Store = store
	times := 0
	onJobUpdatedExportedFunc := func(job *model.Job) {
		if checkErr != nil {
			return
		}
		switch job.SchemaState {
		case model.StateDeleteOnly:
			_, checkErr = tk1.Exec("insert into t1 values (6, 3, 3) on duplicate key update c1 = 10")
			if checkErr == nil {
				_, checkErr = tk1.Exec("update t1 set c1 = 7 where c2=6;")
			}
			if checkErr == nil {
				_, checkErr = tk1.Exec("delete from t1 where c1 = 40;")
			}
		case model.StateWriteOnly:
			_, checkErr = tk1.Exec("insert into t1 values (2, 2, 2)")
			if checkErr == nil {
				_, checkErr = tk1.Exec("update t1 set c1 = 3 where c2 = 80")
			}
		case model.StateWriteReorganization:
			if checkErr == nil && job.SchemaState == model.StateWriteReorganization && times == 0 {
				_, checkErr = tk1.Exec("insert into t1 values (4, 4, 4)")
				if checkErr != nil {
					return
				}
				_, checkErr = tk1.Exec("update t1 set c1 = 5 where c2 = 80")
				if checkErr != nil {
					return
				}
				currJob = job
				times++
			}
		}
	}
	hook.OnJobUpdatedExported.Store(&onJobUpdatedExportedFunc)
	d.SetHook(hook)

	tk.MustGetErrMsg("alter table t1 add index expr_idx ((pow(c1, c2)));", "[types:1690]DOUBLE value is out of range in 'pow(160, 160)'")
	require.NoError(t, checkErr)
	tk.MustQuery("select * from t1 order by c1;").Check(testkit.Rows("2 2 2", "4 4 4", "5 80 80", "10 3 3", "20 20 20", "160 160 160"))

	// Check whether the reorg information is cleaned up.
	err := sessiontxn.NewTxn(context.Background(), ctx)
	require.NoError(t, err)
	element, start, end, physicalID, err := ddl.NewReorgHandlerForTest(testkit.NewTestKit(t, store).Session()).GetDDLReorgHandle(currJob)
	require.True(t, meta.ErrDDLReorgElementNotExist.Equal(err))
	require.Nil(t, element)
	require.Nil(t, start)
	require.Nil(t, end)
	require.Equal(t, int64(0), physicalID)
}

func TestDropTableOnTiKVDiskFull(t *testing.T) {
	store := testkit.CreateMockStoreWithSchemaLease(t, dbTestLease)
	tk := testkit.NewTestKit(t, store)
	tk.MustExec("use test")
	tk.MustExec("create table test_disk_full_drop_table(a int);")
	require.NoError(t, failpoint.Enable("github.com/pingcap/tidb/pkg/store/mockstore/unistore/rpcTiKVAllowedOnAlmostFull", `return(true)`))
	defer func() {
		require.NoError(t, failpoint.Disable("github.com/pingcap/tidb/pkg/store/mockstore/unistore/rpcTiKVAllowedOnAlmostFull"))
	}()
	tk.MustExec("drop table test_disk_full_drop_table;")
}

func TestRebaseAutoID(t *testing.T) {
	require.NoError(t, failpoint.Enable("github.com/pingcap/tidb/pkg/meta/autoid/mockAutoIDChange", `return(true)`))
	defer func() {
		require.NoError(t, failpoint.Disable("github.com/pingcap/tidb/pkg/meta/autoid/mockAutoIDChange"))
	}()

	store := testkit.CreateMockStoreWithSchemaLease(t, dbTestLease)
	tk := testkit.NewTestKit(t, store)

	tk.MustExec("drop database if exists tidb;")
	tk.MustExec("create database tidb;")
	tk.MustExec("use tidb;")
	tk.MustExec("create table tidb.test (a int auto_increment primary key, b int);")
	tk.MustExec("insert tidb.test values (null, 1);")
	tk.MustQuery("select * from tidb.test").Check(testkit.Rows("1 1"))
	tk.MustExec("alter table tidb.test auto_increment = 6000;")
	tk.MustExec("insert tidb.test values (null, 1);")
	tk.MustQuery("select * from tidb.test").Check(testkit.Rows("1 1", "6000 1"))
	tk.MustExec("alter table tidb.test auto_increment = 5;")
	tk.MustExec("insert tidb.test values (null, 1);")
	tk.MustQuery("select * from tidb.test").Check(testkit.Rows("1 1", "6000 1", "11000 1"))

	// Current range for table test is [11000, 15999].
	// Though it does not have a tuple "a = 15999", its global next auto increment id should be 16000.
	// Anyway it is not compatible with MySQL.
	tk.MustExec("alter table tidb.test auto_increment = 12000;")
	tk.MustExec("insert tidb.test values (null, 1);")
	tk.MustQuery("select * from tidb.test").Check(testkit.Rows("1 1", "6000 1", "11000 1", "16000 1"))

	tk.MustExec("create table tidb.test2 (a int);")
	tk.MustGetErrCode("alter table tidb.test2 add column b int auto_increment key, auto_increment=10;", errno.ErrUnsupportedDDLOperation)
}

func TestProcessColumnFlags(t *testing.T) {
	store := testkit.CreateMockStoreWithSchemaLease(t, dbTestLease)
	tk := testkit.NewTestKit(t, store)
	tk.MustExec("use test")
	// check `processColumnFlags()`
	tk.MustExec("create table t(a year(4) comment 'xxx', b year, c bit)")
	defer tk.MustExec("drop table t;")

	check := func(n string, f func(uint) bool) {
		tbl := external.GetTableByName(t, tk, "test", "t")
		for _, col := range tbl.Cols() {
			if strings.EqualFold(col.Name.L, n) {
				require.True(t, f(col.GetFlag()))
				break
			}
		}
	}

	yearcheck := func(f uint) bool {
		return mysql.HasUnsignedFlag(f) && mysql.HasZerofillFlag(f) && !mysql.HasBinaryFlag(f)
	}

	tk.MustExec("alter table t modify a year(4)")
	check("a", yearcheck)

	tk.MustExec("alter table t modify a year(4) unsigned")
	check("a", yearcheck)

	tk.MustExec("alter table t modify a year(4) zerofill")

	tk.MustExec("alter table t modify b year")
	check("b", yearcheck)

	tk.MustExec("alter table t modify c bit")
	check("c", func(f uint) bool {
		return mysql.HasUnsignedFlag(f) && !mysql.HasBinaryFlag(f)
	})
}

func TestForbidCacheTableForSystemTable(t *testing.T) {
	store, dom := testkit.CreateMockStoreAndDomainWithSchemaLease(t, dbTestLease)
	tk := testkit.NewTestKit(t, store)
	sysTables := make([]string, 0, 24)
	memOrSysDB := []string{"MySQL", "INFORMATION_SCHEMA", "PERFORMANCE_SCHEMA", "METRICS_SCHEMA", "SYS"}
	for _, db := range memOrSysDB {
		tk.MustExec("use " + db)
		tk.Session().Auth(&auth.UserIdentity{Username: "root", Hostname: "%"}, nil, nil, nil)
		rows := tk.MustQuery("show tables").Rows()
		for i := 0; i < len(rows); i++ {
			sysTables = append(sysTables, rows[i][0].(string))
		}
		for _, one := range sysTables {
			err := tk.ExecToErr(fmt.Sprintf("alter table `%s` cache", one))
			if db == "MySQL" || db == "SYS" {
				tbl, err1 := dom.InfoSchema().TableByName(model.NewCIStr(db), model.NewCIStr(one))
				require.NoError(t, err1)
				if tbl.Meta().View != nil {
					require.ErrorIs(t, err, dbterror.ErrWrongObject)
				} else {
					require.EqualError(t, err, "[ddl:8200]ALTER table cache for tables in system database is currently unsupported")
				}
			} else {
				require.EqualError(t, err, fmt.Sprintf("[planner:1142]ALTER command denied to user 'root'@'%%' for table '%s'", strings.ToLower(one)))
			}
		}
		sysTables = sysTables[:0]
	}
}

func TestAlterShardRowIDBits(t *testing.T) {
	require.NoError(t, failpoint.Enable("github.com/pingcap/tidb/pkg/meta/autoid/mockAutoIDChange", `return(true)`))
	defer func() {
		require.NoError(t, failpoint.Disable("github.com/pingcap/tidb/pkg/meta/autoid/mockAutoIDChange"))
	}()

	store := testkit.CreateMockStoreWithSchemaLease(t, dbTestLease)
	tk := testkit.NewTestKit(t, store)

	tk.MustExec("use test")
	// Test alter shard_row_id_bits
	tk.MustExec("create table t1 (a int) shard_row_id_bits = 5")
	tk.MustExec(fmt.Sprintf("alter table t1 auto_increment = %d;", 1<<56))
	tk.MustExec("insert into t1 set a=1;")

	// Test increase shard_row_id_bits failed by overflow global auto ID.
	tk.MustGetErrMsg("alter table t1 SHARD_ROW_ID_BITS = 10;", "[autoid:1467]shard_row_id_bits 10 will cause next global auto ID 72057594037932936 overflow")

	// Test reduce shard_row_id_bits will be ok.
	tk.MustExec("alter table t1 SHARD_ROW_ID_BITS = 3;")
	checkShardRowID := func(maxShardRowIDBits, shardRowIDBits uint64) {
		tbl := external.GetTableByName(t, tk, "test", "t1")
		require.True(t, tbl.Meta().MaxShardRowIDBits == maxShardRowIDBits)
		require.True(t, tbl.Meta().ShardRowIDBits == shardRowIDBits)
	}
	checkShardRowID(5, 3)

	// Test reduce shard_row_id_bits but calculate overflow should use the max record shard_row_id_bits.
	tk.MustExec("drop table if exists t1")
	tk.MustExec("create table t1 (a int) shard_row_id_bits = 10")
	tk.MustExec("alter table t1 SHARD_ROW_ID_BITS = 5;")
	checkShardRowID(10, 5)
	tk.MustExec(fmt.Sprintf("alter table t1 auto_increment = %d;", 1<<56))
	tk.MustGetErrMsg("insert into t1 set a=1;", "[autoid:1467]Failed to read auto-increment value from storage engine")
}

func TestDDLJobErrorCount(t *testing.T) {
	store, dom := testkit.CreateMockStoreAndDomainWithSchemaLease(t, dbTestLease)
	tk := testkit.NewTestKit(t, store)
	tk.MustExec("use test")
	tk.MustExec("drop table if exists ddl_error_table, new_ddl_error_table")
	tk.MustExec("create table ddl_error_table(a int)")

	require.NoError(t, failpoint.Enable("github.com/pingcap/tidb/pkg/ddl/mockErrEntrySizeTooLarge", `return(true)`))
	defer func() {
		require.NoError(t, failpoint.Disable("github.com/pingcap/tidb/pkg/ddl/mockErrEntrySizeTooLarge"))
	}()

	var jobID int64
	hook := &callback.TestDDLCallback{}
	onJobUpdatedExportedFunc := func(job *model.Job) {
		jobID = job.ID
	}
	hook.OnJobUpdatedExported.Store(&onJobUpdatedExportedFunc)
	originHook := dom.DDL().GetHook()
	dom.DDL().SetHook(hook)
	defer dom.DDL().SetHook(originHook)

	tk.MustGetErrCode("rename table ddl_error_table to new_ddl_error_table", errno.ErrEntryTooLarge)

	historyJob, err := ddl.GetHistoryJobByID(tk.Session(), jobID)
	require.NoError(t, err)
	require.NotNil(t, historyJob)
	require.Equal(t, int64(1), historyJob.ErrorCount)
	require.True(t, kv.ErrEntryTooLarge.Equal(historyJob.Error))
	tk.MustQuery("select * from ddl_error_table;").Check(testkit.Rows())
}

// TestAddIndexFailOnCaseWhenCanExit is used to close #19325.
func TestAddIndexFailOnCaseWhenCanExit(t *testing.T) {
	require.NoError(t, failpoint.Enable("github.com/pingcap/tidb/pkg/ddl/MockCaseWhenParseFailure", `return(true)`))
	defer func() {
		require.NoError(t, failpoint.Disable("github.com/pingcap/tidb/pkg/ddl/MockCaseWhenParseFailure"))
	}()
	store := testkit.CreateMockStoreWithSchemaLease(t, dbTestLease)
	tk := testkit.NewTestKit(t, store)
	originalVal := variable.GetDDLErrorCountLimit()
	tk.MustExec("set @@global.tidb_ddl_error_count_limit = 1")
	defer tk.MustExec(fmt.Sprintf("set @@global.tidb_ddl_error_count_limit = %d", originalVal))

	tk.MustExec("use test")
	tk.MustExec("drop table if exists t")
	tk.MustExec("create table t(a int, b int)")
	tk.MustExec("insert into t values(1, 1)")
	tk.MustGetErrMsg("alter table t add index idx(b)", "[ddl:-1]job.ErrCount:0, mock unknown type: ast.whenClause.")
	tk.MustExec("drop table if exists t")
}

func TestCreateTableWithIntegerLengthWarning(t *testing.T) {
	// Inject the strict-integer-display-width variable in parser directly.
	parsertypes.TiDBStrictIntegerDisplayWidth = true
	defer func() { parsertypes.TiDBStrictIntegerDisplayWidth = false }()
	store := testkit.CreateMockStoreWithSchemaLease(t, dbTestLease)
	tk := testkit.NewTestKit(t, store)
	tk.MustExec("use test")
	tk.MustExec("drop table if exists t")

	tk.MustExec("create table t(a tinyint(1))")
	tk.MustQuery("show warnings").Check(testkit.Rows())

	tk.MustExec("drop table if exists t")
	tk.MustExec("create table t(a smallint(2))")
	tk.MustQuery("show warnings").Check(testkit.Rows("Warning 1681 Integer display width is deprecated and will be removed in a future release."))

	tk.MustExec("drop table if exists t")
	tk.MustExec("create table t(a int(2))")
	tk.MustQuery("show warnings").Check(testkit.Rows("Warning 1681 Integer display width is deprecated and will be removed in a future release."))

	tk.MustExec("drop table if exists t")
	tk.MustExec("create table t(a mediumint(2))")
	tk.MustQuery("show warnings").Check(testkit.Rows("Warning 1681 Integer display width is deprecated and will be removed in a future release."))

	tk.MustExec("drop table if exists t")
	tk.MustExec("create table t(a bigint(2))")
	tk.MustQuery("show warnings").Check(testkit.Rows("Warning 1681 Integer display width is deprecated and will be removed in a future release."))

	tk.MustExec("drop table if exists t")
	tk.MustExec("create table t(a integer(2))")
	tk.MustQuery("show warnings").Check(testkit.Rows("Warning 1681 Integer display width is deprecated and will be removed in a future release."))

	tk.MustExec("drop table if exists t")
	tk.MustExec("create table t(a int1(1))") // Note that int1(1) is tinyint(1) which is boolean-ish
	tk.MustQuery("show warnings").Check(testkit.Rows())

	tk.MustExec("drop table if exists t")
	tk.MustExec("create table t(a int2(2))")
	tk.MustQuery("show warnings").Check(testkit.Rows("Warning 1681 Integer display width is deprecated and will be removed in a future release."))

	tk.MustExec("drop table if exists t")
	tk.MustExec("create table t(a int3(2))")
	tk.MustQuery("show warnings").Check(testkit.Rows("Warning 1681 Integer display width is deprecated and will be removed in a future release."))

	tk.MustExec("drop table if exists t")
	tk.MustExec("create table t(a int4(2))")
	tk.MustQuery("show warnings").Check(testkit.Rows("Warning 1681 Integer display width is deprecated and will be removed in a future release."))

	tk.MustExec("drop table if exists t")
	tk.MustExec("create table t(a int8(2))")
	tk.MustQuery("show warnings").Check(testkit.Rows("Warning 1681 Integer display width is deprecated and will be removed in a future release."))

	tk.MustExec("drop table if exists t")
}
func TestShowCountWarningsOrErrors(t *testing.T) {
	// Inject the strict-integer-display-width variable in parser directly.
	parsertypes.TiDBStrictIntegerDisplayWidth = true
	defer func() { parsertypes.TiDBStrictIntegerDisplayWidth = false }()
	store := testkit.CreateMockStore(t)
	tk := testkit.NewTestKit(t, store)
	tk.MustExec("use test")

	// test sql run work
	tk.MustExec("show count(*) warnings")
	tk.MustExec("show count(*) errors")

	// test count warnings
	tk.MustExec("drop table if exists t1,t2,t3")
	// Warning: Integer display width is deprecated and will be removed in a future release.
	tk.MustExec("create table t(a int8(2));" +
		"create table t1(a int4(2));" +
		"create table t2(a int4(2));")
	tk.MustQuery("show count(*) warnings").Check(tk.MustQuery("select @@session.warning_count").Rows())

	// test count errors
	tk.MustExec("drop table if exists show_errors")
	tk.MustExec("create table show_errors (a int)")
	// Error: Table exist
	_, _ = tk.Exec("create table show_errors (a int)")
	tk.MustQuery("show count(*) errors").Check(tk.MustQuery("select @@session.error_count").Rows())
}

// Close issue #24172.
// See https://github.com/pingcap/tidb/issues/24172
func TestCancelJobWriteConflict(t *testing.T) {
	store, dom := testkit.CreateMockStoreAndDomainWithSchemaLease(t, dbTestLease)

	tk1 := testkit.NewTestKit(t, store)
	tk2 := testkit.NewTestKit(t, store)

	tk1.MustExec("use test")

	tk1.MustExec("create table t(id int)")

	var cancelErr error
	var rs []sqlexec.RecordSet
	hook := &callback.TestDDLCallback{Do: dom}
	d := dom.DDL()
	originalHook := d.GetHook()
	d.SetHook(hook)
	defer d.SetHook(originalHook)

	// Test when cancelling cannot be retried and adding index succeeds.
	hook.OnJobRunBeforeExported = func(job *model.Job) {
		if job.Type == model.ActionAddIndex && job.State == model.JobStateRunning && job.SchemaState == model.StateWriteReorganization {
			require.NoError(t, failpoint.Enable("github.com/pingcap/tidb/pkg/kv/mockCommitErrorInNewTxn", `return("no_retry")`))
			defer func() {
				require.NoError(t, failpoint.Disable("github.com/pingcap/tidb/pkg/kv/mockCommitErrorInNewTxn"))
			}()
			require.NoError(t, failpoint.Enable("github.com/pingcap/tidb/pkg/ddl/mockFailedCommandOnConcurencyDDL", `return(true)`))
			defer func() {
				require.NoError(t, failpoint.Disable("github.com/pingcap/tidb/pkg/ddl/mockFailedCommandOnConcurencyDDL"))
			}()

			stmt := fmt.Sprintf("admin cancel ddl jobs %d", job.ID)
			rs, cancelErr = tk2.Session().Execute(context.Background(), stmt)
		}
	}
	tk1.MustExec("alter table t add index (id)")
	require.EqualError(t, cancelErr, "mock failed admin command on ddl jobs")

	// Test when cancelling is retried only once and adding index is cancelled in the end.
	var jobID int64
	hook.OnJobRunBeforeExported = func(job *model.Job) {
		if job.Type == model.ActionAddIndex && job.State == model.JobStateRunning && job.SchemaState == model.StateWriteReorganization {
			jobID = job.ID
			stmt := fmt.Sprintf("admin cancel ddl jobs %d", job.ID)
			require.NoError(t, failpoint.Enable("github.com/pingcap/tidb/pkg/kv/mockCommitErrorInNewTxn", `return("retry_once")`))
			defer func() {
				require.NoError(t, failpoint.Disable("github.com/pingcap/tidb/pkg/kv/mockCommitErrorInNewTxn"))
			}()
			rs, cancelErr = tk2.Session().Execute(context.Background(), stmt)
		}
	}
	tk1.MustGetErrCode("alter table t add index (id)", errno.ErrCancelledDDLJob)
	require.NoError(t, cancelErr)
	result := tk2.ResultSetToResultWithCtx(context.Background(), rs[0], "cancel ddl job fails")
	result.Check(testkit.Rows(fmt.Sprintf("%d successful", jobID)))
}

func TestTxnSavepointWithDDL(t *testing.T) {
	store, _ := testkit.CreateMockStoreAndDomainWithSchemaLease(t, dbTestLease)
	tk := testkit.NewTestKit(t, store)
	tk2 := testkit.NewTestKit(t, store)
	tk.MustExec("use test;")
	tk.MustExec("set global tidb_enable_metadata_lock=0")
	tk2.MustExec("use test;")

	prepareFn := func() {
		tk.MustExec("drop table if exists t1, t2")
		tk.MustExec("create table t1 (c1 int primary key, c2 int)")
		tk.MustExec("create table t2 (c1 int primary key, c2 int)")
	}
	prepareFn()

	tk.MustExec("begin pessimistic")
	tk.MustExec("savepoint s1")
	tk.MustExec("insert t1 values (1, 11)")
	tk.MustExec("rollback to s1")
	tk2.MustExec("alter table t1 add index idx2(c2)")
	tk.MustExec("commit")
	tk.MustQuery("select * from t1").Check(testkit.Rows())
	tk.MustExec("admin check table t1")

	tk.MustExec("begin pessimistic")
	tk.MustExec("savepoint s1")
	tk.MustExec("insert t1 values (1, 11)")
	tk.MustExec("savepoint s2")
	tk.MustExec("insert t2 values (1, 11)")
	tk.MustExec("rollback to s2")
	tk2.MustExec("alter table t2 add index idx2(c2)")
	tk.MustExec("commit")
	tk.MustQuery("select * from t2").Check(testkit.Rows())
	tk.MustExec("admin check table t1, t2")

	prepareFn()
	tk.MustExec("truncate table t1")
	tk.MustExec("begin pessimistic")
	tk.MustExec("savepoint s1")
	tk.MustExec("insert t1 values (1, 11)")
	tk.MustExec("savepoint s2")
	tk.MustExec("insert t2 values (1, 11)")
	tk.MustExec("rollback to s2")
	tk2.MustExec("alter table t1 add index idx2(c2)")
	tk2.MustExec("alter table t2 add index idx2(c2)")
	err := tk.ExecToErr("commit")
	require.Error(t, err)
	require.Regexp(t, ".*8028.*Information schema is changed during the execution of the statement.*", err.Error())
	tk.MustQuery("select * from t1").Check(testkit.Rows())
	tk.MustExec("admin check table t1, t2")
}

func TestSnapshotVersion(t *testing.T) {
	store, dom := testkit.CreateMockStoreAndDomainWithSchemaLease(t, dbTestLease)

	tk := testkit.NewTestKit(t, store)

	dd := dom.DDL()
	ddl.DisableTiFlashPoll(dd)
	require.Equal(t, dbTestLease, dd.GetLease())

	snapTS := oracle.GoTimeToTS(time.Now())
	tk.MustExec("create database test2")
	tk.MustExec("use test2")
	tk.MustExec("create table t(a int)")

	is := dom.InfoSchema()
	require.NotNil(t, is)

	// For updating the self schema version.
	goCtx, cancel := context.WithTimeout(context.Background(), 100*time.Millisecond)
	err := dd.SchemaSyncer().OwnerCheckAllVersions(goCtx, 0, is.SchemaMetaVersion())
	cancel()
	require.NoError(t, err)

	snapIs, err := dom.GetSnapshotInfoSchema(snapTS)
	require.NotNil(t, snapIs)
	require.NoError(t, err)

	// Make sure that the self schema version doesn't be changed.
	goCtx, cancel = context.WithTimeout(context.Background(), 100*time.Millisecond)
	err = dd.SchemaSyncer().OwnerCheckAllVersions(goCtx, 0, is.SchemaMetaVersion())
	cancel()
	require.NoError(t, err)

	// for GetSnapshotInfoSchema
	currSnapTS := oracle.GoTimeToTS(time.Now())
	currSnapIs, err := dom.GetSnapshotInfoSchema(currSnapTS)
	require.NoError(t, err)
	require.NotNil(t, currSnapTS)
	require.Equal(t, is.SchemaMetaVersion(), currSnapIs.SchemaMetaVersion())

	// for GetSnapshotMeta
	dbInfo, ok := currSnapIs.SchemaByName(model.NewCIStr("test2"))
	require.True(t, ok)

	tbl, err := currSnapIs.TableByName(model.NewCIStr("test2"), model.NewCIStr("t"))
	require.NoError(t, err)

	m, err := dom.GetSnapshotMeta(snapTS)
	require.NoError(t, err)

	tblInfo1, err := m.GetTable(dbInfo.ID, tbl.Meta().ID)
	require.True(t, meta.ErrDBNotExists.Equal(err))
	require.Nil(t, tblInfo1)

	m, err = dom.GetSnapshotMeta(currSnapTS)
	require.NoError(t, err)

	tblInfo2, err := m.GetTable(dbInfo.ID, tbl.Meta().ID)
	require.NoError(t, err)
	require.Equal(t, tblInfo2, tbl.Meta())
}

func TestSchemaValidator(t *testing.T) {
	store, dom := testkit.CreateMockStoreAndDomainWithSchemaLease(t, dbTestLease)

	tk := testkit.NewTestKit(t, store)

	dd := dom.DDL()
	ddl.DisableTiFlashPoll(dd)
	require.Equal(t, dbTestLease, dd.GetLease())

	tk.MustExec("create table test.t(a int)")

	err := dom.Reload()
	require.NoError(t, err)
	schemaVer := dom.InfoSchema().SchemaMetaVersion()
	ver, err := store.CurrentVersion(kv.GlobalTxnScope)
	require.NoError(t, err)

	ts := ver.Ver
	_, res := dom.SchemaValidator.Check(ts, schemaVer, nil, true)
	require.Equal(t, domain.ResultSucc, res)

	require.NoError(t, failpoint.Enable("github.com/pingcap/tidb/pkg/domain/ErrorMockReloadFailed", `return(true)`))

	err = dom.Reload()
	require.Error(t, err)
	_, res = dom.SchemaValidator.Check(ts, schemaVer, nil, true)
	require.Equal(t, domain.ResultSucc, res)
	time.Sleep(dbTestLease)

	ver, err = store.CurrentVersion(kv.GlobalTxnScope)
	require.NoError(t, err)
	ts = ver.Ver
	_, res = dom.SchemaValidator.Check(ts, schemaVer, nil, true)
	require.Equal(t, domain.ResultUnknown, res)

	require.NoError(t, failpoint.Disable("github.com/pingcap/tidb/pkg/domain/ErrorMockReloadFailed"))
	err = dom.Reload()
	require.NoError(t, err)

	_, res = dom.SchemaValidator.Check(ts, schemaVer, nil, true)
	require.Equal(t, domain.ResultSucc, res)

	// For schema check, it tests for getting the result of "ResultUnknown".
	is := dom.InfoSchema()
	schemaChecker := domain.NewSchemaChecker(dom, is.SchemaMetaVersion(), nil, true)
	// Make sure it will retry one time and doesn't take a long time.
	domain.SchemaOutOfDateRetryTimes.Store(1)
	domain.SchemaOutOfDateRetryInterval.Store(time.Millisecond * 1)
	dom.SchemaValidator.Stop()
	_, err = schemaChecker.Check(uint64(123456))
	require.EqualError(t, err, domain.ErrInfoSchemaExpired.Error())
}

func TestLogAndShowSlowLog(t *testing.T) {
	_, dom := testkit.CreateMockStoreAndDomainWithSchemaLease(t, dbTestLease)

	dom.LogSlowQuery(&domain.SlowQueryInfo{SQL: "aaa", Duration: time.Second, Internal: true})
	dom.LogSlowQuery(&domain.SlowQueryInfo{SQL: "bbb", Duration: 3 * time.Second, SessAlias: "alias1"})
	dom.LogSlowQuery(&domain.SlowQueryInfo{SQL: "ccc", Duration: 2 * time.Second})
	// Collecting slow queries is asynchronous, wait a while to ensure it's done.
	time.Sleep(5 * time.Millisecond)

	result := dom.ShowSlowQuery(&ast.ShowSlow{Tp: ast.ShowSlowTop, Count: 2})
	require.Len(t, result, 2)
	require.Equal(t, "bbb", result[0].SQL)
	require.Equal(t, "alias1", result[0].SessAlias)
	require.Equal(t, 3*time.Second, result[0].Duration)
	require.Equal(t, "ccc", result[1].SQL)
	require.Equal(t, 2*time.Second, result[1].Duration)
	require.Empty(t, result[1].SessAlias)

	result = dom.ShowSlowQuery(&ast.ShowSlow{Tp: ast.ShowSlowTop, Count: 2, Kind: ast.ShowSlowKindInternal})
	require.Len(t, result, 1)
	require.Equal(t, "aaa", result[0].SQL)
	require.Equal(t, time.Second, result[0].Duration)
	require.True(t, result[0].Internal)

	result = dom.ShowSlowQuery(&ast.ShowSlow{Tp: ast.ShowSlowTop, Count: 4, Kind: ast.ShowSlowKindAll})
	require.Len(t, result, 3)
	require.Equal(t, "bbb", result[0].SQL)
	require.Equal(t, 3*time.Second, result[0].Duration)
	require.Equal(t, "alias1", result[0].SessAlias)
	require.Equal(t, "ccc", result[1].SQL)
	require.Equal(t, 2*time.Second, result[1].Duration)
	require.Empty(t, result[1].SessAlias)
	require.Equal(t, "aaa", result[2].SQL)
	require.Equal(t, time.Second, result[2].Duration)
	require.True(t, result[2].Internal)
	require.Empty(t, result[2].SessAlias)

	result = dom.ShowSlowQuery(&ast.ShowSlow{Tp: ast.ShowSlowRecent, Count: 2})
	require.Len(t, result, 2)
	require.Equal(t, "ccc", result[0].SQL)
	require.Equal(t, 2*time.Second, result[0].Duration)
	require.Empty(t, result[0].SessAlias)
	require.Equal(t, "bbb", result[1].SQL)
	require.Equal(t, 3*time.Second, result[1].Duration)
	require.Equal(t, "alias1", result[1].SessAlias)
}

func TestReportingMinStartTimestamp(t *testing.T) {
	_, dom := testkit.CreateMockStoreAndDomainWithSchemaLease(t, dbTestLease)

	infoSyncer := dom.InfoSyncer()
	sm := &testkit.MockSessionManager{
		PS: make([]*util.ProcessInfo, 0),
	}
	infoSyncer.SetSessionManager(sm)
	beforeTS := oracle.GoTimeToTS(time.Now())
	infoSyncer.ReportMinStartTS(dom.Store())
	afterTS := oracle.GoTimeToTS(time.Now())
	require.False(t, infoSyncer.GetMinStartTS() > beforeTS && infoSyncer.GetMinStartTS() < afterTS)

	now := time.Now()
	validTS := oracle.GoTimeToLowerLimitStartTS(now.Add(time.Minute), tikv.MaxTxnTimeUse)
	lowerLimit := oracle.GoTimeToLowerLimitStartTS(now, tikv.MaxTxnTimeUse)
	sm.PS = []*util.ProcessInfo{
		{CurTxnStartTS: 0},
		{CurTxnStartTS: math.MaxUint64},
		{CurTxnStartTS: lowerLimit},
		{CurTxnStartTS: validTS},
	}
	infoSyncer.SetSessionManager(sm)
	infoSyncer.ReportMinStartTS(dom.Store())
	require.Equal(t, validTS, infoSyncer.GetMinStartTS())
}

// for issue #34931
func TestBuildMaxLengthIndexWithNonRestrictedSqlMode(t *testing.T) {
	store := testkit.CreateMockStore(t)

	tk := testkit.NewTestKit(t, store)
	tk.MustExec("use test")

	maxIndexLength := config.GetGlobalConfig().MaxIndexLength

	tt := []struct {
		ColType           string
		SpecifiedColLen   bool
		SpecifiedIndexLen bool
	}{
		{
			"text",
			false,
			true,
		},
		{
			"blob",
			false,
			true,
		},
		{
			"varchar",
			true,
			false,
		},
		{
			"varbinary",
			true,
			false,
		},
	}

	sqlTemplate := "create table %s (id int, name %s, age int, %s index(name%s%s)) charset=%s;"
	// test character strings for varchar and text
	for _, tc := range tt {
		for _, cs := range charset.CharacterSetInfos {
			tableName := fmt.Sprintf("t_%s", cs.Name)
			tk.MustExec(fmt.Sprintf("drop table if exists %s", tableName))
			tk.MustExec("set @@sql_mode=default")

			// test in strict sql mode
			maxLen := cs.Maxlen
			if tc.ColType == "varbinary" || tc.ColType == "blob" {
				maxLen = 1
			}
			expectKeyLength := maxIndexLength / maxLen
			length := 2 * expectKeyLength

			indexLen := ""
			// specify index length for text type
			if tc.SpecifiedIndexLen {
				indexLen = fmt.Sprintf("(%d)", length)
			}

			col := tc.ColType
			// specify column length for varchar type
			if tc.SpecifiedColLen {
				col += fmt.Sprintf("(%d)", length)
			}
			sql := fmt.Sprintf(sqlTemplate,
				tableName, col, "", indexLen, "", cs.Name)
			tk.MustGetErrCode(sql, errno.ErrTooLongKey)

			tk.MustExec("set @@sql_mode=''")

			err := tk.ExecToErr(sql)
			require.NoErrorf(t, err, "exec sql '%s' failed", sql)

			require.Equal(t, uint16(1), tk.Session().GetSessionVars().StmtCtx.WarningCount())

			warnErr := tk.Session().GetSessionVars().StmtCtx.GetWarnings()[0].Err
			tErr := errors.Cause(warnErr).(*terror.Error)
			sqlErr := terror.ToSQLError(tErr)
			require.Equal(t, errno.ErrTooLongKey, int(sqlErr.Code))

			if cs.Name == charset.CharsetBin {
				if tc.ColType == "varchar" || tc.ColType == "varbinary" {
					col = fmt.Sprintf("varbinary(%d)", length)
				} else {
					col = "blob"
				}
			}
			rows := fmt.Sprintf("%s CREATE TABLE `%s` (\n  `id` int(11) DEFAULT NULL,\n  `name` %s DEFAULT NULL,\n  `age` int(11) DEFAULT NULL,\n  KEY `name` (`name`(%d))\n) ENGINE=InnoDB DEFAULT CHARSET=%s",
				tableName, tableName, col, expectKeyLength, cs.Name)
			// add collation for binary charset
			if cs.Name != charset.CharsetBin {
				rows += fmt.Sprintf(" COLLATE=%s", cs.DefaultCollation)
			}

			tk.MustQuery(fmt.Sprintf("show create table %s", tableName)).Check(testkit.Rows(rows))

			ukTable := fmt.Sprintf("t_%s_uk", cs.Name)
			mkTable := fmt.Sprintf("t_%s_mk", cs.Name)
			tk.MustExec(fmt.Sprintf("drop table if exists %s", ukTable))
			tk.MustExec(fmt.Sprintf("drop table if exists %s", mkTable))

			// For a unique index, an error occurs regardless of SQL mode because reducing
			//the index length might enable insertion of non-unique entries that do not meet
			//the specified uniqueness requirement.
			sql = fmt.Sprintf(sqlTemplate, ukTable, col, "unique", indexLen, "", cs.Name)
			tk.MustGetErrCode(sql, errno.ErrTooLongKey)

			// The multiple column index in which the length sum exceeds the maximum size
			// will return an error instead produce a warning in strict sql mode.
			indexLen = fmt.Sprintf("(%d)", expectKeyLength)
			sql = fmt.Sprintf(sqlTemplate, mkTable, col, "", indexLen, ", age", cs.Name)
			tk.MustGetErrCode(sql, errno.ErrTooLongKey)
		}
	}
}

func TestTiDBDownBeforeUpdateGlobalVersion(t *testing.T) {
	store := testkit.CreateMockStore(t)

	tk := testkit.NewTestKit(t, store)
	tk.MustExec("use test")
	tk.MustExec("create table t(a int)")

	require.NoError(t, failpoint.Enable("github.com/pingcap/tidb/pkg/ddl/mockDownBeforeUpdateGlobalVersion", `return(true)`))
	require.NoError(t, failpoint.Enable("github.com/pingcap/tidb/pkg/ddl/checkDownBeforeUpdateGlobalVersion", `return(true)`))
	tk.MustExec("alter table t add column b int")
	require.NoError(t, failpoint.Disable("github.com/pingcap/tidb/pkg/ddl/mockDownBeforeUpdateGlobalVersion"))
	require.NoError(t, failpoint.Disable("github.com/pingcap/tidb/pkg/ddl/checkDownBeforeUpdateGlobalVersion"))
}

func TestDDLBlockedCreateView(t *testing.T) {
	store, dom := testkit.CreateMockStoreAndDomain(t)

	tk := testkit.NewTestKit(t, store)
	tk.MustExec("use test")
	tk.MustExec("create table t(a int)")

	hook := &callback.TestDDLCallback{Do: dom}
	first := true
	hook.OnJobRunBeforeExported = func(job *model.Job) {
		if job.SchemaState != model.StateWriteOnly {
			return
		}
		if !first {
			return
		}
		first = false
		tk2 := testkit.NewTestKit(t, store)
		tk2.MustExec("use test")
		tk2.MustExec("create view v as select * from t")
	}
	dom.DDL().SetHook(hook)
	tk.MustExec("alter table t modify column a char(10)")
}

func TestHashPartitionAddColumn(t *testing.T) {
	store, dom := testkit.CreateMockStoreAndDomain(t)

	tk := testkit.NewTestKit(t, store)
	tk.MustExec("use test")
	tk.MustExec("create table t(a int, b int) partition by hash(a) partitions 4")

	hook := &callback.TestDDLCallback{Do: dom}
	hook.OnJobRunBeforeExported = func(job *model.Job) {
		if job.SchemaState != model.StateWriteOnly {
			return
		}
		tk2 := testkit.NewTestKit(t, store)
		tk2.MustExec("use test")
		tk2.MustExec("delete from t")
	}
	dom.DDL().SetHook(hook)
	tk.MustExec("alter table t add column c int")
}

func TestSetInvalidDefaultValueAfterModifyColumn(t *testing.T) {
	store, dom := testkit.CreateMockStoreAndDomain(t)

	tk := testkit.NewTestKit(t, store)
	tk.MustExec("use test")
	tk.MustExec("create table t(a int, b int)")

	var wg sync.WaitGroup
	var checkErr error
	one := false
	hook := &callback.TestDDLCallback{Do: dom}
	hook.OnJobRunBeforeExported = func(job *model.Job) {
		if job.SchemaState != model.StateDeleteOnly {
			return
		}
		if one {
			return
		}
		one = true
		wg.Add(1)
		go func() {
			tk2 := testkit.NewTestKit(t, store)
			tk2.MustExec("use test")
			_, checkErr = tk2.Exec("alter table t alter column a set default 1")
			wg.Done()
		}()
	}
	dom.DDL().SetHook(hook)
	tk.MustExec("alter table t modify column a text(100)")
	wg.Wait()
	require.EqualError(t, checkErr, "[ddl:1101]BLOB/TEXT/JSON column 'a' can't have a default value")
}

func TestMDLTruncateTable(t *testing.T) {
	store, dom := testkit.CreateMockStoreAndDomain(t)

	tk := testkit.NewTestKit(t, store)
	tk2 := testkit.NewTestKit(t, store)
	tk3 := testkit.NewTestKit(t, store)
	tk.MustExec("use test")
	tk.MustExec("create table t(a int);")
	tk.MustExec("begin")
	tk.MustExec("select * from t for update")

	var wg sync.WaitGroup

	hook := &callback.TestDDLCallback{Do: dom}
	wg.Add(2)
	var timetk2 time.Time
	var timetk3 time.Time

	one := false
	f := func(job *model.Job) {
		if one {
			return
		}
		one = true
		go func() {
			tk3.MustExec("truncate table test.t")
			timetk3 = time.Now()
			wg.Done()
		}()
	}

	hook.OnJobUpdatedExported.Store(&f)
	dom.DDL().SetHook(hook)

	go func() {
		tk2.MustExec("truncate table test.t")
		timetk2 = time.Now()
		wg.Done()
	}()

	time.Sleep(2 * time.Second)
	timeMain := time.Now()
	tk.MustExec("commit")
	wg.Wait()
	require.True(t, timetk2.After(timeMain))
	require.True(t, timetk3.After(timeMain))
}

<<<<<<< HEAD
func TestInsertIgnore(t *testing.T) {
	store, dom := testkit.CreateMockStoreAndDomain(t)

	tk := testkit.NewTestKit(t, store)
	tk.MustExec("use test")
	tk.MustExec("create table t(a smallint(6) DEFAULT '-13202', b varchar(221) NOT NULL DEFAULT 'duplicatevalue', " +
		"c tinyint(1) NOT NULL DEFAULT '0', PRIMARY KEY (c, b));")

	tk1 := testkit.NewTestKit(t, store)
	tk1.MustExec("use test")

	d := dom.DDL()
	originalCallback := d.GetHook()
	defer d.SetHook(originalCallback)
	callback := &callback.TestDDLCallback{}

	onJobUpdatedExportedFunc := func(job *model.Job) {
		switch job.SchemaState {
		case model.StateDeleteOnly:
			_, err := tk1.Exec("INSERT INTO t VALUES (-18585,'aaa',1), (-18585,'0',1), (-18585,'1',1), (-18585,'duplicatevalue',1);")
			assert.NoError(t, err)
		case model.StateWriteReorganization:
			idx := testutil.FindIdxInfo(dom, "test", "t", "idx")
			if idx.BackfillState == model.BackfillStateReadyToMerge {
				_, err := tk1.Exec("insert ignore into `t`  values ( 234,'duplicatevalue',-2028 );")
				assert.NoError(t, err)
				return
			}
		}
	}
	callback.OnJobUpdatedExported.Store(&onJobUpdatedExportedFunc)
	d.SetHook(callback)

	tk.MustExec("alter table t add unique index idx(b);")
	tk.MustExec("admin check table t;")
=======
func TestDDLJobErrEntrySizeTooLarge(t *testing.T) {
	store := testkit.CreateMockStore(t)
	tk := testkit.NewTestKit(t, store)

	tk.MustExec("use test")
	tk.MustExec("create table t (a int);")

	require.NoError(t, failpoint.Enable("github.com/pingcap/tidb/pkg/ddl/mockErrEntrySizeTooLarge", `1*return(true)`))
	t.Cleanup(func() {
		require.NoError(t, failpoint.Disable("github.com/pingcap/tidb/pkg/ddl/mockErrEntrySizeTooLarge"))
	})

	tk.MustGetErrCode("rename table t to t1;", errno.ErrEntryTooLarge)
	tk.MustExec("create table t1 (a int);")
	tk.MustExec("alter table t add column b int;") // Should not block.
>>>>>>> b9d83d3e
}<|MERGE_RESOLUTION|>--- conflicted
+++ resolved
@@ -1066,7 +1066,6 @@
 	require.True(t, timetk3.After(timeMain))
 }
 
-<<<<<<< HEAD
 func TestInsertIgnore(t *testing.T) {
 	store, dom := testkit.CreateMockStoreAndDomain(t)
 
@@ -1102,7 +1101,8 @@
 
 	tk.MustExec("alter table t add unique index idx(b);")
 	tk.MustExec("admin check table t;")
-=======
+}
+
 func TestDDLJobErrEntrySizeTooLarge(t *testing.T) {
 	store := testkit.CreateMockStore(t)
 	tk := testkit.NewTestKit(t, store)
@@ -1118,5 +1118,4 @@
 	tk.MustGetErrCode("rename table t to t1;", errno.ErrEntryTooLarge)
 	tk.MustExec("create table t1 (a int);")
 	tk.MustExec("alter table t add column b int;") // Should not block.
->>>>>>> b9d83d3e
 }