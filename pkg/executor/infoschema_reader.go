// Copyright 2020 PingCAP, Inc.
//
// Licensed under the Apache License, Version 2.0 (the "License");
// you may not use this file except in compliance with the License.
// You may obtain a copy of the License at
//
//     http://www.apache.org/licenses/LICENSE-2.0
//
// Unless required by applicable law or agreed to in writing, software
// distributed under the License is distributed on an "AS IS" BASIS,
// WITHOUT WARRANTIES OR CONDITIONS OF ANY KIND, either express or implied.
// See the License for the specific language governing permissions and
// limitations under the License.

package executor

import (
	"bytes"
	"context"
	"encoding/hex"
	"encoding/json"
	"fmt"
	"math"
	"slices"
	"strconv"
	"strings"
	"time"

	"github.com/pingcap/errors"
	"github.com/pingcap/failpoint"
	"github.com/pingcap/kvproto/pkg/deadlock"
	"github.com/pingcap/kvproto/pkg/kvrpcpb"
	rmpb "github.com/pingcap/kvproto/pkg/resource_manager"
	"github.com/pingcap/tidb/pkg/ddl/label"
	"github.com/pingcap/tidb/pkg/ddl/placement"
	"github.com/pingcap/tidb/pkg/domain"
	"github.com/pingcap/tidb/pkg/domain/infosync"
	"github.com/pingcap/tidb/pkg/domain/resourcegroup"
	"github.com/pingcap/tidb/pkg/errno"
	"github.com/pingcap/tidb/pkg/executor/internal/exec"
	"github.com/pingcap/tidb/pkg/executor/internal/pdhelper"
	"github.com/pingcap/tidb/pkg/expression"
	"github.com/pingcap/tidb/pkg/infoschema"
	"github.com/pingcap/tidb/pkg/kv"
	"github.com/pingcap/tidb/pkg/meta/autoid"
	"github.com/pingcap/tidb/pkg/parser"
	"github.com/pingcap/tidb/pkg/parser/charset"
	"github.com/pingcap/tidb/pkg/parser/model"
	"github.com/pingcap/tidb/pkg/parser/mysql"
	"github.com/pingcap/tidb/pkg/parser/terror"
	plannercore "github.com/pingcap/tidb/pkg/planner/core"
	"github.com/pingcap/tidb/pkg/planner/core/base"
	"github.com/pingcap/tidb/pkg/privilege"
	"github.com/pingcap/tidb/pkg/privilege/privileges"
	"github.com/pingcap/tidb/pkg/session/txninfo"
	"github.com/pingcap/tidb/pkg/sessionctx"
	"github.com/pingcap/tidb/pkg/sessionctx/variable"
	"github.com/pingcap/tidb/pkg/sessiontxn"
	"github.com/pingcap/tidb/pkg/statistics"
	"github.com/pingcap/tidb/pkg/statistics/handle/cache"
	"github.com/pingcap/tidb/pkg/store/helper"
	"github.com/pingcap/tidb/pkg/table"
	"github.com/pingcap/tidb/pkg/tablecodec"
	"github.com/pingcap/tidb/pkg/types"
	"github.com/pingcap/tidb/pkg/util"
	"github.com/pingcap/tidb/pkg/util/chunk"
	"github.com/pingcap/tidb/pkg/util/codec"
	"github.com/pingcap/tidb/pkg/util/collate"
	"github.com/pingcap/tidb/pkg/util/dbterror/plannererrors"
	"github.com/pingcap/tidb/pkg/util/deadlockhistory"
	"github.com/pingcap/tidb/pkg/util/execdetails"
	"github.com/pingcap/tidb/pkg/util/hint"
	"github.com/pingcap/tidb/pkg/util/intest"
	"github.com/pingcap/tidb/pkg/util/keydecoder"
	"github.com/pingcap/tidb/pkg/util/logutil"
	"github.com/pingcap/tidb/pkg/util/memory"
	"github.com/pingcap/tidb/pkg/util/resourcegrouptag"
	"github.com/pingcap/tidb/pkg/util/sem"
	"github.com/pingcap/tidb/pkg/util/servermemorylimit"
	"github.com/pingcap/tidb/pkg/util/set"
	"github.com/pingcap/tidb/pkg/util/stringutil"
	"github.com/pingcap/tidb/pkg/util/syncutil"
	"github.com/tikv/client-go/v2/tikv"
	"github.com/tikv/client-go/v2/tikvrpc"
	"github.com/tikv/client-go/v2/txnkv/txnlock"
	pd "github.com/tikv/pd/client/http"
	"go.uber.org/zap"
)

type memtableRetriever struct {
	dummyCloser
	table       *model.TableInfo
	columns     []*model.ColumnInfo
	rows        [][]types.Datum
	rowIdx      int
	retrieved   bool
	initialized bool
	extractor   base.MemTablePredicateExtractor
	is          infoschema.InfoSchema
	memTracker  *memory.Tracker
}

// retrieve implements the infoschemaRetriever interface
func (e *memtableRetriever) retrieve(ctx context.Context, sctx sessionctx.Context) ([][]types.Datum, error) {
	if e.table.Name.O == infoschema.TableClusterInfo && !hasPriv(sctx, mysql.ProcessPriv) {
		return nil, plannererrors.ErrSpecificAccessDenied.GenWithStackByArgs("PROCESS")
	}
	if e.retrieved {
		return nil, nil
	}

	// Cache the ret full rows in schemataRetriever
	if !e.initialized {
		is := sctx.GetInfoSchema().(infoschema.InfoSchema)
		e.is = is
		dbs := is.AllSchemaNames()
		slices.SortFunc(dbs, func(a, b model.CIStr) int {
			return strings.Compare(a.L, b.L)
		})
		var err error
		switch e.table.Name.O {
		case infoschema.TableSchemata:
			e.setDataFromSchemata(sctx, dbs)
		case infoschema.TableStatistics:
			err = e.setDataForStatistics(ctx, sctx, dbs)
		case infoschema.TableTables:
			err = e.setDataFromTables(ctx, sctx, dbs)
		case infoschema.TableReferConst:
			err = e.setDataFromReferConst(ctx, sctx, dbs)
		case infoschema.TableSequences:
			err = e.setDataFromSequences(ctx, sctx, dbs)
		case infoschema.TablePartitions:
			err = e.setDataFromPartitions(ctx, sctx, dbs)
		case infoschema.TableClusterInfo:
			err = e.dataForTiDBClusterInfo(sctx)
		case infoschema.TableAnalyzeStatus:
			err = e.setDataForAnalyzeStatus(ctx, sctx)
		case infoschema.TableTiDBIndexes:
			err = e.setDataFromIndexes(ctx, sctx, dbs)
		case infoschema.TableViews:
			err = e.setDataFromViews(ctx, sctx, dbs)
		case infoschema.TableEngines:
			e.setDataFromEngines()
		case infoschema.TableCharacterSets:
			e.setDataFromCharacterSets()
		case infoschema.TableCollations:
			e.setDataFromCollations()
		case infoschema.TableKeyColumn:
			err = e.setDataFromKeyColumnUsage(ctx, sctx, dbs)
		case infoschema.TableMetricTables:
			e.setDataForMetricTables()
		case infoschema.TableProfiling:
			e.setDataForPseudoProfiling(sctx)
		case infoschema.TableCollationCharacterSetApplicability:
			e.dataForCollationCharacterSetApplicability()
		case infoschema.TableProcesslist:
			e.setDataForProcessList(sctx)
		case infoschema.ClusterTableProcesslist:
			err = e.setDataForClusterProcessList(sctx)
		case infoschema.TableUserPrivileges:
			e.setDataFromUserPrivileges(sctx)
		case infoschema.TableTiKVRegionStatus:
			err = e.setDataForTiKVRegionStatus(ctx, sctx)
		case infoschema.TableTiDBHotRegions:
			err = e.setDataForTiDBHotRegions(ctx, sctx)
		case infoschema.TableConstraints:
			err = e.setDataFromTableConstraints(ctx, sctx, dbs)
		case infoschema.TableSessionVar:
			e.rows, err = infoschema.GetDataFromSessionVariables(ctx, sctx)
		case infoschema.TableTiDBServersInfo:
			err = e.setDataForServersInfo(sctx)
		case infoschema.TableTiFlashReplica:
			err = e.dataForTableTiFlashReplica(ctx, sctx, dbs)
		case infoschema.TableTiKVStoreStatus:
			err = e.dataForTiKVStoreStatus(ctx, sctx)
		case infoschema.TableClientErrorsSummaryGlobal,
			infoschema.TableClientErrorsSummaryByUser,
			infoschema.TableClientErrorsSummaryByHost:
			err = e.setDataForClientErrorsSummary(sctx, e.table.Name.O)
		case infoschema.TableAttributes:
			err = e.setDataForAttributes(ctx, sctx, is)
		case infoschema.TablePlacementPolicies:
			err = e.setDataFromPlacementPolicies(sctx)
		case infoschema.TableTrxSummary:
			err = e.setDataForTrxSummary(sctx)
		case infoschema.ClusterTableTrxSummary:
			err = e.setDataForClusterTrxSummary(sctx)
		case infoschema.TableVariablesInfo:
			err = e.setDataForVariablesInfo(sctx)
		case infoschema.TableUserAttributes:
			err = e.setDataForUserAttributes(ctx, sctx)
		case infoschema.TableMemoryUsage:
			err = e.setDataForMemoryUsage()
		case infoschema.ClusterTableMemoryUsage:
			err = e.setDataForClusterMemoryUsage(sctx)
		case infoschema.TableMemoryUsageOpsHistory:
			err = e.setDataForMemoryUsageOpsHistory()
		case infoschema.ClusterTableMemoryUsageOpsHistory:
			err = e.setDataForClusterMemoryUsageOpsHistory(sctx)
		case infoschema.TableResourceGroups:
			err = e.setDataFromResourceGroups()
		case infoschema.TableRunawayWatches:
			err = e.setDataFromRunawayWatches(sctx)
		case infoschema.TableCheckConstraints:
			err = e.setDataFromCheckConstraints(ctx, sctx, dbs)
		case infoschema.TableTiDBCheckConstraints:
			err = e.setDataFromTiDBCheckConstraints(ctx, sctx, dbs)
		case infoschema.TableKeywords:
			err = e.setDataFromKeywords()
		case infoschema.TableTiDBIndexUsage:
			err = e.setDataFromIndexUsage(ctx, sctx, dbs)
		case infoschema.ClusterTableTiDBIndexUsage:
			err = e.setDataForClusterIndexUsage(ctx, sctx, dbs)
		}
		if err != nil {
			return nil, err
		}
		e.initialized = true
		if e.memTracker != nil {
			e.memTracker.Consume(calculateDatumsSize(e.rows))
		}
	}

	// Adjust the amount of each return
	maxCount := 1024
	retCount := maxCount
	if e.rowIdx+maxCount > len(e.rows) {
		retCount = len(e.rows) - e.rowIdx
		e.retrieved = true
	}
	ret := make([][]types.Datum, retCount)
	for i := e.rowIdx; i < e.rowIdx+retCount; i++ {
		ret[i-e.rowIdx] = e.rows[i]
	}
	e.rowIdx += retCount
	return adjustColumns(ret, e.columns, e.table), nil
}

func getAutoIncrementID(ctx context.Context, sctx sessionctx.Context, schema model.CIStr, tblInfo *model.TableInfo) (int64, error) {
	is := sctx.GetInfoSchema().(infoschema.InfoSchema)
	tbl, err := is.TableByName(ctx, schema, tblInfo.Name)
	if err != nil {
		return 0, err
	}
	return tbl.Allocators(sctx.GetTableCtx()).Get(autoid.AutoIncrementType).Base() + 1, nil
}

func hasPriv(ctx sessionctx.Context, priv mysql.PrivilegeType) bool {
	pm := privilege.GetPrivilegeManager(ctx)
	if pm == nil {
		// internal session created with createSession doesn't has the PrivilegeManager. For most experienced cases before,
		// we use it like this:
		// ```
		// checker := privilege.GetPrivilegeManager(ctx)
		// if checker != nil && !checker.RequestVerification(ctx.GetSessionVars().ActiveRoles, schema.Name.L, table.Name.L, "", mysql.AllPrivMask) {
		//	  continue
		// }
		// do something.
		// ```
		// So once the privilege manager is nil, it's a signature of internal sql, so just passing the checker through.
		return true
	}
	return pm.RequestVerification(ctx.GetSessionVars().ActiveRoles, "", "", "", priv)
}

func (e *memtableRetriever) setDataForVariablesInfo(ctx sessionctx.Context) error {
	sysVars := variable.GetSysVars()
	rows := make([][]types.Datum, 0, len(sysVars))
	for _, sv := range sysVars {
		if infoschema.SysVarHiddenForSem(ctx, sv.Name) {
			continue
		}
		currentVal, err := ctx.GetSessionVars().GetSessionOrGlobalSystemVar(context.Background(), sv.Name)
		if err != nil {
			currentVal = ""
		}
		isNoop := "NO"
		if sv.IsNoop {
			isNoop = "YES"
		}
		defVal := sv.Value
		if sv.HasGlobalScope() {
			defVal = variable.GlobalSystemVariableInitialValue(sv.Name, defVal)
		}
		row := types.MakeDatums(
			sv.Name,           // VARIABLE_NAME
			sv.Scope.String(), // VARIABLE_SCOPE
			defVal,            // DEFAULT_VALUE
			currentVal,        // CURRENT_VALUE
			sv.MinValue,       // MIN_VALUE
			sv.MaxValue,       // MAX_VALUE
			nil,               // POSSIBLE_VALUES
			isNoop,            // IS_NOOP
		)
		// min and max value is only supported for numeric types
		if !(sv.Type == variable.TypeUnsigned || sv.Type == variable.TypeInt || sv.Type == variable.TypeFloat) {
			row[4].SetNull()
			row[5].SetNull()
		}
		if sv.Type == variable.TypeEnum {
			possibleValues := strings.Join(sv.PossibleValues, ",")
			row[6].SetString(possibleValues, mysql.DefaultCollationName)
		}
		rows = append(rows, row)
	}
	e.rows = rows
	return nil
}

func (e *memtableRetriever) setDataForUserAttributes(ctx context.Context, sctx sessionctx.Context) error {
	exec := sctx.GetRestrictedSQLExecutor()
	chunkRows, _, err := exec.ExecRestrictedSQL(ctx, nil, `SELECT user, host, JSON_UNQUOTE(JSON_EXTRACT(user_attributes, '$.metadata')) FROM mysql.user`)
	if err != nil {
		return err
	}
	if len(chunkRows) == 0 {
		return nil
	}
	rows := make([][]types.Datum, 0, len(chunkRows))
	for _, chunkRow := range chunkRows {
		if chunkRow.Len() != 3 {
			continue
		}
		user := chunkRow.GetString(0)
		host := chunkRow.GetString(1)
		// Compatible with results in MySQL
		var attribute any
		if attribute = chunkRow.GetString(2); attribute == "" {
			attribute = nil
		}
		row := types.MakeDatums(user, host, attribute)
		rows = append(rows, row)
	}

	e.rows = rows
	return nil
}

func (e *memtableRetriever) setDataFromSchemata(ctx sessionctx.Context, schemas []model.CIStr) {
	checker := privilege.GetPrivilegeManager(ctx)
	extractor, ok := e.extractor.(*plannercore.InfoSchemaTablesExtractor)
	if ok && extractor.SkipRequest {
		return
	}
	rows := make([][]types.Datum, 0, len(schemas))

	for _, schemaName := range schemas {
		if ok && extractor.Filter("schema_name", schemaName.L) {
			continue
		}
		schema, _ := e.is.SchemaByName(schemaName)
		charset := mysql.DefaultCharset
		collation := mysql.DefaultCollationName

		if len(schema.Charset) > 0 {
			charset = schema.Charset // Overwrite default
		}

		if len(schema.Collate) > 0 {
			collation = schema.Collate // Overwrite default
		}
		var policyName any
		if schema.PlacementPolicyRef != nil {
			policyName = schema.PlacementPolicyRef.Name.O
		}

		if checker != nil && !checker.RequestVerification(ctx.GetSessionVars().ActiveRoles, schema.Name.L, "", "", mysql.AllPrivMask) {
			continue
		}
		record := types.MakeDatums(
			infoschema.CatalogVal, // CATALOG_NAME
			schema.Name.O,         // SCHEMA_NAME
			charset,               // DEFAULT_CHARACTER_SET_NAME
			collation,             // DEFAULT_COLLATION_NAME
			nil,                   // SQL_PATH
			policyName,            // TIDB_PLACEMENT_POLICY_NAME
		)
		rows = append(rows, record)
	}
	e.rows = rows
}

func (e *memtableRetriever) setDataForStatistics(ctx context.Context, sctx sessionctx.Context, schemas []model.CIStr) error {
	checker := privilege.GetPrivilegeManager(sctx)
	extractor, ok := e.extractor.(*plannercore.InfoSchemaTablesExtractor)
	if ok && extractor.SkipRequest {
		return nil
	}
	for _, schema := range schemas {
		if ok && extractor.Filter("table_schema", schema.L) {
			continue
		}
		tables, err := e.is.SchemaTableInfos(ctx, schema)
		if err != nil {
			return errors.Trace(err)
		}
		for _, table := range tables {
			if ok && extractor.Filter("table_name", table.Name.L) {
				continue
			}
			if checker != nil && !checker.RequestVerification(sctx.GetSessionVars().ActiveRoles, schema.L, table.Name.L, "", mysql.AllPrivMask) {
				continue
			}
			e.setDataForStatisticsInTable(schema, table, extractor)
		}
	}
	return nil
}

func (e *memtableRetriever) setDataForStatisticsInTable(schema model.CIStr, table *model.TableInfo, extractor *plannercore.InfoSchemaTablesExtractor) {
	var rows [][]types.Datum
	if table.PKIsHandle {
		if !extractor.Filter("index_name", "primary") {
			for _, col := range table.Columns {
				if mysql.HasPriKeyFlag(col.GetFlag()) {
					record := types.MakeDatums(
						infoschema.CatalogVal, // TABLE_CATALOG
						schema.O,              // TABLE_SCHEMA
						table.Name.O,          // TABLE_NAME
						"0",                   // NON_UNIQUE
						schema.O,              // INDEX_SCHEMA
						"PRIMARY",             // INDEX_NAME
						1,                     // SEQ_IN_INDEX
						col.Name.O,            // COLUMN_NAME
						"A",                   // COLLATION
						0,                     // CARDINALITY
						nil,                   // SUB_PART
						nil,                   // PACKED
						"",                    // NULLABLE
						"BTREE",               // INDEX_TYPE
						"",                    // COMMENT
						"",                    // INDEX_COMMENT
						"YES",                 // IS_VISIBLE
						nil,                   // Expression
					)
					rows = append(rows, record)
				}
			}
		}
	}
	nameToCol := make(map[string]*model.ColumnInfo, len(table.Columns))
	for _, c := range table.Columns {
		nameToCol[c.Name.L] = c
	}
	for _, index := range table.Indices {
		if extractor.Filter("index_name", index.Name.L) {
			continue
		}
		nonUnique := "1"
		if index.Unique {
			nonUnique = "0"
		}
		for i, key := range index.Columns {
			col := nameToCol[key.Name.L]
			nullable := "YES"
			if mysql.HasNotNullFlag(col.GetFlag()) {
				nullable = ""
			}

			visible := "YES"
			if index.Invisible {
				visible = "NO"
			}

			colName := col.Name.O
			var expression any
			expression = nil
			tblCol := table.Columns[col.Offset]
			if tblCol.Hidden {
				colName = "NULL"
				expression = tblCol.GeneratedExprString
			}

			record := types.MakeDatums(
				infoschema.CatalogVal, // TABLE_CATALOG
				schema.O,              // TABLE_SCHEMA
				table.Name.O,          // TABLE_NAME
				nonUnique,             // NON_UNIQUE
				schema.O,              // INDEX_SCHEMA
				index.Name.O,          // INDEX_NAME
				i+1,                   // SEQ_IN_INDEX
				colName,               // COLUMN_NAME
				"A",                   // COLLATION
				0,                     // CARDINALITY
				nil,                   // SUB_PART
				nil,                   // PACKED
				nullable,              // NULLABLE
				"BTREE",               // INDEX_TYPE
				"",                    // COMMENT
				index.Comment,         // INDEX_COMMENT
				visible,               // IS_VISIBLE
				expression,            // Expression
			)
			rows = append(rows, record)
		}
	}
	e.rows = append(e.rows, rows...)
}

func (e *memtableRetriever) setDataFromReferConst(ctx context.Context, sctx sessionctx.Context, schemas []model.CIStr) error {
	checker := privilege.GetPrivilegeManager(sctx)
	var rows [][]types.Datum
	extractor, ok := e.extractor.(*plannercore.InfoSchemaTablesExtractor)
	if ok && extractor.SkipRequest {
		return nil
	}
	for _, schema := range schemas {
		if ok && extractor.Filter("constraint_schema", schema.L) {
			continue
		}
		tables, err := e.is.SchemaTableInfos(ctx, schema)
		if err != nil {
			return errors.Trace(err)
		}
		for _, table := range tables {
			if ok && extractor.Filter("table_name", table.Name.L) {
				continue
			}
			if !table.IsBaseTable() {
				continue
			}
			if checker != nil && !checker.RequestVerification(sctx.GetSessionVars().ActiveRoles, schema.L, table.Name.L, "", mysql.AllPrivMask) {
				continue
			}
			for _, fk := range table.ForeignKeys {
				if ok && extractor.Filter("constraint_name", fk.Name.L) {
					continue
				}
				updateRule, deleteRule := "NO ACTION", "NO ACTION"
				if model.ReferOptionType(fk.OnUpdate) != 0 {
					updateRule = model.ReferOptionType(fk.OnUpdate).String()
				}
				if model.ReferOptionType(fk.OnDelete) != 0 {
					deleteRule = model.ReferOptionType(fk.OnDelete).String()
				}
				record := types.MakeDatums(
					infoschema.CatalogVal, // CONSTRAINT_CATALOG
					schema.O,              // CONSTRAINT_SCHEMA
					fk.Name.O,             // CONSTRAINT_NAME
					infoschema.CatalogVal, // UNIQUE_CONSTRAINT_CATALOG
					schema.O,              // UNIQUE_CONSTRAINT_SCHEMA
					"PRIMARY",             // UNIQUE_CONSTRAINT_NAME
					"NONE",                // MATCH_OPTION
					updateRule,            // UPDATE_RULE
					deleteRule,            // DELETE_RULE
					table.Name.O,          // TABLE_NAME
					fk.RefTable.O,         // REFERENCED_TABLE_NAME
				)
				rows = append(rows, record)
			}
		}
	}
	e.rows = rows
	return nil
}

func (e *memtableRetriever) updateStatsCacheIfNeed() bool {
	for _, col := range e.columns {
		// only the following columns need stats cache.
		if col.Name.O == "AVG_ROW_LENGTH" || col.Name.O == "DATA_LENGTH" || col.Name.O == "INDEX_LENGTH" || col.Name.O == "TABLE_ROWS" {
			return true
		}
	}
	return false
}

func (e *memtableRetriever) setDataFromTables(ctx context.Context, sctx sessionctx.Context, schemas []model.CIStr) error {
	useStatsCache := e.updateStatsCacheIfNeed()
	checker := privilege.GetPrivilegeManager(sctx)

	var rows [][]types.Datum
	createTimeTp := mysql.TypeDatetime
	loc := sctx.GetSessionVars().TimeZone
	if loc == nil {
		loc = time.Local
	}
	extractor, ok := e.extractor.(*plannercore.InfoSchemaTablesExtractor)
	if ok && extractor.SkipRequest {
		return nil
	}
	for _, schema := range schemas {
		if ok && extractor.Filter("table_schema", schema.L) {
			continue
		}
		tables, err := e.is.SchemaTableInfos(ctx, schema)
		if err != nil {
			return errors.Trace(err)
		}
		for _, table := range tables {
			if ok && extractor.Filter("table_name", table.Name.L) {
				continue
			}
			collation := table.Collate
			if collation == "" {
				collation = mysql.DefaultCollationName
			}
			createTime := types.NewTime(types.FromGoTime(table.GetUpdateTime().In(loc)), createTimeTp, types.DefaultFsp)

			createOptions := ""

			if checker != nil && !checker.RequestVerification(sctx.GetSessionVars().ActiveRoles, schema.L, table.Name.L, "", mysql.AllPrivMask) {
				continue
			}
			pkType := "NONCLUSTERED"
			if !table.IsView() {
				if table.GetPartitionInfo() != nil {
					createOptions = "partitioned"
				} else if table.TableCacheStatusType == model.TableCacheStatusEnable {
					createOptions = "cached=on"
				}
				var err error
				var autoIncID any
				hasAutoIncID, _ := infoschema.HasAutoIncrementColumn(table)
				if hasAutoIncID {
					autoIncID, err = getAutoIncrementID(ctx, sctx, schema, table)
					if err != nil {
						return err
					}
				}
				tableType := "BASE TABLE"
				if util.IsSystemView(schema.L) {
					tableType = "SYSTEM VIEW"
				}
				if table.IsSequence() {
					tableType = "SEQUENCE"
				}
				if table.HasClusteredIndex() {
					pkType = "CLUSTERED"
				}
				shardingInfo := infoschema.GetShardingInfo(schema, table)
				var policyName any
				if table.PlacementPolicyRef != nil {
					policyName = table.PlacementPolicyRef.Name.O
				}

				var rowCount, avgRowLength, dataLength, indexLength uint64
				if useStatsCache {
					if table.GetPartitionInfo() == nil {
						err := cache.TableRowStatsCache.UpdateByID(sctx, table.ID)
						if err != nil {
							return err
						}
					} else {
						// needs to update all partitions for partition table.
						for _, pi := range table.GetPartitionInfo().Definitions {
							err := cache.TableRowStatsCache.UpdateByID(sctx, pi.ID)
							if err != nil {
								return err
							}
						}
					}
					rowCount, avgRowLength, dataLength, indexLength = cache.TableRowStatsCache.EstimateDataLength(table)
				}

				record := types.MakeDatums(
					infoschema.CatalogVal, // TABLE_CATALOG
					schema.O,              // TABLE_SCHEMA
					table.Name.O,          // TABLE_NAME
					tableType,             // TABLE_TYPE
					"InnoDB",              // ENGINE
					uint64(10),            // VERSION
					"Compact",             // ROW_FORMAT
					rowCount,              // TABLE_ROWS
					avgRowLength,          // AVG_ROW_LENGTH
					dataLength,            // DATA_LENGTH
					uint64(0),             // MAX_DATA_LENGTH
					indexLength,           // INDEX_LENGTH
					uint64(0),             // DATA_FREE
					autoIncID,             // AUTO_INCREMENT
					createTime,            // CREATE_TIME
					nil,                   // UPDATE_TIME
					nil,                   // CHECK_TIME
					collation,             // TABLE_COLLATION
					nil,                   // CHECKSUM
					createOptions,         // CREATE_OPTIONS
					table.Comment,         // TABLE_COMMENT
					table.ID,              // TIDB_TABLE_ID
					shardingInfo,          // TIDB_ROW_ID_SHARDING_INFO
					pkType,                // TIDB_PK_TYPE
					policyName,            // TIDB_PLACEMENT_POLICY_NAME
				)
				rows = append(rows, record)
			} else {
				record := types.MakeDatums(
					infoschema.CatalogVal, // TABLE_CATALOG
					schema.O,              // TABLE_SCHEMA
					table.Name.O,          // TABLE_NAME
					"VIEW",                // TABLE_TYPE
					nil,                   // ENGINE
					nil,                   // VERSION
					nil,                   // ROW_FORMAT
					nil,                   // TABLE_ROWS
					nil,                   // AVG_ROW_LENGTH
					nil,                   // DATA_LENGTH
					nil,                   // MAX_DATA_LENGTH
					nil,                   // INDEX_LENGTH
					nil,                   // DATA_FREE
					nil,                   // AUTO_INCREMENT
					createTime,            // CREATE_TIME
					nil,                   // UPDATE_TIME
					nil,                   // CHECK_TIME
					nil,                   // TABLE_COLLATION
					nil,                   // CHECKSUM
					nil,                   // CREATE_OPTIONS
					"VIEW",                // TABLE_COMMENT
					table.ID,              // TIDB_TABLE_ID
					nil,                   // TIDB_ROW_ID_SHARDING_INFO
					pkType,                // TIDB_PK_TYPE
					nil,                   // TIDB_PLACEMENT_POLICY_NAME
				)
				rows = append(rows, record)
			}
		}
	}
	e.rows = rows
	return nil
}

// Data for inforation_schema.CHECK_CONSTRAINTS
// This is standards (ISO/IEC 9075-11) compliant and is compatible with the implementation in MySQL as well.
func (e *memtableRetriever) setDataFromCheckConstraints(ctx context.Context, sctx sessionctx.Context, schemas []model.CIStr) error {
	var rows [][]types.Datum
	checker := privilege.GetPrivilegeManager(sctx)
	extractor, ok := e.extractor.(*plannercore.InfoSchemaTablesExtractor)
	if ok && extractor.SkipRequest {
		return nil
	}
	for _, schema := range schemas {
		if ok && extractor.Filter("constraint_schema", schema.L) {
			continue
		}
		tables, err := e.is.SchemaTableInfos(ctx, schema)
		if err != nil {
			return errors.Trace(err)
		}
		for _, table := range tables {
			if len(table.Constraints) > 0 {
				if checker != nil && !checker.RequestVerification(sctx.GetSessionVars().ActiveRoles, schema.L, table.Name.L, "", mysql.SelectPriv) {
					continue
				}
				for _, constraint := range table.Constraints {
					if constraint.State != model.StatePublic {
						continue
					}
					if ok && extractor.Filter("constraint_name", constraint.Name.L) {
						continue
					}
					record := types.MakeDatums(
						infoschema.CatalogVal, // CONSTRAINT_CATALOG
						schema.O,              // CONSTRAINT_SCHEMA
						constraint.Name.O,     // CONSTRAINT_NAME
						fmt.Sprintf("(%s)", constraint.ExprString), // CHECK_CLAUSE
					)
					rows = append(rows, record)
				}
			}
		}
	}
	e.rows = rows
	return nil
}

// Data for inforation_schema.TIDB_CHECK_CONSTRAINTS
// This has non-standard TiDB specific extensions.
func (e *memtableRetriever) setDataFromTiDBCheckConstraints(ctx context.Context, sctx sessionctx.Context, schemas []model.CIStr) error {
	var rows [][]types.Datum
	checker := privilege.GetPrivilegeManager(sctx)
	extractor, ok := e.extractor.(*plannercore.InfoSchemaTablesExtractor)
	if ok && extractor.SkipRequest {
		return nil
	}
	for _, schema := range schemas {
		if ok && extractor.Filter("constraint_schema", schema.L) {
			continue
		}
		tables, err := e.is.SchemaTableInfos(ctx, schema)
		if err != nil {
			return errors.Trace(err)
		}
		for _, table := range tables {
			if len(table.Constraints) > 0 {
				if checker != nil && !checker.RequestVerification(sctx.GetSessionVars().ActiveRoles, schema.L, table.Name.L, "", mysql.SelectPriv) {
					continue
				}
				for _, constraint := range table.Constraints {
					if constraint.State != model.StatePublic {
						continue
					}
					if ok && extractor.Filter("constraint_name", constraint.Name.L) {
						continue
					}
					record := types.MakeDatums(
						infoschema.CatalogVal, // CONSTRAINT_CATALOG
						schema.O,              // CONSTRAINT_SCHEMA
						constraint.Name.O,     // CONSTRAINT_NAME
						fmt.Sprintf("(%s)", constraint.ExprString), // CHECK_CLAUSE
						table.Name.O, // TABLE_NAME
						table.ID,     // TABLE_ID
					)
					rows = append(rows, record)
				}
			}
		}
	}
	e.rows = rows
	return nil
}

type hugeMemTableRetriever struct {
	dummyCloser
	extractor          *plannercore.ColumnsTableExtractor
	table              *model.TableInfo
	columns            []*model.ColumnInfo
	retrieved          bool
	initialized        bool
	rows               [][]types.Datum
	dbs                []*model.DBInfo
	curTables          []*model.TableInfo
	dbsIdx             int
	tblIdx             int
	viewMu             syncutil.RWMutex
	viewSchemaMap      map[int64]*expression.Schema // table id to view schema
	viewOutputNamesMap map[int64]types.NameSlice    // table id to view output names
	batch              int
	is                 infoschema.InfoSchema
}

// retrieve implements the infoschemaRetriever interface
func (e *hugeMemTableRetriever) retrieve(ctx context.Context, sctx sessionctx.Context) ([][]types.Datum, error) {
	if e.retrieved {
		return nil, nil
	}

	if !e.initialized {
		e.is = sessiontxn.GetTxnManager(sctx).GetTxnInfoSchema()
		dbs := e.is.AllSchemas()
		slices.SortFunc(dbs, model.LessDBInfo)
		e.dbs = dbs
		e.initialized = true
		e.rows = make([][]types.Datum, 0, 1024)
		e.batch = 1024
	}

	var err error
	if e.table.Name.O == infoschema.TableColumns {
		err = e.setDataForColumns(ctx, sctx, e.extractor)
	}
	if err != nil {
		return nil, err
	}
	e.retrieved = len(e.rows) == 0

	return adjustColumns(e.rows, e.columns, e.table), nil
}

func (e *hugeMemTableRetriever) setDataForColumns(ctx context.Context, sctx sessionctx.Context, extractor *plannercore.ColumnsTableExtractor) error {
	checker := privilege.GetPrivilegeManager(sctx)
	e.rows = e.rows[:0]
	for ; e.dbsIdx < len(e.dbs); e.dbsIdx++ {
		schema := e.dbs[e.dbsIdx]
		var table *model.TableInfo
		if len(e.curTables) == 0 {
			tables, err := e.is.SchemaTableInfos(ctx, schema.Name)
			if err != nil {
				return errors.Trace(err)
			}
			e.curTables = tables
		}
		for e.tblIdx < len(e.curTables) {
			table = e.curTables[e.tblIdx]
			e.tblIdx++
			if e.setDataForColumnsWithOneTable(ctx, sctx, extractor, schema, table, checker) {
				return nil
			}
		}
		e.tblIdx = 0
		e.curTables = e.curTables[:0]
	}
	return nil
}

func (e *hugeMemTableRetriever) setDataForColumnsWithOneTable(
	ctx context.Context,
	sctx sessionctx.Context,
	extractor *plannercore.ColumnsTableExtractor,
	schema *model.DBInfo,
	table *model.TableInfo,
	checker privilege.Manager) bool {
	hasPrivs := false
	var priv mysql.PrivilegeType
	if checker != nil {
		for _, p := range mysql.AllColumnPrivs {
			if checker.RequestVerification(sctx.GetSessionVars().ActiveRoles, schema.Name.L, table.Name.L, "", p) {
				hasPrivs = true
				priv |= p
			}
		}
		if !hasPrivs {
			return false
		}
	}

	e.dataForColumnsInTable(ctx, sctx, schema, table, priv, extractor)
	return len(e.rows) >= e.batch
}

func (e *hugeMemTableRetriever) dataForColumnsInTable(ctx context.Context, sctx sessionctx.Context, schema *model.DBInfo, tbl *model.TableInfo, priv mysql.PrivilegeType, extractor *plannercore.ColumnsTableExtractor) {
	if tbl.IsView() {
		e.viewMu.Lock()
		_, ok := e.viewSchemaMap[tbl.ID]
		if !ok {
			var viewLogicalPlan base.Plan
			internalCtx := kv.WithInternalSourceType(context.Background(), kv.InternalTxnOthers)
			// Build plan is not thread safe, there will be concurrency on sessionctx.
			if err := runWithSystemSession(internalCtx, sctx, func(s sessionctx.Context) error {
				is := sessiontxn.GetTxnManager(s).GetTxnInfoSchema()
				planBuilder, _ := plannercore.NewPlanBuilder().Init(s.GetPlanCtx(), is, hint.NewQBHintHandler(nil))
				var err error
				viewLogicalPlan, err = planBuilder.BuildDataSourceFromView(ctx, schema.Name, tbl, nil, nil)
				return errors.Trace(err)
			}); err != nil {
				sctx.GetSessionVars().StmtCtx.AppendWarning(err)
				e.viewMu.Unlock()
				return
			}
			e.viewSchemaMap[tbl.ID] = viewLogicalPlan.Schema()
			e.viewOutputNamesMap[tbl.ID] = viewLogicalPlan.OutputNames()
		}
		e.viewMu.Unlock()
	}

	var tableSchemaRegexp, tableNameRegexp, columnsRegexp []collate.WildcardPattern
	var tableSchemaFilterEnable,
		tableNameFilterEnable, columnsFilterEnable bool
	if !extractor.SkipRequest {
		tableSchemaFilterEnable = extractor.TableSchema.Count() > 0
		tableNameFilterEnable = extractor.TableName.Count() > 0
		columnsFilterEnable = extractor.ColumnName.Count() > 0
		if len(extractor.TableSchemaPatterns) > 0 {
			tableSchemaRegexp = make([]collate.WildcardPattern, len(extractor.TableSchemaPatterns))
			for i, pattern := range extractor.TableSchemaPatterns {
				tableSchemaRegexp[i] = collate.GetCollatorByID(collate.CollationName2ID(mysql.UTF8MB4DefaultCollation)).Pattern()
				tableSchemaRegexp[i].Compile(pattern, byte('\\'))
			}
		}
		if len(extractor.TableNamePatterns) > 0 {
			tableNameRegexp = make([]collate.WildcardPattern, len(extractor.TableNamePatterns))
			for i, pattern := range extractor.TableNamePatterns {
				tableNameRegexp[i] = collate.GetCollatorByID(collate.CollationName2ID(mysql.UTF8MB4DefaultCollation)).Pattern()
				tableNameRegexp[i].Compile(pattern, byte('\\'))
			}
		}
		if len(extractor.ColumnNamePatterns) > 0 {
			columnsRegexp = make([]collate.WildcardPattern, len(extractor.ColumnNamePatterns))
			for i, pattern := range extractor.ColumnNamePatterns {
				columnsRegexp[i] = collate.GetCollatorByID(collate.CollationName2ID(mysql.UTF8MB4DefaultCollation)).Pattern()
				columnsRegexp[i].Compile(pattern, byte('\\'))
			}
		}
	}
	i := 0
ForColumnsTag:
	for _, col := range tbl.Columns {
		if col.Hidden {
			continue
		}
		i++
		ft := &(col.FieldType)
		if tbl.IsView() {
			e.viewMu.RLock()
			if e.viewSchemaMap[tbl.ID] != nil {
				// If this is a view, replace the column with the view column.
				idx := expression.FindFieldNameIdxByColName(e.viewOutputNamesMap[tbl.ID], col.Name.L)
				if idx >= 0 {
					col1 := e.viewSchemaMap[tbl.ID].Columns[idx]
					ft = col1.GetType(sctx.GetExprCtx().GetEvalCtx())
				}
			}
			e.viewMu.RUnlock()
		}
		if !extractor.SkipRequest {
			if tableSchemaFilterEnable && !extractor.TableSchema.Exist(schema.Name.L) {
				continue
			}
			if tableNameFilterEnable && !extractor.TableName.Exist(tbl.Name.L) {
				continue
			}
			if columnsFilterEnable && !extractor.ColumnName.Exist(col.Name.L) {
				continue
			}
			for _, re := range tableSchemaRegexp {
				if !re.DoMatch(schema.Name.L) {
					continue ForColumnsTag
				}
			}
			for _, re := range tableNameRegexp {
				if !re.DoMatch(tbl.Name.L) {
					continue ForColumnsTag
				}
			}
			for _, re := range columnsRegexp {
				if !re.DoMatch(col.Name.L) {
					continue ForColumnsTag
				}
			}
		}

		var charMaxLen, charOctLen, numericPrecision, numericScale, datetimePrecision any
		colLen, decimal := ft.GetFlen(), ft.GetDecimal()
		defaultFlen, defaultDecimal := mysql.GetDefaultFieldLengthAndDecimal(ft.GetType())
		if decimal == types.UnspecifiedLength {
			decimal = defaultDecimal
		}
		if colLen == types.UnspecifiedLength {
			colLen = defaultFlen
		}
		if ft.GetType() == mysql.TypeSet {
			// Example: In MySQL set('a','bc','def','ghij') has length 13, because
			// len('a')+len('bc')+len('def')+len('ghij')+len(ThreeComma)=13
			// Reference link: https://bugs.mysql.com/bug.php?id=22613
			colLen = 0
			for _, ele := range ft.GetElems() {
				colLen += len(ele)
			}
			if len(ft.GetElems()) != 0 {
				colLen += (len(ft.GetElems()) - 1)
			}
			charMaxLen = colLen
			charOctLen = calcCharOctLength(colLen, ft.GetCharset())
		} else if ft.GetType() == mysql.TypeEnum {
			// Example: In MySQL enum('a', 'ab', 'cdef') has length 4, because
			// the longest string in the enum is 'cdef'
			// Reference link: https://bugs.mysql.com/bug.php?id=22613
			colLen = 0
			for _, ele := range ft.GetElems() {
				if len(ele) > colLen {
					colLen = len(ele)
				}
			}
			charMaxLen = colLen
			charOctLen = calcCharOctLength(colLen, ft.GetCharset())
		} else if types.IsString(ft.GetType()) {
			charMaxLen = colLen
			charOctLen = calcCharOctLength(colLen, ft.GetCharset())
		} else if types.IsTypeFractionable(ft.GetType()) {
			datetimePrecision = decimal
		} else if types.IsTypeNumeric(ft.GetType()) {
			numericPrecision = colLen
			if ft.GetType() != mysql.TypeFloat && ft.GetType() != mysql.TypeDouble {
				numericScale = decimal
			} else if decimal != -1 {
				numericScale = decimal
			}
		} else if ft.GetType() == mysql.TypeNull {
			charMaxLen, charOctLen = 0, 0
		}
		columnType := ft.InfoSchemaStr()
		columnDesc := table.NewColDesc(table.ToColumn(col))
		var columnDefault any
		if columnDesc.DefaultValue != nil {
			columnDefault = fmt.Sprintf("%v", columnDesc.DefaultValue)
			switch col.GetDefaultValue() {
			case "CURRENT_TIMESTAMP":
			default:
				if ft.GetType() == mysql.TypeTimestamp && columnDefault != types.ZeroDatetimeStr {
					timeValue, err := table.GetColDefaultValue(sctx.GetExprCtx(), col)
					if err == nil {
						columnDefault = timeValue.GetMysqlTime().String()
					}
				}
				if ft.GetType() == mysql.TypeBit && !col.DefaultIsExpr {
					defaultValBinaryLiteral := types.BinaryLiteral(columnDefault.(string))
					columnDefault = defaultValBinaryLiteral.ToBitLiteralString(true)
				}
			}
		}
		colType := ft.GetType()
		if colType == mysql.TypeVarString {
			colType = mysql.TypeVarchar
		}
		record := types.MakeDatums(
			infoschema.CatalogVal, // TABLE_CATALOG
			schema.Name.O,         // TABLE_SCHEMA
			tbl.Name.O,            // TABLE_NAME
			col.Name.O,            // COLUMN_NAME
			i,                     // ORDINAL_POSITION
			columnDefault,         // COLUMN_DEFAULT
			columnDesc.Null,       // IS_NULLABLE
			types.TypeToStr(colType, ft.GetCharset()), // DATA_TYPE
			charMaxLen,           // CHARACTER_MAXIMUM_LENGTH
			charOctLen,           // CHARACTER_OCTET_LENGTH
			numericPrecision,     // NUMERIC_PRECISION
			numericScale,         // NUMERIC_SCALE
			datetimePrecision,    // DATETIME_PRECISION
			columnDesc.Charset,   // CHARACTER_SET_NAME
			columnDesc.Collation, // COLLATION_NAME
			columnType,           // COLUMN_TYPE
			columnDesc.Key,       // COLUMN_KEY
			columnDesc.Extra,     // EXTRA
			strings.ToLower(privileges.PrivToString(priv, mysql.AllColumnPrivs, mysql.Priv2Str)), // PRIVILEGES
			columnDesc.Comment,      // COLUMN_COMMENT
			col.GeneratedExprString, // GENERATION_EXPRESSION
		)
		e.rows = append(e.rows, record)
	}
}

func calcCharOctLength(lenInChar int, cs string) int {
	lenInBytes := lenInChar
	if desc, err := charset.GetCharsetInfo(cs); err == nil {
		lenInBytes = desc.Maxlen * lenInChar
	}
	return lenInBytes
}

func (e *memtableRetriever) setDataFromPartitions(ctx context.Context, sctx sessionctx.Context, schemas []model.CIStr) error {
	useStatsCache := e.updateStatsCacheIfNeed()
	checker := privilege.GetPrivilegeManager(sctx)
	var rows [][]types.Datum
	createTimeTp := mysql.TypeDatetime

	extractor, ok := e.extractor.(*plannercore.InfoSchemaTablesExtractor)
	if ok && extractor.SkipRequest {
		return nil
	}

	for _, schema := range schemas {
		if ok && extractor.Filter("table_schema", schema.L) {
			continue
		}
		tables, err := e.is.SchemaTableInfos(ctx, schema)
		if err != nil {
			return errors.Trace(err)
		}
		for _, table := range tables {
			if ok && extractor.Filter("table_name", table.Name.L) {
				continue
			}
			if checker != nil && !checker.RequestVerification(sctx.GetSessionVars().ActiveRoles, schema.L, table.Name.L, "", mysql.SelectPriv) {
				continue
			}
			createTime := types.NewTime(types.FromGoTime(table.GetUpdateTime()), createTimeTp, types.DefaultFsp)

			var rowCount, dataLength, indexLength uint64
			if useStatsCache {
				if table.GetPartitionInfo() == nil {
					err := cache.TableRowStatsCache.UpdateByID(sctx, table.ID)
					if err != nil {
						return err
					}
				} else {
					// needs to update needed partitions for partition table.
					for _, pi := range table.GetPartitionInfo().Definitions {
						if ok && extractor.Filter("partition_name", pi.Name.L) {
							continue
						}
						err := cache.TableRowStatsCache.UpdateByID(sctx, pi.ID)
						if err != nil {
							return err
						}
					}
				}
			}
			if table.GetPartitionInfo() == nil {
				rowCount = cache.TableRowStatsCache.GetTableRows(table.ID)
				dataLength, indexLength = cache.TableRowStatsCache.GetDataAndIndexLength(table, table.ID, rowCount)
				avgRowLength := uint64(0)
				if rowCount != 0 {
					avgRowLength = dataLength / rowCount
				}
				record := types.MakeDatums(
					infoschema.CatalogVal, // TABLE_CATALOG
					schema.O,              // TABLE_SCHEMA
					table.Name.O,          // TABLE_NAME
					nil,                   // PARTITION_NAME
					nil,                   // SUBPARTITION_NAME
					nil,                   // PARTITION_ORDINAL_POSITION
					nil,                   // SUBPARTITION_ORDINAL_POSITION
					nil,                   // PARTITION_METHOD
					nil,                   // SUBPARTITION_METHOD
					nil,                   // PARTITION_EXPRESSION
					nil,                   // SUBPARTITION_EXPRESSION
					nil,                   // PARTITION_DESCRIPTION
					rowCount,              // TABLE_ROWS
					avgRowLength,          // AVG_ROW_LENGTH
					dataLength,            // DATA_LENGTH
					nil,                   // MAX_DATA_LENGTH
					indexLength,           // INDEX_LENGTH
					nil,                   // DATA_FREE
					createTime,            // CREATE_TIME
					nil,                   // UPDATE_TIME
					nil,                   // CHECK_TIME
					nil,                   // CHECKSUM
					nil,                   // PARTITION_COMMENT
					nil,                   // NODEGROUP
					nil,                   // TABLESPACE_NAME
					nil,                   // TIDB_PARTITION_ID
					nil,                   // TIDB_PLACEMENT_POLICY_NAME
				)
				rows = append(rows, record)
			} else {
				for i, pi := range table.GetPartitionInfo().Definitions {
					if ok && extractor.Filter("partition_name", pi.Name.L) {
						continue
					}
					rowCount = cache.TableRowStatsCache.GetTableRows(pi.ID)
					dataLength, indexLength = cache.TableRowStatsCache.GetDataAndIndexLength(table, pi.ID, rowCount)
					avgRowLength := uint64(0)
					if rowCount != 0 {
						avgRowLength = dataLength / rowCount
					}

					var partitionDesc string
					if table.Partition.Type == model.PartitionTypeRange {
						partitionDesc = strings.Join(pi.LessThan, ",")
					} else if table.Partition.Type == model.PartitionTypeList {
						if len(pi.InValues) > 0 {
							buf := bytes.NewBuffer(nil)
							for i, vs := range pi.InValues {
								if i > 0 {
									buf.WriteString(",")
								}
								if len(vs) != 1 {
									buf.WriteString("(")
								}
								buf.WriteString(strings.Join(vs, ","))
								if len(vs) != 1 {
									buf.WriteString(")")
								}
							}
							partitionDesc = buf.String()
						}
					}

					partitionMethod := table.Partition.Type.String()
					partitionExpr := table.Partition.Expr
					if len(table.Partition.Columns) > 0 {
						switch table.Partition.Type {
						case model.PartitionTypeRange:
							partitionMethod = "RANGE COLUMNS"
						case model.PartitionTypeList:
							partitionMethod = "LIST COLUMNS"
						case model.PartitionTypeKey:
							partitionMethod = "KEY"
						default:
							return errors.Errorf("Inconsistent partition type, have type %v, but with COLUMNS > 0 (%d)", table.Partition.Type, len(table.Partition.Columns))
						}
						buf := bytes.NewBuffer(nil)
						for i, col := range table.Partition.Columns {
							if i > 0 {
								buf.WriteString(",")
							}
							buf.WriteString("`")
							buf.WriteString(col.String())
							buf.WriteString("`")
						}
						partitionExpr = buf.String()
					}

					var policyName any
					if pi.PlacementPolicyRef != nil {
						policyName = pi.PlacementPolicyRef.Name.O
					}
					record := types.MakeDatums(
						infoschema.CatalogVal, // TABLE_CATALOG
						schema.O,              // TABLE_SCHEMA
						table.Name.O,          // TABLE_NAME
						pi.Name.O,             // PARTITION_NAME
						nil,                   // SUBPARTITION_NAME
						i+1,                   // PARTITION_ORDINAL_POSITION
						nil,                   // SUBPARTITION_ORDINAL_POSITION
						partitionMethod,       // PARTITION_METHOD
						nil,                   // SUBPARTITION_METHOD
						partitionExpr,         // PARTITION_EXPRESSION
						nil,                   // SUBPARTITION_EXPRESSION
						partitionDesc,         // PARTITION_DESCRIPTION
						rowCount,              // TABLE_ROWS
						avgRowLength,          // AVG_ROW_LENGTH
						dataLength,            // DATA_LENGTH
						uint64(0),             // MAX_DATA_LENGTH
						indexLength,           // INDEX_LENGTH
						uint64(0),             // DATA_FREE
						createTime,            // CREATE_TIME
						nil,                   // UPDATE_TIME
						nil,                   // CHECK_TIME
						nil,                   // CHECKSUM
						pi.Comment,            // PARTITION_COMMENT
						nil,                   // NODEGROUP
						nil,                   // TABLESPACE_NAME
						pi.ID,                 // TIDB_PARTITION_ID
						policyName,            // TIDB_PLACEMENT_POLICY_NAME
					)
					rows = append(rows, record)
				}
			}
		}
	}
	e.rows = rows
	return nil
}

func (e *memtableRetriever) setDataFromIndexes(ctx context.Context, sctx sessionctx.Context, schemas []model.CIStr) error {
	checker := privilege.GetPrivilegeManager(sctx)
	extractor, ok := e.extractor.(*plannercore.InfoSchemaTablesExtractor)
	if ok && extractor.SkipRequest {
		return nil
	}
	var rows [][]types.Datum
	for _, schema := range schemas {
		if ok && extractor.Filter("table_schema", schema.L) {
			continue
		}
		tables, err := e.is.SchemaTableInfos(ctx, schema)
		if err != nil {
			return errors.Trace(err)
		}
		for _, tb := range tables {
			if ok && extractor.Filter("table_name", tb.Name.L) {
				continue
			}
			if checker != nil && !checker.RequestVerification(sctx.GetSessionVars().ActiveRoles, schema.L, tb.Name.L, "", mysql.AllPrivMask) {
				continue
			}

			if tb.PKIsHandle {
				var pkCol *model.ColumnInfo
				for _, col := range tb.Cols() {
					if mysql.HasPriKeyFlag(col.GetFlag()) {
						pkCol = col
						break
					}
				}
				record := types.MakeDatums(
					schema.O,     // TABLE_SCHEMA
					tb.Name.O,    // TABLE_NAME
					0,            // NON_UNIQUE
					"PRIMARY",    // KEY_NAME
					1,            // SEQ_IN_INDEX
					pkCol.Name.O, // COLUMN_NAME
					nil,          // SUB_PART
					"",           // INDEX_COMMENT
					nil,          // Expression
					0,            // INDEX_ID
					"YES",        // IS_VISIBLE
					"YES",        // CLUSTERED
					0,            // IS_GLOBAL
				)
				rows = append(rows, record)
			}
			for _, idxInfo := range tb.Indices {
				if idxInfo.State != model.StatePublic {
					continue
				}
				isClustered := "NO"
				if tb.IsCommonHandle && idxInfo.Primary {
					isClustered = "YES"
				}
				for i, col := range idxInfo.Columns {
					nonUniq := 1
					if idxInfo.Unique {
						nonUniq = 0
					}
					var subPart any
					if col.Length != types.UnspecifiedLength {
						subPart = col.Length
					}
					colName := col.Name.O
					var expression any
					expression = nil
					tblCol := tb.Columns[col.Offset]
					if tblCol.Hidden {
						colName = "NULL"
						expression = tblCol.GeneratedExprString
					}
					visible := "YES"
					if idxInfo.Invisible {
						visible = "NO"
					}
					record := types.MakeDatums(
						schema.O,        // TABLE_SCHEMA
						tb.Name.O,       // TABLE_NAME
						nonUniq,         // NON_UNIQUE
						idxInfo.Name.O,  // KEY_NAME
						i+1,             // SEQ_IN_INDEX
						colName,         // COLUMN_NAME
						subPart,         // SUB_PART
						idxInfo.Comment, // INDEX_COMMENT
						expression,      // Expression
						idxInfo.ID,      // INDEX_ID
						visible,         // IS_VISIBLE
						isClustered,     // CLUSTERED
						idxInfo.Global,  // IS_GLOBAL
					)
					rows = append(rows, record)
				}
			}
		}
	}
	e.rows = rows
	return nil
}

func (e *memtableRetriever) setDataFromViews(ctx context.Context, sctx sessionctx.Context, schemas []model.CIStr) error {
	checker := privilege.GetPrivilegeManager(sctx)
	extractor, ok := e.extractor.(*plannercore.InfoSchemaTablesExtractor)
	if ok && extractor.SkipRequest {
		return nil
	}
	var rows [][]types.Datum
	for _, schema := range schemas {
		if ok && extractor.Filter("table_schema", schema.L) {
			continue
		}
		tables, err := e.is.SchemaTableInfos(ctx, schema)
		if err != nil {
			return errors.Trace(err)
		}
		for _, table := range tables {
			if ok && extractor.Filter("table_name", table.Name.L) {
				continue
			}
			if !table.IsView() {
				continue
			}
			collation := table.Collate
			charset := table.Charset
			if collation == "" {
				collation = mysql.DefaultCollationName
			}
			if charset == "" {
				charset = mysql.DefaultCharset
			}
			if checker != nil && !checker.RequestVerification(sctx.GetSessionVars().ActiveRoles, schema.L, table.Name.L, "", mysql.AllPrivMask) {
				continue
			}
			record := types.MakeDatums(
				infoschema.CatalogVal,           // TABLE_CATALOG
				schema.O,                        // TABLE_SCHEMA
				table.Name.O,                    // TABLE_NAME
				table.View.SelectStmt,           // VIEW_DEFINITION
				table.View.CheckOption.String(), // CHECK_OPTION
				"NO",                            // IS_UPDATABLE
				table.View.Definer.String(),     // DEFINER
				table.View.Security.String(),    // SECURITY_TYPE
				charset,                         // CHARACTER_SET_CLIENT
				collation,                       // COLLATION_CONNECTION
			)
			rows = append(rows, record)
		}
	}
	e.rows = rows
	return nil
}

func (e *memtableRetriever) dataForTiKVStoreStatus(ctx context.Context, sctx sessionctx.Context) (err error) {
	tikvStore, ok := sctx.GetStore().(helper.Storage)
	if !ok {
		return errors.New("Information about TiKV store status can be gotten only when the storage is TiKV")
	}
	tikvHelper := &helper.Helper{
		Store:       tikvStore,
		RegionCache: tikvStore.GetRegionCache(),
	}
	pdCli, err := tikvHelper.TryGetPDHTTPClient()
	if err != nil {
		return err
	}
	storesStat, err := pdCli.GetStores(ctx)
	if err != nil {
		return err
	}
	for _, storeStat := range storesStat.Stores {
		row := make([]types.Datum, len(infoschema.TableTiKVStoreStatusCols))
		row[0].SetInt64(storeStat.Store.ID)
		row[1].SetString(storeStat.Store.Address, mysql.DefaultCollationName)
		row[2].SetInt64(storeStat.Store.State)
		row[3].SetString(storeStat.Store.StateName, mysql.DefaultCollationName)
		data, err := json.Marshal(storeStat.Store.Labels)
		if err != nil {
			return err
		}
		bj := types.BinaryJSON{}
		if err = bj.UnmarshalJSON(data); err != nil {
			return err
		}
		row[4].SetMysqlJSON(bj)
		row[5].SetString(storeStat.Store.Version, mysql.DefaultCollationName)
		row[6].SetString(storeStat.Status.Capacity, mysql.DefaultCollationName)
		row[7].SetString(storeStat.Status.Available, mysql.DefaultCollationName)
		row[8].SetInt64(storeStat.Status.LeaderCount)
		row[9].SetFloat64(storeStat.Status.LeaderWeight)
		row[10].SetFloat64(storeStat.Status.LeaderScore)
		row[11].SetInt64(storeStat.Status.LeaderSize)
		row[12].SetInt64(storeStat.Status.RegionCount)
		row[13].SetFloat64(storeStat.Status.RegionWeight)
		row[14].SetFloat64(storeStat.Status.RegionScore)
		row[15].SetInt64(storeStat.Status.RegionSize)
		startTs := types.NewTime(types.FromGoTime(storeStat.Status.StartTS), mysql.TypeDatetime, types.DefaultFsp)
		row[16].SetMysqlTime(startTs)
		lastHeartbeatTs := types.NewTime(types.FromGoTime(storeStat.Status.LastHeartbeatTS), mysql.TypeDatetime, types.DefaultFsp)
		row[17].SetMysqlTime(lastHeartbeatTs)
		row[18].SetString(storeStat.Status.Uptime, mysql.DefaultCollationName)
		if sem.IsEnabled() {
			// Patch out IP addresses etc if the user does not have the RESTRICTED_TABLES_ADMIN privilege
			checker := privilege.GetPrivilegeManager(sctx)
			if checker == nil || !checker.RequestDynamicVerification(sctx.GetSessionVars().ActiveRoles, "RESTRICTED_TABLES_ADMIN", false) {
				row[1].SetString(strconv.FormatInt(storeStat.Store.ID, 10), mysql.DefaultCollationName)
				row[1].SetNull()
				row[6].SetNull()
				row[7].SetNull()
				row[16].SetNull()
				row[18].SetNull()
			}
		}
		e.rows = append(e.rows, row)
	}
	return nil
}

// DDLJobsReaderExec executes DDLJobs information retrieving.
type DDLJobsReaderExec struct {
	exec.BaseExecutor
	DDLJobRetriever

	cacheJobs []*model.Job
	is        infoschema.InfoSchema
	sess      sessionctx.Context
}

// Open implements the Executor Next interface.
func (e *DDLJobsReaderExec) Open(ctx context.Context) error {
	if err := e.BaseExecutor.Open(ctx); err != nil {
		return err
	}
	e.DDLJobRetriever.is = e.is
	e.activeRoles = e.Ctx().GetSessionVars().ActiveRoles
	sess, err := e.GetSysSession()
	if err != nil {
		return err
	}
	e.sess = sess
	err = sessiontxn.NewTxn(context.Background(), sess)
	if err != nil {
		return err
	}
	txn, err := sess.Txn(true)
	if err != nil {
		return err
	}
	sess.GetSessionVars().SetInTxn(true)
	err = e.DDLJobRetriever.initial(txn, sess)
	if err != nil {
		return err
	}
	return nil
}

// Next implements the Executor Next interface.
func (e *DDLJobsReaderExec) Next(_ context.Context, req *chunk.Chunk) error {
	req.GrowAndReset(e.MaxChunkSize())
	checker := privilege.GetPrivilegeManager(e.Ctx())
	count := 0

	// Append running DDL jobs.
	if e.cursor < len(e.runningJobs) {
		num := min(req.Capacity(), len(e.runningJobs)-e.cursor)
		for i := e.cursor; i < e.cursor+num; i++ {
			e.appendJobToChunk(req, e.runningJobs[i], checker)
			req.AppendString(12, e.runningJobs[i].Query)
			if e.runningJobs[i].MultiSchemaInfo != nil {
				for range e.runningJobs[i].MultiSchemaInfo.SubJobs {
					req.AppendString(12, e.runningJobs[i].Query)
				}
			}
		}
		e.cursor += num
		count += num
	}
	var err error

	// Append history DDL jobs.
	if count < req.Capacity() {
		e.cacheJobs, err = e.historyJobIter.GetLastJobs(req.Capacity()-count, e.cacheJobs)
		if err != nil {
			return err
		}
		for _, job := range e.cacheJobs {
			e.appendJobToChunk(req, job, checker)
			req.AppendString(12, job.Query)
			if job.MultiSchemaInfo != nil {
				for range job.MultiSchemaInfo.SubJobs {
					req.AppendString(12, job.Query)
				}
			}
		}
		e.cursor += len(e.cacheJobs)
	}
	return nil
}

// Close implements the Executor Close interface.
func (e *DDLJobsReaderExec) Close() error {
	e.ReleaseSysSession(kv.WithInternalSourceType(context.Background(), kv.InternalTxnDDL), e.sess)
	return e.BaseExecutor.Close()
}

func (e *memtableRetriever) setDataFromEngines() {
	var rows [][]types.Datum
	rows = append(rows,
		types.MakeDatums(
			"InnoDB",  // Engine
			"DEFAULT", // Support
			"Supports transactions, row-level locking, and foreign keys", // Comment
			"YES", // Transactions
			"YES", // XA
			"YES", // Savepoints
		),
	)
	e.rows = rows
}

func (e *memtableRetriever) setDataFromCharacterSets() {
	charsets := charset.GetSupportedCharsets()
	var rows = make([][]types.Datum, 0, len(charsets))
	for _, charset := range charsets {
		rows = append(rows,
			types.MakeDatums(charset.Name, charset.DefaultCollation, charset.Desc, charset.Maxlen),
		)
	}
	e.rows = rows
}

func (e *memtableRetriever) setDataFromCollations() {
	collations := collate.GetSupportedCollations()
	var rows = make([][]types.Datum, 0, len(collations))
	for _, collation := range collations {
		isDefault := ""
		if collation.IsDefault {
			isDefault = "Yes"
		}
		rows = append(rows,
			types.MakeDatums(collation.Name, collation.CharsetName, collation.ID,
				isDefault, "Yes", collation.Sortlen, collation.PadAttribute),
		)
	}
	e.rows = rows
}

func (e *memtableRetriever) dataForCollationCharacterSetApplicability() {
	collations := collate.GetSupportedCollations()
	var rows = make([][]types.Datum, 0, len(collations))
	for _, collation := range collations {
		rows = append(rows,
			types.MakeDatums(collation.Name, collation.CharsetName),
		)
	}
	e.rows = rows
}

func (e *memtableRetriever) dataForTiDBClusterInfo(ctx sessionctx.Context) error {
	servers, err := infoschema.GetClusterServerInfo(ctx)
	if err != nil {
		e.rows = nil
		return err
	}
	rows := make([][]types.Datum, 0, len(servers))
	for _, server := range servers {
		upTimeStr := ""
		startTimeNative := types.NewTime(types.FromGoTime(time.Now()), mysql.TypeDatetime, 0)
		if server.StartTimestamp > 0 {
			startTime := time.Unix(server.StartTimestamp, 0)
			startTimeNative = types.NewTime(types.FromGoTime(startTime), mysql.TypeDatetime, 0)
			upTimeStr = time.Since(startTime).String()
		}
		serverType := server.ServerType
		if server.ServerType == kv.TiFlash.Name() && server.EngineRole == placement.EngineRoleLabelWrite {
			serverType = infoschema.TiFlashWrite
		}
		row := types.MakeDatums(
			serverType,
			server.Address,
			server.StatusAddr,
			server.Version,
			server.GitHash,
			startTimeNative,
			upTimeStr,
			server.ServerID,
		)
		if sem.IsEnabled() {
			checker := privilege.GetPrivilegeManager(ctx)
			if checker == nil || !checker.RequestDynamicVerification(ctx.GetSessionVars().ActiveRoles, "RESTRICTED_TABLES_ADMIN", false) {
				row[1].SetString(strconv.FormatUint(server.ServerID, 10), mysql.DefaultCollationName)
				row[2].SetNull()
				row[5].SetNull()
				row[6].SetNull()
			}
		}
		rows = append(rows, row)
	}
	e.rows = rows
	return nil
}

func (e *memtableRetriever) setDataFromKeyColumnUsage(ctx context.Context, sctx sessionctx.Context, schemas []model.CIStr) error {
	checker := privilege.GetPrivilegeManager(sctx)
	rows := make([][]types.Datum, 0, len(schemas)) // The capacity is not accurate, but it is not a big problem.
	extractor, ok := e.extractor.(*plannercore.InfoSchemaTablesExtractor)
	if ok && extractor.SkipRequest {
		return nil
	}
	for _, schema := range schemas {
		if ok && extractor.Filter("constraint_schema", schema.L) {
			continue
		}
		tables, err := e.is.SchemaTableInfos(ctx, schema)
		if err != nil {
			return errors.Trace(err)
		}
		for _, table := range tables {
			if ok && extractor.Filter("table_name", table.Name.L) {
				continue
			}
			if checker != nil && !checker.RequestVerification(sctx.GetSessionVars().ActiveRoles, schema.L, table.Name.L, "", mysql.AllPrivMask) {
				continue
			}
			rs := keyColumnUsageInTable(schema, table)
			rows = append(rows, rs...)
		}
	}
	e.rows = rows
	return nil
}

func (e *memtableRetriever) setDataForClusterProcessList(ctx sessionctx.Context) error {
	e.setDataForProcessList(ctx)
	rows, err := infoschema.AppendHostInfoToRows(ctx, e.rows)
	if err != nil {
		return err
	}
	e.rows = rows
	return nil
}

func (e *memtableRetriever) setDataForProcessList(ctx sessionctx.Context) {
	sm := ctx.GetSessionManager()
	if sm == nil {
		return
	}

	loginUser := ctx.GetSessionVars().User
	hasProcessPriv := hasPriv(ctx, mysql.ProcessPriv)
	pl := sm.ShowProcessList()

	records := make([][]types.Datum, 0, len(pl))
	for _, pi := range pl {
		// If you have the PROCESS privilege, you can see all threads.
		// Otherwise, you can see only your own threads.
		if !hasProcessPriv && loginUser != nil && pi.User != loginUser.Username {
			continue
		}

		rows := pi.ToRow(ctx.GetSessionVars().StmtCtx.TimeZone())
		record := types.MakeDatums(rows...)
		records = append(records, record)
	}
	e.rows = records
}

func (e *memtableRetriever) setDataFromUserPrivileges(ctx sessionctx.Context) {
	pm := privilege.GetPrivilegeManager(ctx)
	// The results depend on the user querying the information.
	e.rows = pm.UserPrivilegesTable(ctx.GetSessionVars().ActiveRoles, ctx.GetSessionVars().User.Username, ctx.GetSessionVars().User.Hostname)
}

func (e *memtableRetriever) setDataForMetricTables() {
	tables := make([]string, 0, len(infoschema.MetricTableMap))
	for name := range infoschema.MetricTableMap {
		tables = append(tables, name)
	}
	slices.Sort(tables)
	rows := make([][]types.Datum, 0, len(tables))
	for _, name := range tables {
		schema := infoschema.MetricTableMap[name]
		record := types.MakeDatums(
			name,                             // METRICS_NAME
			schema.PromQL,                    // PROMQL
			strings.Join(schema.Labels, ","), // LABELS
			schema.Quantile,                  // QUANTILE
			schema.Comment,                   // COMMENT
		)
		rows = append(rows, record)
	}
	e.rows = rows
}

func keyColumnUsageInTable(schema model.CIStr, table *model.TableInfo) [][]types.Datum {
	var rows [][]types.Datum
	if table.PKIsHandle {
		for _, col := range table.Columns {
			if mysql.HasPriKeyFlag(col.GetFlag()) {
				record := types.MakeDatums(
					infoschema.CatalogVal,        // CONSTRAINT_CATALOG
					schema.O,                     // CONSTRAINT_SCHEMA
					infoschema.PrimaryConstraint, // CONSTRAINT_NAME
					infoschema.CatalogVal,        // TABLE_CATALOG
					schema.O,                     // TABLE_SCHEMA
					table.Name.O,                 // TABLE_NAME
					col.Name.O,                   // COLUMN_NAME
					1,                            // ORDINAL_POSITION
					1,                            // POSITION_IN_UNIQUE_CONSTRAINT
					nil,                          // REFERENCED_TABLE_SCHEMA
					nil,                          // REFERENCED_TABLE_NAME
					nil,                          // REFERENCED_COLUMN_NAME
				)
				rows = append(rows, record)
				break
			}
		}
	}
	nameToCol := make(map[string]*model.ColumnInfo, len(table.Columns))
	for _, c := range table.Columns {
		nameToCol[c.Name.L] = c
	}
	for _, index := range table.Indices {
		var idxName string
		if index.Primary {
			idxName = infoschema.PrimaryConstraint
		} else if index.Unique {
			idxName = index.Name.O
		} else {
			// Only handle unique/primary key
			continue
		}
		for i, key := range index.Columns {
			col := nameToCol[key.Name.L]
			if col.Hidden {
				continue
			}
			record := types.MakeDatums(
				infoschema.CatalogVal, // CONSTRAINT_CATALOG
				schema.O,              // CONSTRAINT_SCHEMA
				idxName,               // CONSTRAINT_NAME
				infoschema.CatalogVal, // TABLE_CATALOG
				schema.O,              // TABLE_SCHEMA
				table.Name.O,          // TABLE_NAME
				col.Name.O,            // COLUMN_NAME
				i+1,                   // ORDINAL_POSITION,
				nil,                   // POSITION_IN_UNIQUE_CONSTRAINT
				nil,                   // REFERENCED_TABLE_SCHEMA
				nil,                   // REFERENCED_TABLE_NAME
				nil,                   // REFERENCED_COLUMN_NAME
			)
			rows = append(rows, record)
		}
	}
	for _, fk := range table.ForeignKeys {
		for i, key := range fk.Cols {
			fkRefCol := ""
			if len(fk.RefCols) > i {
				fkRefCol = fk.RefCols[i].O
			}
			col := nameToCol[key.L]
			record := types.MakeDatums(
				infoschema.CatalogVal, // CONSTRAINT_CATALOG
				schema.O,              // CONSTRAINT_SCHEMA
				fk.Name.O,             // CONSTRAINT_NAME
				infoschema.CatalogVal, // TABLE_CATALOG
				schema.O,              // TABLE_SCHEMA
				table.Name.O,          // TABLE_NAME
				col.Name.O,            // COLUMN_NAME
				i+1,                   // ORDINAL_POSITION,
				1,                     // POSITION_IN_UNIQUE_CONSTRAINT
				fk.RefSchema.O,        // REFERENCED_TABLE_SCHEMA
				fk.RefTable.O,         // REFERENCED_TABLE_NAME
				fkRefCol,              // REFERENCED_COLUMN_NAME
			)
			rows = append(rows, record)
		}
	}
	return rows
}

func ensureSchemaTables(ctx context.Context, is infoschema.InfoSchema, schemaNames []model.CIStr) []*model.DBInfo {
	// For infoschema v2, Tables of DBInfo could be missing.
	res := make([]*model.DBInfo, 0, len(schemaNames))
	for _, dbName := range schemaNames {
		dbInfoRaw, _ := is.SchemaByName(dbName)
		dbInfo := dbInfoRaw.Clone()
		dbInfo.Tables = dbInfo.Tables[:0]
		var err error
		dbInfo.Tables, err = is.SchemaTableInfos(ctx, dbName)
		terror.Log(err)
		res = append(res, dbInfo)
	}
	return res
}

func (e *memtableRetriever) setDataForTiKVRegionStatus(ctx context.Context, sctx sessionctx.Context) (err error) {
	checker := privilege.GetPrivilegeManager(sctx)
	var extractorTableIDs []int64
	tikvStore, ok := sctx.GetStore().(helper.Storage)
	if !ok {
		return errors.New("Information about TiKV region status can be gotten only when the storage is TiKV")
	}
	tikvHelper := &helper.Helper{
		Store:       tikvStore,
		RegionCache: tikvStore.GetRegionCache(),
	}
	requestByTableRange := false
	var allRegionsInfo *pd.RegionsInfo
	is := sctx.GetDomainInfoSchema().(infoschema.InfoSchema)
	if e.extractor != nil {
		extractor, ok := e.extractor.(*plannercore.TiKVRegionStatusExtractor)
		if ok && len(extractor.GetTablesID()) > 0 {
			extractorTableIDs = extractor.GetTablesID()
			for _, tableID := range extractorTableIDs {
				regionsInfo, err := e.getRegionsInfoForTable(ctx, tikvHelper, is, tableID)
				if err != nil {
					if errors.ErrorEqual(err, infoschema.ErrTableExists) {
						continue
					}
					return err
				}
				allRegionsInfo = allRegionsInfo.Merge(regionsInfo)
			}
			requestByTableRange = true
		}
	}
	if !requestByTableRange {
		pdCli, err := tikvHelper.TryGetPDHTTPClient()
		if err != nil {
			return err
		}
		allRegionsInfo, err = pdCli.GetRegions(ctx)
		if err != nil {
			return err
		}
	}
	schemaNames := is.AllSchemaNames()
	schemas := ensureSchemaTables(ctx, is, schemaNames)
	tableInfos := tikvHelper.GetRegionsTableInfo(allRegionsInfo, schemas)
	for i := range allRegionsInfo.Regions {
		regionTableList := tableInfos[allRegionsInfo.Regions[i].ID]
		if len(regionTableList) == 0 {
			e.setNewTiKVRegionStatusCol(&allRegionsInfo.Regions[i], nil)
		}
		for j, regionTable := range regionTableList {
			if checker != nil && !checker.RequestVerification(sctx.GetSessionVars().ActiveRoles, regionTable.DB.Name.L, regionTable.Table.Name.L, "", mysql.AllPrivMask) {
				continue
			}
			if len(extractorTableIDs) == 0 {
				e.setNewTiKVRegionStatusCol(&allRegionsInfo.Regions[i], &regionTable)
			}
			if slices.Contains(extractorTableIDs, regionTableList[j].Table.ID) {
				e.setNewTiKVRegionStatusCol(&allRegionsInfo.Regions[i], &regionTable)
			}
		}
	}
	return nil
}

func (e *memtableRetriever) getRegionsInfoForTable(ctx context.Context, h *helper.Helper, is infoschema.InfoSchema, tableID int64) (*pd.RegionsInfo, error) {
	tbl, _ := is.TableByID(tableID)
	if tbl == nil {
		return nil, infoschema.ErrTableExists.GenWithStackByArgs(tableID)
	}

	pt := tbl.Meta().GetPartitionInfo()
	if pt == nil {
		regionsInfo, err := e.getRegionsInfoForSingleTable(ctx, h, tableID)
		if err != nil {
			return nil, err
		}
		return regionsInfo, nil
	}

	var allRegionsInfo *pd.RegionsInfo
	for _, def := range pt.Definitions {
		regionsInfo, err := e.getRegionsInfoForSingleTable(ctx, h, def.ID)
		if err != nil {
			return nil, err
		}
		allRegionsInfo = allRegionsInfo.Merge(regionsInfo)
	}
	return allRegionsInfo, nil
}

func (*memtableRetriever) getRegionsInfoForSingleTable(ctx context.Context, helper *helper.Helper, tableID int64) (*pd.RegionsInfo, error) {
	pdCli, err := helper.TryGetPDHTTPClient()
	if err != nil {
		return nil, err
	}
	sk, ek := tablecodec.GetTableHandleKeyRange(tableID)
	sRegion, err := pdCli.GetRegionByKey(ctx, codec.EncodeBytes(nil, sk))
	if err != nil {
		return nil, err
	}
	eRegion, err := pdCli.GetRegionByKey(ctx, codec.EncodeBytes(nil, ek))
	if err != nil {
		return nil, err
	}
	sk, err = hex.DecodeString(sRegion.StartKey)
	if err != nil {
		return nil, err
	}
	ek, err = hex.DecodeString(eRegion.EndKey)
	if err != nil {
		return nil, err
	}
	return pdCli.GetRegionsByKeyRange(ctx, pd.NewKeyRange(sk, ek), -1)
}

func (e *memtableRetriever) setNewTiKVRegionStatusCol(region *pd.RegionInfo, table *helper.TableInfo) {
	row := make([]types.Datum, len(infoschema.TableTiKVRegionStatusCols))
	row[0].SetInt64(region.ID)
	row[1].SetString(region.StartKey, mysql.DefaultCollationName)
	row[2].SetString(region.EndKey, mysql.DefaultCollationName)
	if table != nil {
		row[3].SetInt64(table.Table.ID)
		row[4].SetString(table.DB.Name.O, mysql.DefaultCollationName)
		row[5].SetString(table.Table.Name.O, mysql.DefaultCollationName)
		if table.IsIndex {
			row[6].SetInt64(1)
			row[7].SetInt64(table.Index.ID)
			row[8].SetString(table.Index.Name.O, mysql.DefaultCollationName)
		} else {
			row[6].SetInt64(0)
		}
		if table.IsPartition {
			row[9].SetInt64(1)
			row[10].SetInt64(table.Partition.ID)
			row[11].SetString(table.Partition.Name.O, mysql.DefaultCollationName)
		} else {
			row[9].SetInt64(0)
		}
	} else {
		row[6].SetInt64(0)
		row[9].SetInt64(0)
	}
	row[12].SetInt64(region.Epoch.ConfVer)
	row[13].SetInt64(region.Epoch.Version)
	row[14].SetUint64(region.WrittenBytes)
	row[15].SetUint64(region.ReadBytes)
	row[16].SetInt64(region.ApproximateSize)
	row[17].SetInt64(region.ApproximateKeys)
	if region.ReplicationStatus != nil {
		row[18].SetString(region.ReplicationStatus.State, mysql.DefaultCollationName)
		row[19].SetInt64(region.ReplicationStatus.StateID)
	}
	e.rows = append(e.rows, row)
}

const (
	normalPeer  = "NORMAL"
	pendingPeer = "PENDING"
	downPeer    = "DOWN"
)

func (e *memtableRetriever) setDataForTiDBHotRegions(ctx context.Context, sctx sessionctx.Context) error {
	tikvStore, ok := sctx.GetStore().(helper.Storage)
	if !ok {
		return errors.New("Information about hot region can be gotten only when the storage is TiKV")
	}
	tikvHelper := &helper.Helper{
		Store:       tikvStore,
		RegionCache: tikvStore.GetRegionCache(),
	}
	schemas := tikvHelper.FilterMemDBs(sessiontxn.GetTxnManager(sctx).GetTxnInfoSchema().AllSchemas())
	metrics, err := tikvHelper.ScrapeHotInfo(ctx, helper.HotRead, schemas)
	if err != nil {
		return err
	}
	e.setDataForHotRegionByMetrics(metrics, "read")
	metrics, err = tikvHelper.ScrapeHotInfo(ctx, helper.HotWrite, schemas)
	if err != nil {
		return err
	}
	e.setDataForHotRegionByMetrics(metrics, "write")
	return nil
}

func (e *memtableRetriever) setDataForHotRegionByMetrics(metrics []helper.HotTableIndex, tp string) {
	rows := make([][]types.Datum, 0, len(metrics))
	for _, tblIndex := range metrics {
		row := make([]types.Datum, len(infoschema.TableTiDBHotRegionsCols))
		if tblIndex.IndexName != "" {
			row[1].SetInt64(tblIndex.IndexID)
			row[4].SetString(tblIndex.IndexName, mysql.DefaultCollationName)
		} else {
			row[1].SetNull()
			row[4].SetNull()
		}
		row[0].SetInt64(tblIndex.TableID)
		row[2].SetString(tblIndex.DbName, mysql.DefaultCollationName)
		row[3].SetString(tblIndex.TableName, mysql.DefaultCollationName)
		row[5].SetUint64(tblIndex.RegionID)
		row[6].SetString(tp, mysql.DefaultCollationName)
		if tblIndex.RegionMetric == nil {
			row[7].SetNull()
			row[8].SetNull()
		} else {
			row[7].SetInt64(int64(tblIndex.RegionMetric.MaxHotDegree))
			row[8].SetInt64(int64(tblIndex.RegionMetric.Count))
		}
		row[9].SetUint64(tblIndex.RegionMetric.FlowBytes)
		rows = append(rows, row)
	}
	e.rows = append(e.rows, rows...)
}

// setDataFromTableConstraints constructs data for table information_schema.constraints.See https://dev.mysql.com/doc/refman/5.7/en/table-constraints-table.html
func (e *memtableRetriever) setDataFromTableConstraints(ctx context.Context, sctx sessionctx.Context, schemas []model.CIStr) error {
	checker := privilege.GetPrivilegeManager(sctx)
	extractor, ok := e.extractor.(*plannercore.InfoSchemaTablesExtractor)
	if ok && extractor.SkipRequest {
		return nil
	}
	var rows [][]types.Datum
	for _, schema := range schemas {
		if ok && extractor.Filter("constraint_schema", schema.L) {
			continue
		}
		tables, err := e.is.SchemaTableInfos(ctx, schema)
		if err != nil {
			return errors.Trace(err)
		}
		for _, tbl := range tables {
			if ok && extractor.Filter("table_name", tbl.Name.L) {
				continue
			}
			if checker != nil && !checker.RequestVerification(sctx.GetSessionVars().ActiveRoles, schema.L, tbl.Name.L, "", mysql.AllPrivMask) {
				continue
			}

			if tbl.PKIsHandle {
				record := types.MakeDatums(
					infoschema.CatalogVal,     // CONSTRAINT_CATALOG
					schema.O,                  // CONSTRAINT_SCHEMA
					mysql.PrimaryKeyName,      // CONSTRAINT_NAME
					schema.O,                  // TABLE_SCHEMA
					tbl.Name.O,                // TABLE_NAME
					infoschema.PrimaryKeyType, // CONSTRAINT_TYPE
				)
				rows = append(rows, record)
			}

			for _, idx := range tbl.Indices {
				var cname, ctype string
				if idx.Primary {
					cname = mysql.PrimaryKeyName
					ctype = infoschema.PrimaryKeyType
				} else if idx.Unique {
					cname = idx.Name.O
					ctype = infoschema.UniqueKeyType
				} else {
					// The index has no constriant.
					continue
				}
				record := types.MakeDatums(
					infoschema.CatalogVal, // CONSTRAINT_CATALOG
					schema.O,              // CONSTRAINT_SCHEMA
					cname,                 // CONSTRAINT_NAME
					schema.O,              // TABLE_SCHEMA
					tbl.Name.O,            // TABLE_NAME
					ctype,                 // CONSTRAINT_TYPE
				)
				rows = append(rows, record)
			}
			//  TiDB includes foreign key information for compatibility but foreign keys are not yet enforced.
			for _, fk := range tbl.ForeignKeys {
				record := types.MakeDatums(
					infoschema.CatalogVal,     // CONSTRAINT_CATALOG
					schema.O,                  // CONSTRAINT_SCHEMA
					fk.Name.O,                 // CONSTRAINT_NAME
					schema.O,                  // TABLE_SCHEMA
					tbl.Name.O,                // TABLE_NAME
					infoschema.ForeignKeyType, // CONSTRAINT_TYPE
				)
				rows = append(rows, record)
			}
		}
	}
	e.rows = rows
	return nil
}

// tableStorageStatsRetriever is used to read slow log data.
type tableStorageStatsRetriever struct {
	dummyCloser
	table         *model.TableInfo
	outputCols    []*model.ColumnInfo
	retrieved     bool
	initialized   bool
	extractor     *plannercore.TableStorageStatsExtractor
	initialTables []*initialTable
	curTable      int
	helper        *helper.Helper
	stats         *pd.RegionStats
}

func (e *tableStorageStatsRetriever) retrieve(ctx context.Context, sctx sessionctx.Context) ([][]types.Datum, error) {
	if e.retrieved {
		return nil, nil
	}
	if !e.initialized {
		err := e.initialize(ctx, sctx)
		if err != nil {
			return nil, err
		}
	}
	if len(e.initialTables) == 0 || e.curTable >= len(e.initialTables) {
		e.retrieved = true
		return nil, nil
	}

	rows, err := e.setDataForTableStorageStats(ctx)
	if err != nil {
		return nil, err
	}
	if len(e.outputCols) == len(e.table.Columns) {
		return rows, nil
	}
	retRows := make([][]types.Datum, len(rows))
	for i, fullRow := range rows {
		row := make([]types.Datum, len(e.outputCols))
		for j, col := range e.outputCols {
			row[j] = fullRow[col.Offset]
		}
		retRows[i] = row
	}
	return retRows, nil
}

type initialTable struct {
	db string
	*model.TableInfo
}

func (e *tableStorageStatsRetriever) initialize(ctx context.Context, sctx sessionctx.Context) error {
	is := sctx.GetInfoSchema().(infoschema.InfoSchema)
	var databases []string
	schemas := e.extractor.TableSchema
	tables := e.extractor.TableName

	// If not specify the table_schema, return an error to avoid traverse all schemas and their tables.
	if len(schemas) == 0 {
		return errors.Errorf("Please add where clause to filter the column TABLE_SCHEMA. " +
			"For example, where TABLE_SCHEMA = 'xxx' or where TABLE_SCHEMA in ('xxx', 'yyy')")
	}

	// Filter the sys or memory schema.
	for schema := range schemas {
		if !util.IsMemDB(schema) {
			databases = append(databases, schema)
		}
	}

	// Privilege checker.
	checker := func(db, table string) bool {
		if pm := privilege.GetPrivilegeManager(sctx); pm != nil {
			return pm.RequestVerification(sctx.GetSessionVars().ActiveRoles, db, table, "", mysql.AllPrivMask)
		}
		return true
	}

	// Extract the tables to the initialTable.
	for _, DB := range databases {
		// The user didn't specified the table, extract all tables of this db to initialTable.
		if len(tables) == 0 {
			tbs, err := is.SchemaTableInfos(ctx, model.NewCIStr(DB))
			if err != nil {
				return errors.Trace(err)
			}
			for _, tb := range tbs {
				// For every db.table, check it's privileges.
				if checker(DB, tb.Name.L) {
					e.initialTables = append(e.initialTables, &initialTable{DB, tb})
				}
			}
		} else {
			// The user specified the table, extract the specified tables of this db to initialTable.
			for tb := range tables {
				if tb, err := is.TableByName(context.Background(), model.NewCIStr(DB), model.NewCIStr(tb)); err == nil {
					// For every db.table, check it's privileges.
					if checker(DB, tb.Meta().Name.L) {
						e.initialTables = append(e.initialTables, &initialTable{DB, tb.Meta()})
					}
				}
			}
		}
	}

	// Cache the helper and return an error if PD unavailable.
	tikvStore, ok := sctx.GetStore().(helper.Storage)
	if !ok {
		return errors.Errorf("Information about TiKV region status can be gotten only when the storage is TiKV")
	}
	e.helper = helper.NewHelper(tikvStore)
	_, err := e.helper.GetPDAddr()
	if err != nil {
		return err
	}
	e.initialized = true
	return nil
}

func (e *tableStorageStatsRetriever) setDataForTableStorageStats(ctx context.Context) ([][]types.Datum, error) {
	rows := make([][]types.Datum, 0, 1024)
	count := 0
	for e.curTable < len(e.initialTables) && count < 1024 {
		tbl := e.initialTables[e.curTable]
		tblIDs := make([]int64, 0, 1)
		tblIDs = append(tblIDs, tbl.ID)
		if partInfo := tbl.GetPartitionInfo(); partInfo != nil {
			for _, partDef := range partInfo.Definitions {
				tblIDs = append(tblIDs, partDef.ID)
			}
		}
		var err error
		for _, tableID := range tblIDs {
			e.stats, err = e.helper.GetPDRegionStats(ctx, tableID, false)
			if err != nil {
				return nil, err
			}
			peerCount := 0
			for _, cnt := range e.stats.StorePeerCount {
				peerCount += cnt
			}

			record := types.MakeDatums(
				tbl.db,              // TABLE_SCHEMA
				tbl.Name.O,          // TABLE_NAME
				tableID,             // TABLE_ID
				peerCount,           // TABLE_PEER_COUNT
				e.stats.Count,       // TABLE_REGION_COUNT
				e.stats.EmptyCount,  // TABLE_EMPTY_REGION_COUNT
				e.stats.StorageSize, // TABLE_SIZE
				e.stats.StorageKeys, // TABLE_KEYS
			)
			rows = append(rows, record)
		}
		count++
		e.curTable++
	}
	return rows, nil
}

// dataForAnalyzeStatusHelper is a helper function which can be used in show_stats.go
func dataForAnalyzeStatusHelper(ctx context.Context, sctx sessionctx.Context) (rows [][]types.Datum, err error) {
	const maxAnalyzeJobs = 30
	const sql = "SELECT table_schema, table_name, partition_name, job_info, processed_rows, CONVERT_TZ(start_time, @@TIME_ZONE, '+00:00'), CONVERT_TZ(end_time, @@TIME_ZONE, '+00:00'), state, fail_reason, instance, process_id FROM mysql.analyze_jobs ORDER BY update_time DESC LIMIT %?"
	exec := sctx.GetRestrictedSQLExecutor()
	kctx := kv.WithInternalSourceType(context.Background(), kv.InternalTxnStats)
	chunkRows, _, err := exec.ExecRestrictedSQL(kctx, nil, sql, maxAnalyzeJobs)
	if err != nil {
		return nil, err
	}
	checker := privilege.GetPrivilegeManager(sctx)

	for _, chunkRow := range chunkRows {
		dbName := chunkRow.GetString(0)
		tableName := chunkRow.GetString(1)
		if checker != nil && !checker.RequestVerification(sctx.GetSessionVars().ActiveRoles, dbName, tableName, "", mysql.AllPrivMask) {
			continue
		}
		partitionName := chunkRow.GetString(2)
		jobInfo := chunkRow.GetString(3)
		processedRows := chunkRow.GetInt64(4)
		var startTime, endTime any
		if !chunkRow.IsNull(5) {
			t, err := chunkRow.GetTime(5).GoTime(time.UTC)
			if err != nil {
				return nil, err
			}
			startTime = types.NewTime(types.FromGoTime(t.In(sctx.GetSessionVars().TimeZone)), mysql.TypeDatetime, 0)
		}
		if !chunkRow.IsNull(6) {
			t, err := chunkRow.GetTime(6).GoTime(time.UTC)
			if err != nil {
				return nil, err
			}
			endTime = types.NewTime(types.FromGoTime(t.In(sctx.GetSessionVars().TimeZone)), mysql.TypeDatetime, 0)
		}

		state := chunkRow.GetEnum(7).String()
		var failReason any
		if !chunkRow.IsNull(8) {
			failReason = chunkRow.GetString(8)
		}
		instance := chunkRow.GetString(9)
		var procID any
		if !chunkRow.IsNull(10) {
			procID = chunkRow.GetUint64(10)
		}

		var remainDurationStr, progressDouble, estimatedRowCntStr any
		if state == statistics.AnalyzeRunning && !strings.HasPrefix(jobInfo, "merge global stats") {
			startTime, ok := startTime.(types.Time)
			if !ok {
				return nil, errors.New("invalid start time")
			}
			remainingDuration, progress, estimatedRowCnt, remainDurationErr :=
				getRemainDurationForAnalyzeStatusHelper(ctx, sctx, &startTime,
					dbName, tableName, partitionName, processedRows)
			if remainDurationErr != nil {
				logutil.BgLogger().Warn("get remaining duration failed", zap.Error(remainDurationErr))
			}
			if remainingDuration != nil {
				remainDurationStr = execdetails.FormatDuration(*remainingDuration)
			}
			progressDouble = progress
			estimatedRowCntStr = int64(estimatedRowCnt)
		}
		row := types.MakeDatums(
			dbName,             // TABLE_SCHEMA
			tableName,          // TABLE_NAME
			partitionName,      // PARTITION_NAME
			jobInfo,            // JOB_INFO
			processedRows,      // ROW_COUNT
			startTime,          // START_TIME
			endTime,            // END_TIME
			state,              // STATE
			failReason,         // FAIL_REASON
			instance,           // INSTANCE
			procID,             // PROCESS_ID
			remainDurationStr,  // REMAINING_SECONDS
			progressDouble,     // PROGRESS
			estimatedRowCntStr, // ESTIMATED_TOTAL_ROWS
		)
		rows = append(rows, row)
	}
	return
}

func getRemainDurationForAnalyzeStatusHelper(
	ctx context.Context,
	sctx sessionctx.Context, startTime *types.Time,
	dbName, tableName, partitionName string, processedRows int64) (*time.Duration, float64, float64, error) {
	var remainingDuration = time.Duration(0)
	var percentage = 0.0
	var totalCnt = float64(0)
	if startTime != nil {
		start, err := startTime.GoTime(time.UTC)
		if err != nil {
			return nil, percentage, totalCnt, err
		}
		duration := time.Now().UTC().Sub(start)
		if intest.InTest {
			if val := ctx.Value(AnalyzeProgressTest); val != nil {
				remainingDuration, percentage = calRemainInfoForAnalyzeStatus(ctx, int64(totalCnt), processedRows, duration)
				return &remainingDuration, percentage, totalCnt, nil
			}
		}
		var tid int64
		is := sessiontxn.GetTxnManager(sctx).GetTxnInfoSchema()
		tb, err := is.TableByName(ctx, model.NewCIStr(dbName), model.NewCIStr(tableName))
		if err != nil {
			return nil, percentage, totalCnt, err
		}
		statsHandle := domain.GetDomain(sctx).StatsHandle()
		if statsHandle != nil {
			var statsTbl *statistics.Table
			meta := tb.Meta()
			if partitionName != "" {
				pt := meta.GetPartitionInfo()
				tid = pt.GetPartitionIDByName(partitionName)
				statsTbl = statsHandle.GetPartitionStats(meta, tid)
			} else {
				statsTbl = statsHandle.GetTableStats(meta)
				tid = meta.ID
			}
			if statsTbl != nil && statsTbl.RealtimeCount != 0 {
				totalCnt = float64(statsTbl.RealtimeCount)
			}
		}
		if (tid > 0 && totalCnt == 0) || float64(processedRows) > totalCnt {
			totalCnt, _ = pdhelper.GlobalPDHelper.GetApproximateTableCountFromStorage(ctx, sctx, tid, dbName, tableName, partitionName)
		}
		remainingDuration, percentage = calRemainInfoForAnalyzeStatus(ctx, int64(totalCnt), processedRows, duration)
	}
	return &remainingDuration, percentage, totalCnt, nil
}

func calRemainInfoForAnalyzeStatus(ctx context.Context, totalCnt int64, processedRows int64, duration time.Duration) (time.Duration, float64) {
	if intest.InTest {
		if val := ctx.Value(AnalyzeProgressTest); val != nil {
			totalCnt = 100 // But in final result, it is still 0.
			processedRows = 10
			duration = 1 * time.Minute
		}
	}
	if totalCnt == 0 {
		return 0, 100.0
	}
	remainLine := totalCnt - processedRows
	if processedRows == 0 {
		processedRows = 1
	}
	if duration == 0 {
		duration = 1 * time.Second
	}
	i := float64(remainLine) * duration.Seconds() / float64(processedRows)
	persentage := float64(processedRows) / float64(totalCnt)
	return time.Duration(i) * time.Second, persentage
}

// setDataForAnalyzeStatus gets all the analyze jobs.
func (e *memtableRetriever) setDataForAnalyzeStatus(ctx context.Context, sctx sessionctx.Context) (err error) {
	e.rows, err = dataForAnalyzeStatusHelper(ctx, sctx)
	return
}

// setDataForPseudoProfiling returns pseudo data for table profiling when system variable `profiling` is set to `ON`.
func (e *memtableRetriever) setDataForPseudoProfiling(sctx sessionctx.Context) {
	if v, ok := sctx.GetSessionVars().GetSystemVar("profiling"); ok && variable.TiDBOptOn(v) {
		row := types.MakeDatums(
			0,                      // QUERY_ID
			0,                      // SEQ
			"",                     // STATE
			types.NewDecFromInt(0), // DURATION
			types.NewDecFromInt(0), // CPU_USER
			types.NewDecFromInt(0), // CPU_SYSTEM
			0,                      // CONTEXT_VOLUNTARY
			0,                      // CONTEXT_INVOLUNTARY
			0,                      // BLOCK_OPS_IN
			0,                      // BLOCK_OPS_OUT
			0,                      // MESSAGES_SENT
			0,                      // MESSAGES_RECEIVED
			0,                      // PAGE_FAULTS_MAJOR
			0,                      // PAGE_FAULTS_MINOR
			0,                      // SWAPS
			"",                     // SOURCE_FUNCTION
			"",                     // SOURCE_FILE
			0,                      // SOURCE_LINE
		)
		e.rows = append(e.rows, row)
	}
}

func (e *memtableRetriever) setDataForServersInfo(ctx sessionctx.Context) error {
	serversInfo, err := infosync.GetAllServerInfo(context.Background())
	if err != nil {
		return err
	}
	rows := make([][]types.Datum, 0, len(serversInfo))
	for _, info := range serversInfo {
		row := types.MakeDatums(
			info.ID,              // DDL_ID
			info.IP,              // IP
			int(info.Port),       // PORT
			int(info.StatusPort), // STATUS_PORT
			info.Lease,           // LEASE
			info.Version,         // VERSION
			info.GitHash,         // GIT_HASH
			info.BinlogStatus,    // BINLOG_STATUS
			stringutil.BuildStringFromLabels(info.Labels), // LABELS
		)
		if sem.IsEnabled() {
			checker := privilege.GetPrivilegeManager(ctx)
			if checker == nil || !checker.RequestDynamicVerification(ctx.GetSessionVars().ActiveRoles, "RESTRICTED_TABLES_ADMIN", false) {
				row[1].SetNull() // clear IP
			}
		}
		rows = append(rows, row)
	}
	e.rows = rows
	return nil
}

func (e *memtableRetriever) setDataFromSequences(ctx context.Context, sctx sessionctx.Context, schemas []model.CIStr) error {
	checker := privilege.GetPrivilegeManager(sctx)
	extractor, ok := e.extractor.(*plannercore.InfoSchemaTablesExtractor)
	if ok && extractor.SkipRequest {
		return nil
	}
	var rows [][]types.Datum
	for _, schema := range schemas {
		if ok && extractor.Filter("sequence_schema", schema.L) {
			continue
		}
		tables, err := e.is.SchemaTableInfos(ctx, schema)
		if err != nil {
			return errors.Trace(err)
		}
		for _, table := range tables {
			if ok && extractor.Filter("sequence_name", table.Name.L) {
				continue
			}
			if !table.IsSequence() {
				continue
			}
			if checker != nil && !checker.RequestVerification(sctx.GetSessionVars().ActiveRoles, schema.L, table.Name.L, "", mysql.AllPrivMask) {
				continue
			}
			record := types.MakeDatums(
				infoschema.CatalogVal,     // TABLE_CATALOG
				schema.O,                  // SEQUENCE_SCHEMA
				table.Name.O,              // SEQUENCE_NAME
				table.Sequence.Cache,      // Cache
				table.Sequence.CacheValue, // CACHE_VALUE
				table.Sequence.Cycle,      // CYCLE
				table.Sequence.Increment,  // INCREMENT
				table.Sequence.MaxValue,   // MAXVALUE
				table.Sequence.MinValue,   // MINVALUE
				table.Sequence.Start,      // START
				table.Sequence.Comment,    // COMMENT
			)
			rows = append(rows, record)
		}
	}
	e.rows = rows
	return nil
}

// dataForTableTiFlashReplica constructs data for table tiflash replica info.
<<<<<<< HEAD
func (e *memtableRetriever) dataForTableTiFlashReplica(ctx sessionctx.Context, _ []model.CIStr) {
=======
func (e *memtableRetriever) dataForTableTiFlashReplica(ctx context.Context, sctx sessionctx.Context, schemas []model.CIStr) error {
>>>>>>> be01e5a2
	var (
		checker       = privilege.GetPrivilegeManager(sctx)
		rows          [][]types.Datum
		tiFlashStores map[int64]pd.StoreInfo
	)
<<<<<<< HEAD
	rs := e.is.ListTablesWithSpecialAttribute(infoschema.TiFlashAttribute)
	for _, schema := range rs {
		for _, tbl := range schema.TableInfos {
			if checker != nil && !checker.RequestVerification(ctx.GetSessionVars().ActiveRoles, schema.DBName, tbl.Name.L, "", mysql.AllPrivMask) {
=======

	for _, schema := range schemas {
		tables, err := e.is.SchemaTableInfos(ctx, schema)
		if err != nil {
			return errors.Trace(err)
		}
		for _, tbl := range tables {
			if tbl.TiFlashReplica == nil {
				continue
			}
			if checker != nil && !checker.RequestVerification(sctx.GetSessionVars().ActiveRoles, schema.L, tbl.Name.L, "", mysql.AllPrivMask) {
>>>>>>> be01e5a2
				continue
			}
			var progress float64
			if pi := tbl.GetPartitionInfo(); pi != nil && len(pi.Definitions) > 0 {
				for _, p := range pi.Definitions {
					progressOfPartition, err := infosync.MustGetTiFlashProgress(p.ID, tbl.TiFlashReplica.Count, &tiFlashStores)
					if err != nil {
						logutil.BgLogger().Error("dataForTableTiFlashReplica error", zap.Int64("tableID", tbl.ID), zap.Int64("partitionID", p.ID), zap.Error(err))
					}
					progress += progressOfPartition
				}
				progress = progress / float64(len(pi.Definitions))
			} else {
				var err error
				progress, err = infosync.MustGetTiFlashProgress(tbl.ID, tbl.TiFlashReplica.Count, &tiFlashStores)
				if err != nil {
					logutil.BgLogger().Error("dataForTableTiFlashReplica error", zap.Int64("tableID", tbl.ID), zap.Error(err))
				}
			}
			progressString := types.TruncateFloatToString(progress, 2)
			progress, _ = strconv.ParseFloat(progressString, 64)
			record := types.MakeDatums(
				schema.DBName,                   // TABLE_SCHEMA
				tbl.Name.O,                      // TABLE_NAME
				tbl.ID,                          // TABLE_ID
				int64(tbl.TiFlashReplica.Count), // REPLICA_COUNT
				strings.Join(tbl.TiFlashReplica.LocationLabels, ","), // LOCATION_LABELS
				tbl.TiFlashReplica.Available,                         // AVAILABLE
				progress,                                             // PROGRESS
			)
			rows = append(rows, record)
		}
	}
	e.rows = rows
	return nil
}

func (e *memtableRetriever) setDataForClientErrorsSummary(ctx sessionctx.Context, tableName string) error {
	// Seeing client errors should require the PROCESS privilege, with the exception of errors for your own user.
	// This is similar to information_schema.processlist, which is the closest comparison.
	hasProcessPriv := hasPriv(ctx, mysql.ProcessPriv)
	loginUser := ctx.GetSessionVars().User

	var rows [][]types.Datum
	switch tableName {
	case infoschema.TableClientErrorsSummaryGlobal:
		if !hasProcessPriv {
			return plannererrors.ErrSpecificAccessDenied.GenWithStackByArgs("PROCESS")
		}
		for code, summary := range errno.GlobalStats() {
			firstSeen := types.NewTime(types.FromGoTime(summary.FirstSeen), mysql.TypeTimestamp, types.DefaultFsp)
			lastSeen := types.NewTime(types.FromGoTime(summary.LastSeen), mysql.TypeTimestamp, types.DefaultFsp)
			row := types.MakeDatums(
				int(code),                    // ERROR_NUMBER
				errno.MySQLErrName[code].Raw, // ERROR_MESSAGE
				summary.ErrorCount,           // ERROR_COUNT
				summary.WarningCount,         // WARNING_COUNT
				firstSeen,                    // FIRST_SEEN
				lastSeen,                     // LAST_SEEN
			)
			rows = append(rows, row)
		}
	case infoschema.TableClientErrorsSummaryByUser:
		for user, agg := range errno.UserStats() {
			for code, summary := range agg {
				// Allow anyone to see their own errors.
				if !hasProcessPriv && loginUser != nil && loginUser.Username != user {
					continue
				}
				firstSeen := types.NewTime(types.FromGoTime(summary.FirstSeen), mysql.TypeTimestamp, types.DefaultFsp)
				lastSeen := types.NewTime(types.FromGoTime(summary.LastSeen), mysql.TypeTimestamp, types.DefaultFsp)
				row := types.MakeDatums(
					user,                         // USER
					int(code),                    // ERROR_NUMBER
					errno.MySQLErrName[code].Raw, // ERROR_MESSAGE
					summary.ErrorCount,           // ERROR_COUNT
					summary.WarningCount,         // WARNING_COUNT
					firstSeen,                    // FIRST_SEEN
					lastSeen,                     // LAST_SEEN
				)
				rows = append(rows, row)
			}
		}
	case infoschema.TableClientErrorsSummaryByHost:
		if !hasProcessPriv {
			return plannererrors.ErrSpecificAccessDenied.GenWithStackByArgs("PROCESS")
		}
		for host, agg := range errno.HostStats() {
			for code, summary := range agg {
				firstSeen := types.NewTime(types.FromGoTime(summary.FirstSeen), mysql.TypeTimestamp, types.DefaultFsp)
				lastSeen := types.NewTime(types.FromGoTime(summary.LastSeen), mysql.TypeTimestamp, types.DefaultFsp)
				row := types.MakeDatums(
					host,                         // HOST
					int(code),                    // ERROR_NUMBER
					errno.MySQLErrName[code].Raw, // ERROR_MESSAGE
					summary.ErrorCount,           // ERROR_COUNT
					summary.WarningCount,         // WARNING_COUNT
					firstSeen,                    // FIRST_SEEN
					lastSeen,                     // LAST_SEEN
				)
				rows = append(rows, row)
			}
		}
	}
	e.rows = rows
	return nil
}

func (e *memtableRetriever) setDataForTrxSummary(ctx sessionctx.Context) error {
	hasProcessPriv := hasPriv(ctx, mysql.ProcessPriv)
	if !hasProcessPriv {
		return nil
	}
	rows := txninfo.Recorder.DumpTrxSummary()
	e.rows = rows
	return nil
}

func (e *memtableRetriever) setDataForClusterTrxSummary(ctx sessionctx.Context) error {
	err := e.setDataForTrxSummary(ctx)
	if err != nil {
		return err
	}
	rows, err := infoschema.AppendHostInfoToRows(ctx, e.rows)
	if err != nil {
		return err
	}
	e.rows = rows
	return nil
}

func (e *memtableRetriever) setDataForMemoryUsage() error {
	r := memory.ReadMemStats()
	currentOps, sessionKillLastDatum := types.NewDatum(nil), types.NewDatum(nil)
	if memory.TriggerMemoryLimitGC.Load() || servermemorylimit.IsKilling.Load() {
		currentOps.SetString("shrink", mysql.DefaultCollationName)
	}
	sessionKillLast := servermemorylimit.SessionKillLast.Load()
	if !sessionKillLast.IsZero() {
		sessionKillLastDatum.SetMysqlTime(types.NewTime(types.FromGoTime(sessionKillLast), mysql.TypeDatetime, 0))
	}
	gcLast := types.NewTime(types.FromGoTime(memory.MemoryLimitGCLast.Load()), mysql.TypeDatetime, 0)

	row := []types.Datum{
		types.NewIntDatum(int64(memory.GetMemTotalIgnoreErr())),          // MEMORY_TOTAL
		types.NewIntDatum(int64(memory.ServerMemoryLimit.Load())),        // MEMORY_LIMIT
		types.NewIntDatum(int64(r.HeapInuse)),                            // MEMORY_CURRENT
		types.NewIntDatum(int64(servermemorylimit.MemoryMaxUsed.Load())), // MEMORY_MAX_USED
		currentOps,           // CURRENT_OPS
		sessionKillLastDatum, // SESSION_KILL_LAST
		types.NewIntDatum(servermemorylimit.SessionKillTotal.Load()), // SESSION_KILL_TOTAL
		types.NewTimeDatum(gcLast),                                   // GC_LAST
		types.NewIntDatum(memory.MemoryLimitGCTotal.Load()),          // GC_TOTAL
		types.NewDatum(GlobalDiskUsageTracker.BytesConsumed()),       // DISK_USAGE
		types.NewDatum(memory.QueryForceDisk.Load()),                 // QUERY_FORCE_DISK
	}
	e.rows = append(e.rows, row)
	return nil
}

func (e *memtableRetriever) setDataForClusterMemoryUsage(ctx sessionctx.Context) error {
	err := e.setDataForMemoryUsage()
	if err != nil {
		return err
	}
	rows, err := infoschema.AppendHostInfoToRows(ctx, e.rows)
	if err != nil {
		return err
	}
	e.rows = rows
	return nil
}

func (e *memtableRetriever) setDataForMemoryUsageOpsHistory() error {
	e.rows = servermemorylimit.GlobalMemoryOpsHistoryManager.GetRows()
	return nil
}

func (e *memtableRetriever) setDataForClusterMemoryUsageOpsHistory(ctx sessionctx.Context) error {
	err := e.setDataForMemoryUsageOpsHistory()
	if err != nil {
		return err
	}
	rows, err := infoschema.AppendHostInfoToRows(ctx, e.rows)
	if err != nil {
		return err
	}
	e.rows = rows
	return nil
}

// tidbTrxTableRetriever is the memtable retriever for the TIDB_TRX and CLUSTER_TIDB_TRX table.
type tidbTrxTableRetriever struct {
	dummyCloser
	batchRetrieverHelper
	table       *model.TableInfo
	columns     []*model.ColumnInfo
	txnInfo     []*txninfo.TxnInfo
	initialized bool
}

func (e *tidbTrxTableRetriever) retrieve(ctx context.Context, sctx sessionctx.Context) ([][]types.Datum, error) {
	if e.retrieved {
		return nil, nil
	}

	if !e.initialized {
		e.initialized = true

		sm := sctx.GetSessionManager()
		if sm == nil {
			e.retrieved = true
			return nil, nil
		}

		loginUser := sctx.GetSessionVars().User
		hasProcessPriv := hasPriv(sctx, mysql.ProcessPriv)
		infoList := sm.ShowTxnList()
		e.txnInfo = make([]*txninfo.TxnInfo, 0, len(infoList))
		for _, info := range infoList {
			// If you have the PROCESS privilege, you can see all running transactions.
			// Otherwise, you can see only your own transactions.
			if !hasProcessPriv && loginUser != nil && info.Username != loginUser.Username {
				continue
			}
			e.txnInfo = append(e.txnInfo, info)
		}

		e.batchRetrieverHelper.totalRows = len(e.txnInfo)
		e.batchRetrieverHelper.batchSize = 1024
	}

	sqlExec := sctx.GetRestrictedSQLExecutor()

	var err error
	// The current TiDB node's address is needed by the CLUSTER_TIDB_TRX table.
	var instanceAddr string
	if e.table.Name.O == infoschema.ClusterTableTiDBTrx {
		instanceAddr, err = infoschema.GetInstanceAddr(sctx)
		if err != nil {
			return nil, err
		}
	}

	var res [][]types.Datum
	err = e.nextBatch(func(start, end int) error {
		// Before getting rows, collect the SQL digests that needs to be retrieved first.
		var sqlRetriever *expression.SQLDigestTextRetriever
		for _, c := range e.columns {
			if c.Name.O == txninfo.CurrentSQLDigestTextStr {
				if sqlRetriever == nil {
					sqlRetriever = expression.NewSQLDigestTextRetriever()
				}

				for i := start; i < end; i++ {
					sqlRetriever.SQLDigestsMap[e.txnInfo[i].CurrentSQLDigest] = ""
				}
			}
		}
		// Retrieve the SQL texts if necessary.
		if sqlRetriever != nil {
			err1 := sqlRetriever.RetrieveLocal(ctx, sqlExec)
			if err1 != nil {
				return errors.Trace(err1)
			}
		}

		res = make([][]types.Datum, 0, end-start)

		// Calculate rows.
		for i := start; i < end; i++ {
			row := make([]types.Datum, 0, len(e.columns))
			for _, c := range e.columns {
				if c.Name.O == util.ClusterTableInstanceColumnName {
					row = append(row, types.NewDatum(instanceAddr))
				} else if c.Name.O == txninfo.CurrentSQLDigestTextStr {
					if text, ok := sqlRetriever.SQLDigestsMap[e.txnInfo[i].CurrentSQLDigest]; ok && len(text) != 0 {
						row = append(row, types.NewDatum(text))
					} else {
						row = append(row, types.NewDatum(nil))
					}
				} else {
					switch c.Name.O {
					case txninfo.MemBufferBytesStr:
						memDBFootprint := sctx.GetSessionVars().MemDBFootprint
						var bytesConsumed int64
						if memDBFootprint != nil {
							bytesConsumed = memDBFootprint.BytesConsumed()
						}
						row = append(row, types.NewDatum(bytesConsumed))
					default:
						row = append(row, e.txnInfo[i].ToDatum(c.Name.O))
					}
				}
			}
			res = append(res, row)
		}

		return nil
	})

	if err != nil {
		return nil, err
	}

	return res, nil
}

// dataLockWaitsTableRetriever is the memtable retriever for the DATA_LOCK_WAITS table.
type dataLockWaitsTableRetriever struct {
	dummyCloser
	batchRetrieverHelper
	table          *model.TableInfo
	columns        []*model.ColumnInfo
	lockWaits      []*deadlock.WaitForEntry
	resolvingLocks []txnlock.ResolvingLock
	initialized    bool
}

func (r *dataLockWaitsTableRetriever) retrieve(ctx context.Context, sctx sessionctx.Context) ([][]types.Datum, error) {
	if r.retrieved {
		return nil, nil
	}

	if !r.initialized {
		if !hasPriv(sctx, mysql.ProcessPriv) {
			return nil, plannererrors.ErrSpecificAccessDenied.GenWithStackByArgs("PROCESS")
		}

		r.initialized = true
		var err error
		r.lockWaits, err = sctx.GetStore().GetLockWaits()
		tikvStore, _ := sctx.GetStore().(helper.Storage)
		r.resolvingLocks = tikvStore.GetLockResolver().Resolving()
		if err != nil {
			r.retrieved = true
			return nil, err
		}

		r.batchRetrieverHelper.totalRows = len(r.lockWaits) + len(r.resolvingLocks)
		r.batchRetrieverHelper.batchSize = 1024
	}

	var res [][]types.Datum

	err := r.nextBatch(func(start, end int) error {
		// Before getting rows, collect the SQL digests that needs to be retrieved first.
		var needDigest bool
		var needSQLText bool
		for _, c := range r.columns {
			if c.Name.O == infoschema.DataLockWaitsColumnSQLDigestText {
				needSQLText = true
			} else if c.Name.O == infoschema.DataLockWaitsColumnSQLDigest {
				needDigest = true
			}
		}

		var digests []string
		if needDigest || needSQLText {
			digests = make([]string, end-start)
			for i, lockWait := range r.lockWaits {
				digest, err := resourcegrouptag.DecodeResourceGroupTag(lockWait.ResourceGroupTag)
				if err != nil {
					// Ignore the error if failed to decode the digest from resource_group_tag. We still want to show
					// as much information as possible even we can't retrieve some of them.
					logutil.Logger(ctx).Warn("failed to decode resource group tag", zap.Error(err))
				} else {
					digests[i] = hex.EncodeToString(digest)
				}
			}
			// todo: support resourcegrouptag for resolvingLocks
		}

		// Fetch the SQL Texts of the digests above if necessary.
		var sqlRetriever *expression.SQLDigestTextRetriever
		if needSQLText {
			sqlRetriever = expression.NewSQLDigestTextRetriever()
			for _, digest := range digests {
				if len(digest) > 0 {
					sqlRetriever.SQLDigestsMap[digest] = ""
				}
			}

			err := sqlRetriever.RetrieveGlobal(ctx, sctx.GetRestrictedSQLExecutor())
			if err != nil {
				return errors.Trace(err)
			}
		}

		// Calculate rows.
		res = make([][]types.Datum, 0, end-start)
		// data_lock_waits contains both lockWaits (pessimistic lock waiting)
		// and resolving (optimistic lock "waiting") info
		// first we'll return the lockWaits, and then resolving, so we need to
		// do some index calculation here
		lockWaitsStart := min(start, len(r.lockWaits))
		resolvingStart := start - lockWaitsStart
		lockWaitsEnd := min(end, len(r.lockWaits))
		resolvingEnd := end - lockWaitsEnd
		for rowIdx, lockWait := range r.lockWaits[lockWaitsStart:lockWaitsEnd] {
			row := make([]types.Datum, 0, len(r.columns))

			for _, col := range r.columns {
				switch col.Name.O {
				case infoschema.DataLockWaitsColumnKey:
					row = append(row, types.NewDatum(strings.ToUpper(hex.EncodeToString(lockWait.Key))))
				case infoschema.DataLockWaitsColumnKeyInfo:
					infoSchema := sctx.GetInfoSchema().(infoschema.InfoSchema)
					var decodedKeyStr any
					decodedKey, err := keydecoder.DecodeKey(lockWait.Key, infoSchema)
					if err == nil {
						decodedKeyBytes, err := json.Marshal(decodedKey)
						if err != nil {
							logutil.BgLogger().Warn("marshal decoded key info to JSON failed", zap.Error(err))
						} else {
							decodedKeyStr = string(decodedKeyBytes)
						}
					} else {
						logutil.Logger(ctx).Warn("decode key failed", zap.Error(err))
					}
					row = append(row, types.NewDatum(decodedKeyStr))
				case infoschema.DataLockWaitsColumnTrxID:
					row = append(row, types.NewDatum(lockWait.Txn))
				case infoschema.DataLockWaitsColumnCurrentHoldingTrxID:
					row = append(row, types.NewDatum(lockWait.WaitForTxn))
				case infoschema.DataLockWaitsColumnSQLDigest:
					digest := digests[rowIdx]
					if len(digest) == 0 {
						row = append(row, types.NewDatum(nil))
					} else {
						row = append(row, types.NewDatum(digest))
					}
				case infoschema.DataLockWaitsColumnSQLDigestText:
					text := sqlRetriever.SQLDigestsMap[digests[rowIdx]]
					if len(text) > 0 {
						row = append(row, types.NewDatum(text))
					} else {
						row = append(row, types.NewDatum(nil))
					}
				default:
					row = append(row, types.NewDatum(nil))
				}
			}

			res = append(res, row)
		}
		for _, resolving := range r.resolvingLocks[resolvingStart:resolvingEnd] {
			row := make([]types.Datum, 0, len(r.columns))

			for _, col := range r.columns {
				switch col.Name.O {
				case infoschema.DataLockWaitsColumnKey:
					row = append(row, types.NewDatum(strings.ToUpper(hex.EncodeToString(resolving.Key))))
				case infoschema.DataLockWaitsColumnKeyInfo:
					infoSchema := domain.GetDomain(sctx).InfoSchema()
					var decodedKeyStr any
					decodedKey, err := keydecoder.DecodeKey(resolving.Key, infoSchema)
					if err == nil {
						decodedKeyBytes, err := json.Marshal(decodedKey)
						if err != nil {
							logutil.Logger(ctx).Warn("marshal decoded key info to JSON failed", zap.Error(err))
						} else {
							decodedKeyStr = string(decodedKeyBytes)
						}
					} else {
						logutil.Logger(ctx).Warn("decode key failed", zap.Error(err))
					}
					row = append(row, types.NewDatum(decodedKeyStr))
				case infoschema.DataLockWaitsColumnTrxID:
					row = append(row, types.NewDatum(resolving.TxnID))
				case infoschema.DataLockWaitsColumnCurrentHoldingTrxID:
					row = append(row, types.NewDatum(resolving.LockTxnID))
				case infoschema.DataLockWaitsColumnSQLDigest:
					// todo: support resourcegrouptag for resolvingLocks
					row = append(row, types.NewDatum(nil))
				case infoschema.DataLockWaitsColumnSQLDigestText:
					// todo: support resourcegrouptag for resolvingLocks
					row = append(row, types.NewDatum(nil))
				default:
					row = append(row, types.NewDatum(nil))
				}
			}

			res = append(res, row)
		}
		return nil
	})

	if err != nil {
		return nil, err
	}

	return res, nil
}

// deadlocksTableRetriever is the memtable retriever for the DEADLOCKS and CLUSTER_DEADLOCKS table.
type deadlocksTableRetriever struct {
	dummyCloser
	batchRetrieverHelper

	currentIdx          int
	currentWaitChainIdx int

	table       *model.TableInfo
	columns     []*model.ColumnInfo
	deadlocks   []*deadlockhistory.DeadlockRecord
	initialized bool
}

// nextIndexPair advances a index pair (where `idx` is the index of the DeadlockRecord, and `waitChainIdx` is the index
// of the wait chain item in the `idx`-th DeadlockRecord. This function helps iterate over each wait chain item
// in all DeadlockRecords.
func (r *deadlocksTableRetriever) nextIndexPair(idx, waitChainIdx int) (a, b int) {
	waitChainIdx++
	if waitChainIdx >= len(r.deadlocks[idx].WaitChain) {
		waitChainIdx = 0
		idx++
		for idx < len(r.deadlocks) && len(r.deadlocks[idx].WaitChain) == 0 {
			idx++
		}
	}
	return idx, waitChainIdx
}

func (r *deadlocksTableRetriever) retrieve(ctx context.Context, sctx sessionctx.Context) ([][]types.Datum, error) {
	if r.retrieved {
		return nil, nil
	}

	if !r.initialized {
		if !hasPriv(sctx, mysql.ProcessPriv) {
			return nil, plannererrors.ErrSpecificAccessDenied.GenWithStackByArgs("PROCESS")
		}

		r.initialized = true
		r.deadlocks = deadlockhistory.GlobalDeadlockHistory.GetAll()

		r.batchRetrieverHelper.totalRows = 0
		for _, d := range r.deadlocks {
			r.batchRetrieverHelper.totalRows += len(d.WaitChain)
		}
		r.batchRetrieverHelper.batchSize = 1024
	}

	// The current TiDB node's address is needed by the CLUSTER_DEADLOCKS table.
	var err error
	var instanceAddr string
	if r.table.Name.O == infoschema.ClusterTableDeadlocks {
		instanceAddr, err = infoschema.GetInstanceAddr(sctx)
		if err != nil {
			return nil, err
		}
	}

	infoSchema := sctx.GetInfoSchema().(infoschema.InfoSchema)

	var res [][]types.Datum

	err = r.nextBatch(func(start, end int) error {
		// Before getting rows, collect the SQL digests that needs to be retrieved first.
		var sqlRetriever *expression.SQLDigestTextRetriever
		for _, c := range r.columns {
			if c.Name.O == deadlockhistory.ColCurrentSQLDigestTextStr {
				if sqlRetriever == nil {
					sqlRetriever = expression.NewSQLDigestTextRetriever()
				}

				idx, waitChainIdx := r.currentIdx, r.currentWaitChainIdx
				for i := start; i < end; i++ {
					if idx >= len(r.deadlocks) {
						return errors.New("reading information_schema.(cluster_)deadlocks table meets corrupted index")
					}

					sqlRetriever.SQLDigestsMap[r.deadlocks[idx].WaitChain[waitChainIdx].SQLDigest] = ""
					// Step to the next entry
					idx, waitChainIdx = r.nextIndexPair(idx, waitChainIdx)
				}
			}
		}
		// Retrieve the SQL texts if necessary.
		if sqlRetriever != nil {
			err1 := sqlRetriever.RetrieveGlobal(ctx, sctx.GetRestrictedSQLExecutor())
			if err1 != nil {
				return errors.Trace(err1)
			}
		}

		res = make([][]types.Datum, 0, end-start)

		for i := start; i < end; i++ {
			if r.currentIdx >= len(r.deadlocks) {
				return errors.New("reading information_schema.(cluster_)deadlocks table meets corrupted index")
			}

			row := make([]types.Datum, 0, len(r.columns))
			deadlock := r.deadlocks[r.currentIdx]
			waitChainItem := deadlock.WaitChain[r.currentWaitChainIdx]

			for _, c := range r.columns {
				if c.Name.O == util.ClusterTableInstanceColumnName {
					row = append(row, types.NewDatum(instanceAddr))
				} else if c.Name.O == deadlockhistory.ColCurrentSQLDigestTextStr {
					if text, ok := sqlRetriever.SQLDigestsMap[waitChainItem.SQLDigest]; ok && len(text) > 0 {
						row = append(row, types.NewDatum(text))
					} else {
						row = append(row, types.NewDatum(nil))
					}
				} else if c.Name.O == deadlockhistory.ColKeyInfoStr {
					value := types.NewDatum(nil)
					if len(waitChainItem.Key) > 0 {
						decodedKey, err := keydecoder.DecodeKey(waitChainItem.Key, infoSchema)
						if err == nil {
							decodedKeyJSON, err := json.Marshal(decodedKey)
							if err != nil {
								logutil.BgLogger().Warn("marshal decoded key info to JSON failed", zap.Error(err))
							} else {
								value = types.NewDatum(string(decodedKeyJSON))
							}
						} else {
							logutil.Logger(ctx).Warn("decode key failed", zap.Error(err))
						}
					}
					row = append(row, value)
				} else {
					row = append(row, deadlock.ToDatum(r.currentWaitChainIdx, c.Name.O))
				}
			}

			res = append(res, row)
			// Step to the next entry
			r.currentIdx, r.currentWaitChainIdx = r.nextIndexPair(r.currentIdx, r.currentWaitChainIdx)
		}

		return nil
	})

	if err != nil {
		return nil, err
	}

	return res, nil
}

func adjustColumns(input [][]types.Datum, outColumns []*model.ColumnInfo, table *model.TableInfo) [][]types.Datum {
	if len(outColumns) == len(table.Columns) {
		return input
	}
	rows := make([][]types.Datum, len(input))
	for i, fullRow := range input {
		row := make([]types.Datum, len(outColumns))
		for j, col := range outColumns {
			row[j] = fullRow[col.Offset]
		}
		rows[i] = row
	}
	return rows
}

// TiFlashSystemTableRetriever is used to read system table from tiflash.
type TiFlashSystemTableRetriever struct {
	dummyCloser
	table         *model.TableInfo
	outputCols    []*model.ColumnInfo
	instanceCount int
	instanceIdx   int
	instanceIDs   []string
	rowIdx        int
	retrieved     bool
	initialized   bool
	extractor     *plannercore.TiFlashSystemTableExtractor
}

func (e *TiFlashSystemTableRetriever) retrieve(ctx context.Context, sctx sessionctx.Context) ([][]types.Datum, error) {
	if e.extractor.SkipRequest || e.retrieved {
		return nil, nil
	}
	if !e.initialized {
		err := e.initialize(sctx, e.extractor.TiFlashInstances)
		if err != nil {
			return nil, err
		}
	}
	if e.instanceCount == 0 || e.instanceIdx >= e.instanceCount {
		e.retrieved = true
		return nil, nil
	}

	for {
		rows, err := e.dataForTiFlashSystemTables(ctx, sctx, e.extractor.TiDBDatabases, e.extractor.TiDBTables)
		if err != nil {
			return nil, err
		}
		if len(rows) > 0 || e.instanceIdx >= e.instanceCount {
			return rows, nil
		}
	}
}

func (e *TiFlashSystemTableRetriever) initialize(sctx sessionctx.Context, tiflashInstances set.StringSet) error {
	storeInfo, err := infoschema.GetStoreServerInfo(sctx.GetStore())
	if err != nil {
		return err
	}

	for _, info := range storeInfo {
		if info.ServerType != kv.TiFlash.Name() {
			continue
		}
		info.ResolveLoopBackAddr()
		if len(tiflashInstances) > 0 && !tiflashInstances.Exist(info.Address) {
			continue
		}
		hostAndStatusPort := strings.Split(info.StatusAddr, ":")
		if len(hostAndStatusPort) != 2 {
			return errors.Errorf("node status addr: %s format illegal", info.StatusAddr)
		}
		e.instanceIDs = append(e.instanceIDs, info.Address)
		e.instanceCount++
	}
	e.initialized = true
	return nil
}

type tiFlashSQLExecuteResponseMetaColumn struct {
	Name string `json:"name"`
	Type string `json:"type"`
}

type tiFlashSQLExecuteResponse struct {
	Meta []tiFlashSQLExecuteResponseMetaColumn `json:"meta"`
	Data [][]any                               `json:"data"`
}

func (e *TiFlashSystemTableRetriever) dataForTiFlashSystemTables(ctx context.Context, sctx sessionctx.Context, tidbDatabases string, tidbTables string) ([][]types.Datum, error) {
	maxCount := 1024
	targetTable := strings.ToLower(strings.Replace(e.table.Name.O, "TIFLASH", "DT", 1))
	var filters []string
	if len(tidbDatabases) > 0 {
		filters = append(filters, fmt.Sprintf("tidb_database IN (%s)", strings.ReplaceAll(tidbDatabases, "\"", "'")))
	}
	if len(tidbTables) > 0 {
		filters = append(filters, fmt.Sprintf("tidb_table IN (%s)", strings.ReplaceAll(tidbTables, "\"", "'")))
	}
	sql := fmt.Sprintf("SELECT * FROM system.%s", targetTable)
	if len(filters) > 0 {
		sql = fmt.Sprintf("%s WHERE %s", sql, strings.Join(filters, " AND "))
	}
	sql = fmt.Sprintf("%s LIMIT %d, %d", sql, e.rowIdx, maxCount)
	request := tikvrpc.Request{
		Type:    tikvrpc.CmdGetTiFlashSystemTable,
		StoreTp: tikvrpc.TiFlash,
		Req: &kvrpcpb.TiFlashSystemTableRequest{
			Sql: sql,
		},
	}

	store := sctx.GetStore()
	tikvStore, ok := store.(tikv.Storage)
	if !ok {
		return nil, errors.New("Get tiflash system tables can only run with tikv compatible storage")
	}
	// send request to tiflash, timeout is 1s
	instanceID := e.instanceIDs[e.instanceIdx]
	resp, err := tikvStore.GetTiKVClient().SendRequest(ctx, instanceID, &request, time.Second)
	if err != nil {
		return nil, errors.Trace(err)
	}
	var result tiFlashSQLExecuteResponse
	tiflashResp, ok := resp.Resp.(*kvrpcpb.TiFlashSystemTableResponse)
	if !ok {
		return nil, errors.Errorf("Unexpected response type: %T", resp.Resp)
	}
	err = json.Unmarshal(tiflashResp.Data, &result)
	if err != nil {
		return nil, errors.Wrapf(err, "Failed to decode JSON from TiFlash")
	}

	// Map result columns back to our columns. It is possible that some columns cannot be
	// recognized and some other columns are missing. This may happen during upgrading.
	outputColIndexMap := map[string]int{} // Map from TiDB Column name to Output Column Index
	for idx, c := range e.outputCols {
		outputColIndexMap[c.Name.L] = idx
	}
	tiflashColIndexMap := map[int]int{} // Map from TiFlash Column index to Output Column Index
	for tiFlashColIdx, col := range result.Meta {
		if outputIdx, ok := outputColIndexMap[strings.ToLower(col.Name)]; ok {
			tiflashColIndexMap[tiFlashColIdx] = outputIdx
		}
	}
	outputRows := make([][]types.Datum, 0, len(result.Data))
	for _, rowFields := range result.Data {
		if len(rowFields) == 0 {
			continue
		}
		outputRow := make([]types.Datum, len(e.outputCols))
		for tiFlashColIdx, fieldValue := range rowFields {
			outputIdx, ok := tiflashColIndexMap[tiFlashColIdx]
			if !ok {
				// Discard this field, we don't know which output column is the destination
				continue
			}
			if fieldValue == nil {
				continue
			}
			valStr := fmt.Sprint(fieldValue)
			column := e.outputCols[outputIdx]
			if column.GetType() == mysql.TypeVarchar {
				outputRow[outputIdx].SetString(valStr, mysql.DefaultCollationName)
			} else if column.GetType() == mysql.TypeLonglong {
				value, err := strconv.ParseInt(valStr, 10, 64)
				if err != nil {
					return nil, errors.Trace(err)
				}
				outputRow[outputIdx].SetInt64(value)
			} else if column.GetType() == mysql.TypeDouble {
				value, err := strconv.ParseFloat(valStr, 64)
				if err != nil {
					return nil, errors.Trace(err)
				}
				outputRow[outputIdx].SetFloat64(value)
			} else {
				return nil, errors.Errorf("Meet column of unknown type %v", column)
			}
		}
		outputRow[len(e.outputCols)-1].SetString(instanceID, mysql.DefaultCollationName)
		outputRows = append(outputRows, outputRow)
	}
	e.rowIdx += len(outputRows)
	if len(outputRows) < maxCount {
		e.instanceIdx++
		e.rowIdx = 0
	}
	return outputRows, nil
}

func (e *memtableRetriever) setDataForAttributes(ctx context.Context, sctx sessionctx.Context, is infoschema.InfoSchema) error {
	checker := privilege.GetPrivilegeManager(sctx)
	rules, err := infosync.GetAllLabelRules(context.TODO())
	skipValidateTable := false
	failpoint.Inject("mockOutputOfAttributes", func() {
		convert := func(i any) []any {
			return []any{i}
		}
		rules = []*label.Rule{
			{
				ID:       "schema/test/test_label",
				Labels:   []pd.RegionLabel{{Key: "merge_option", Value: "allow"}, {Key: "db", Value: "test"}, {Key: "table", Value: "test_label"}},
				RuleType: "key-range",
				Data: convert(map[string]any{
					"start_key": "7480000000000000ff395f720000000000fa",
					"end_key":   "7480000000000000ff3a5f720000000000fa",
				}),
			},
			{
				ID:       "invalidIDtest",
				Labels:   []pd.RegionLabel{{Key: "merge_option", Value: "allow"}, {Key: "db", Value: "test"}, {Key: "table", Value: "test_label"}},
				RuleType: "key-range",
				Data: convert(map[string]any{
					"start_key": "7480000000000000ff395f720000000000fa",
					"end_key":   "7480000000000000ff3a5f720000000000fa",
				}),
			},
			{
				ID:       "schema/test/test_label",
				Labels:   []pd.RegionLabel{{Key: "merge_option", Value: "allow"}, {Key: "db", Value: "test"}, {Key: "table", Value: "test_label"}},
				RuleType: "key-range",
				Data: convert(map[string]any{
					"start_key": "aaaaa",
					"end_key":   "bbbbb",
				}),
			},
		}
		err = nil
		skipValidateTable = true
	})

	if err != nil {
		return errors.Wrap(err, "get the label rules failed")
	}

	rows := make([][]types.Datum, 0, len(rules))
	for _, rule := range rules {
		skip := true
		dbName, tableName, partitionName, err := checkRule(rule)
		if err != nil {
			logutil.BgLogger().Warn("check table-rule failed", zap.String("ID", rule.ID), zap.Error(err))
			continue
		}
		tableID, err := decodeTableIDFromRule(rule)
		if err != nil {
			logutil.BgLogger().Warn("decode table ID from rule failed", zap.String("ID", rule.ID), zap.Error(err))
			continue
		}

		if !skipValidateTable && tableOrPartitionNotExist(ctx, dbName, tableName, partitionName, is, tableID) {
			continue
		}

		if tableName != "" && dbName != "" && (checker == nil || checker.RequestVerification(sctx.GetSessionVars().ActiveRoles, dbName, tableName, "", mysql.SelectPriv)) {
			skip = false
		}
		if skip {
			continue
		}

		labels := label.RestoreRegionLabels(&rule.Labels)
		var ranges []string
		for _, data := range rule.Data.([]any) {
			if kv, ok := data.(map[string]any); ok {
				startKey := kv["start_key"]
				endKey := kv["end_key"]
				ranges = append(ranges, fmt.Sprintf("[%s, %s]", startKey, endKey))
			}
		}
		kr := strings.Join(ranges, ", ")

		row := types.MakeDatums(
			rule.ID,
			rule.RuleType,
			labels,
			kr,
		)
		rows = append(rows, row)
	}
	e.rows = rows
	return nil
}

func (e *memtableRetriever) setDataFromPlacementPolicies(sctx sessionctx.Context) error {
	is := sessiontxn.GetTxnManager(sctx).GetTxnInfoSchema()
	placementPolicies := is.AllPlacementPolicies()
	rows := make([][]types.Datum, 0, len(placementPolicies))
	// Get global PLACEMENT POLICIES
	// Currently no privileges needed for seeing global PLACEMENT POLICIES!
	for _, policy := range placementPolicies {
		// Currently we skip converting syntactic sugar. We might revisit this decision still in the future
		// I.e.: if PrimaryRegion or Regions are set,
		// also convert them to LeaderConstraints and FollowerConstraints
		// for better user experience searching for particular constraints

		// Followers == 0 means not set, so the default value 2 will be used
		followerCnt := policy.PlacementSettings.Followers
		if followerCnt == 0 {
			followerCnt = 2
		}

		row := types.MakeDatums(
			policy.ID,
			infoschema.CatalogVal, // CATALOG
			policy.Name.O,         // Policy Name
			policy.PlacementSettings.PrimaryRegion,
			policy.PlacementSettings.Regions,
			policy.PlacementSettings.Constraints,
			policy.PlacementSettings.LeaderConstraints,
			policy.PlacementSettings.FollowerConstraints,
			policy.PlacementSettings.LearnerConstraints,
			policy.PlacementSettings.Schedule,
			followerCnt,
			policy.PlacementSettings.Learners,
		)
		rows = append(rows, row)
	}
	e.rows = rows
	return nil
}

func (e *memtableRetriever) setDataFromRunawayWatches(sctx sessionctx.Context) error {
	do := domain.GetDomain(sctx)
	err := do.TryToUpdateRunawayWatch()
	if err != nil {
		logutil.BgLogger().Warn("read runaway watch list", zap.Error(err))
	}
	watches := do.GetRunawayWatchList()
	rows := make([][]types.Datum, 0, len(watches))
	for _, watch := range watches {
		action := watch.Action
		row := types.MakeDatums(
			watch.ID,
			watch.ResourceGroupName,
			watch.StartTime.UTC().Format(time.DateTime),
			watch.EndTime.UTC().Format(time.DateTime),
			rmpb.RunawayWatchType_name[int32(watch.Watch)],
			watch.WatchText,
			watch.Source,
			rmpb.RunawayAction_name[int32(action)],
		)
		if watch.EndTime.Equal(resourcegroup.NullTime) {
			row[3].SetString("UNLIMITED", mysql.DefaultCollationName)
		}
		rows = append(rows, row)
	}
	e.rows = rows
	return nil
}

// used in resource_groups
const (
	burstableStr      = "YES"
	burstdisableStr   = "NO"
	unlimitedFillRate = "UNLIMITED"
)

func (e *memtableRetriever) setDataFromResourceGroups() error {
	resourceGroups, err := infosync.ListResourceGroups(context.TODO())
	if err != nil {
		return errors.Errorf("failed to access resource group manager, error message is %s", err.Error())
	}
	rows := make([][]types.Datum, 0, len(resourceGroups))
	for _, group := range resourceGroups {
		//mode := ""
		burstable := burstdisableStr
		priority := model.PriorityValueToName(uint64(group.Priority))
		fillrate := unlimitedFillRate
		isDefaultInReservedSetting := group.Name == resourcegroup.DefaultResourceGroupName && group.RUSettings.RU.Settings.FillRate == math.MaxInt32
		if !isDefaultInReservedSetting {
			fillrate = strconv.FormatUint(group.RUSettings.RU.Settings.FillRate, 10)
		}
		// convert runaway settings
		limitBuilder := new(strings.Builder)
		if setting := group.RunawaySettings; setting != nil {
			if setting.Rule == nil {
				return errors.Errorf("unexpected runaway config in resource group")
			}
			dur := time.Duration(setting.Rule.ExecElapsedTimeMs) * time.Millisecond
			fmt.Fprintf(limitBuilder, "EXEC_ELAPSED='%s'", dur.String())
			fmt.Fprintf(limitBuilder, ", ACTION=%s", model.RunawayActionType(setting.Action).String())
			if setting.Watch != nil {
				if setting.Watch.LastingDurationMs > 0 {
					dur := time.Duration(setting.Watch.LastingDurationMs) * time.Millisecond
					fmt.Fprintf(limitBuilder, ", WATCH=%s DURATION='%s'", model.RunawayWatchType(setting.Watch.Type).String(), dur.String())
				} else {
					fmt.Fprintf(limitBuilder, ", WATCH=%s DURATION=UNLIMITED", model.RunawayWatchType(setting.Watch.Type).String())
				}
			}
		}
		queryLimit := limitBuilder.String()

		// convert background settings
		bgBuilder := new(strings.Builder)
		if setting := group.BackgroundSettings; setting != nil {
			fmt.Fprintf(bgBuilder, "TASK_TYPES='%s'", strings.Join(setting.JobTypes, ","))
		}
		background := bgBuilder.String()

		switch group.Mode {
		case rmpb.GroupMode_RUMode:
			if group.RUSettings.RU.Settings.BurstLimit < 0 {
				burstable = burstableStr
			}
			row := types.MakeDatums(
				group.Name,
				fillrate,
				priority,
				burstable,
				queryLimit,
				background,
			)
			if len(queryLimit) == 0 {
				row[4].SetNull()
			}
			if len(background) == 0 {
				row[5].SetNull()
			}
			rows = append(rows, row)
		default:
			//mode = "UNKNOWN_MODE"
			row := types.MakeDatums(
				group.Name,
				nil,
				nil,
				nil,
				nil,
				nil,
			)
			rows = append(rows, row)
		}
	}
	e.rows = rows
	return nil
}

func (e *memtableRetriever) setDataFromKeywords() error {
	rows := make([][]types.Datum, 0, len(parser.Keywords))
	for _, kw := range parser.Keywords {
		row := types.MakeDatums(kw.Word, kw.Reserved)
		rows = append(rows, row)
	}
	e.rows = rows
	return nil
}

func (e *memtableRetriever) setDataFromIndexUsage(ctx context.Context, sctx sessionctx.Context, schemas []model.CIStr) error {
	dom := domain.GetDomain(sctx)
	rows := make([][]types.Datum, 0, 100)
	checker := privilege.GetPrivilegeManager(sctx)
	extractor, ok := e.extractor.(*plannercore.InfoSchemaTablesExtractor)
	if ok && extractor.SkipRequest {
		return nil
	}

	for _, schema := range schemas {
		if ok && extractor.Filter("table_schema", schema.L) {
			continue
		}
		tables, err := dom.InfoSchema().SchemaTableInfos(ctx, schema)
		if err != nil {
			return errors.Trace(err)
		}
		for _, tbl := range tables {
			if ok && extractor.Filter("table_name", tbl.Name.L) {
				continue
			}
			allowed := checker == nil || checker.RequestVerification(
				sctx.GetSessionVars().ActiveRoles,
				schema.L, tbl.Name.L, "", mysql.AllPrivMask)
			if !allowed {
				continue
			}

			for _, idx := range tbl.Indices {
				if ok && extractor.Filter("index_name", idx.Name.L) {
					continue
				}
				row := make([]types.Datum, 0, 14)
				usage := dom.StatsHandle().GetIndexUsage(tbl.ID, idx.ID)
				row = append(row, types.NewStringDatum(schema.O))
				row = append(row, types.NewStringDatum(tbl.Name.O))
				row = append(row, types.NewStringDatum(idx.Name.O))
				row = append(row, types.NewIntDatum(int64(usage.QueryTotal)))
				row = append(row, types.NewIntDatum(int64(usage.KvReqTotal)))
				row = append(row, types.NewIntDatum(int64(usage.RowAccessTotal)))
				for _, percentage := range usage.PercentageAccess {
					row = append(row, types.NewIntDatum(int64(percentage)))
				}
				lastUsedAt := types.Datum{}
				lastUsedAt.SetNull()
				if !usage.LastUsedAt.IsZero() {
					t := types.NewTime(types.FromGoTime(usage.LastUsedAt), mysql.TypeTimestamp, 0)
					lastUsedAt = types.NewTimeDatum(t)
				}
				row = append(row, lastUsedAt)
				rows = append(rows, row)
			}
		}
	}

	e.rows = rows
	return nil
}

func (e *memtableRetriever) setDataForClusterIndexUsage(ctx context.Context, sctx sessionctx.Context, schemas []model.CIStr) error {
	err := e.setDataFromIndexUsage(ctx, sctx, schemas)
	if err != nil {
		return errors.Trace(err)
	}
	rows, err := infoschema.AppendHostInfoToRows(sctx, e.rows)
	if err != nil {
		return err
	}
	e.rows = rows
	return nil
}

func checkRule(rule *label.Rule) (dbName, tableName string, partitionName string, err error) {
	s := strings.Split(rule.ID, "/")
	if len(s) < 3 {
		err = errors.Errorf("invalid label rule ID: %v", rule.ID)
		return
	}
	if rule.RuleType == "" {
		err = errors.New("empty label rule type")
		return
	}
	if rule.Labels == nil || len(rule.Labels) == 0 {
		err = errors.New("the label rule has no label")
		return
	}
	if rule.Data == nil {
		err = errors.New("the label rule has no data")
		return
	}
	dbName = s[1]
	tableName = s[2]
	if len(s) > 3 {
		partitionName = s[3]
	}
	return
}

func decodeTableIDFromRule(rule *label.Rule) (tableID int64, err error) {
	datas := rule.Data.([]any)
	if len(datas) == 0 {
		err = fmt.Errorf("there is no data in rule %s", rule.ID)
		return
	}
	data := datas[0]
	dataMap, ok := data.(map[string]any)
	if !ok {
		err = fmt.Errorf("get the label rules %s failed", rule.ID)
		return
	}
	key, err := hex.DecodeString(fmt.Sprintf("%s", dataMap["start_key"]))
	if err != nil {
		err = fmt.Errorf("decode key from start_key %s in rule %s failed", dataMap["start_key"], rule.ID)
		return
	}
	_, bs, err := codec.DecodeBytes(key, nil)
	if err == nil {
		key = bs
	}
	tableID = tablecodec.DecodeTableID(key)
	if tableID == 0 {
		err = fmt.Errorf("decode tableID from key %s in rule %s failed", key, rule.ID)
		return
	}
	return
}

func tableOrPartitionNotExist(ctx context.Context, dbName string, tableName string, partitionName string, is infoschema.InfoSchema, tableID int64) (tableNotExist bool) {
	if len(partitionName) == 0 {
		curTable, _ := is.TableByName(ctx, model.NewCIStr(dbName), model.NewCIStr(tableName))
		if curTable == nil {
			return true
		}
		curTableID := curTable.Meta().ID
		if curTableID != tableID {
			return true
		}
	} else {
		_, _, partInfo := is.FindTableByPartitionID(tableID)
		if partInfo == nil {
			return true
		}
	}
	return false
}<|MERGE_RESOLUTION|>--- conflicted
+++ resolved
@@ -2613,34 +2613,16 @@
 }
 
 // dataForTableTiFlashReplica constructs data for table tiflash replica info.
-<<<<<<< HEAD
-func (e *memtableRetriever) dataForTableTiFlashReplica(ctx sessionctx.Context, _ []model.CIStr) {
-=======
-func (e *memtableRetriever) dataForTableTiFlashReplica(ctx context.Context, sctx sessionctx.Context, schemas []model.CIStr) error {
->>>>>>> be01e5a2
+func (e *memtableRetriever) dataForTableTiFlashReplica(ctx context.Context, _ sessionctx.Context, _ []model.CIStr) error {
 	var (
 		checker       = privilege.GetPrivilegeManager(sctx)
 		rows          [][]types.Datum
 		tiFlashStores map[int64]pd.StoreInfo
 	)
-<<<<<<< HEAD
 	rs := e.is.ListTablesWithSpecialAttribute(infoschema.TiFlashAttribute)
 	for _, schema := range rs {
 		for _, tbl := range schema.TableInfos {
 			if checker != nil && !checker.RequestVerification(ctx.GetSessionVars().ActiveRoles, schema.DBName, tbl.Name.L, "", mysql.AllPrivMask) {
-=======
-
-	for _, schema := range schemas {
-		tables, err := e.is.SchemaTableInfos(ctx, schema)
-		if err != nil {
-			return errors.Trace(err)
-		}
-		for _, tbl := range tables {
-			if tbl.TiFlashReplica == nil {
-				continue
-			}
-			if checker != nil && !checker.RequestVerification(sctx.GetSessionVars().ActiveRoles, schema.L, tbl.Name.L, "", mysql.AllPrivMask) {
->>>>>>> be01e5a2
 				continue
 			}
 			var progress float64
