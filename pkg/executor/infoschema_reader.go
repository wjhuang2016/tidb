// Copyright 2020 PingCAP, Inc.
//
// Licensed under the Apache License, Version 2.0 (the "License");
// you may not use this file except in compliance with the License.
// You may obtain a copy of the License at
//
//     http://www.apache.org/licenses/LICENSE-2.0
//
// Unless required by applicable law or agreed to in writing, software
// distributed under the License is distributed on an "AS IS" BASIS,
// WITHOUT WARRANTIES OR CONDITIONS OF ANY KIND, either express or implied.
// See the License for the specific language governing permissions and
// limitations under the License.

package executor

import (
	"bytes"
	"cmp"
	"context"
	"encoding/hex"
	"encoding/json"
	"fmt"
	"math"
	"slices"
	"strconv"
	"strings"
	"time"

	"github.com/pingcap/errors"
	"github.com/pingcap/failpoint"
	"github.com/pingcap/kvproto/pkg/deadlock"
	"github.com/pingcap/kvproto/pkg/kvrpcpb"
	rmpb "github.com/pingcap/kvproto/pkg/resource_manager"
	"github.com/pingcap/tidb/pkg/ddl/label"
	"github.com/pingcap/tidb/pkg/ddl/placement"
	"github.com/pingcap/tidb/pkg/domain"
	"github.com/pingcap/tidb/pkg/domain/infosync"
	"github.com/pingcap/tidb/pkg/domain/resourcegroup"
	"github.com/pingcap/tidb/pkg/errno"
	"github.com/pingcap/tidb/pkg/executor/internal/exec"
	"github.com/pingcap/tidb/pkg/executor/internal/pdhelper"
	"github.com/pingcap/tidb/pkg/expression"
	"github.com/pingcap/tidb/pkg/infoschema"
	"github.com/pingcap/tidb/pkg/kv"
	"github.com/pingcap/tidb/pkg/meta/autoid"
	"github.com/pingcap/tidb/pkg/parser"
	"github.com/pingcap/tidb/pkg/parser/charset"
	"github.com/pingcap/tidb/pkg/parser/model"
	"github.com/pingcap/tidb/pkg/parser/mysql"
	plannercore "github.com/pingcap/tidb/pkg/planner/core"
	"github.com/pingcap/tidb/pkg/privilege"
	"github.com/pingcap/tidb/pkg/privilege/privileges"
	"github.com/pingcap/tidb/pkg/session/txninfo"
	"github.com/pingcap/tidb/pkg/sessionctx"
	"github.com/pingcap/tidb/pkg/sessionctx/variable"
	"github.com/pingcap/tidb/pkg/sessiontxn"
	"github.com/pingcap/tidb/pkg/statistics"
	"github.com/pingcap/tidb/pkg/statistics/handle/cache"
	"github.com/pingcap/tidb/pkg/store/helper"
	"github.com/pingcap/tidb/pkg/table"
	"github.com/pingcap/tidb/pkg/tablecodec"
	"github.com/pingcap/tidb/pkg/types"
	"github.com/pingcap/tidb/pkg/util"
	"github.com/pingcap/tidb/pkg/util/chunk"
	"github.com/pingcap/tidb/pkg/util/codec"
	"github.com/pingcap/tidb/pkg/util/collate"
	"github.com/pingcap/tidb/pkg/util/dbterror/plannererrors"
	"github.com/pingcap/tidb/pkg/util/deadlockhistory"
	"github.com/pingcap/tidb/pkg/util/execdetails"
	"github.com/pingcap/tidb/pkg/util/hint"
	"github.com/pingcap/tidb/pkg/util/intest"
	"github.com/pingcap/tidb/pkg/util/keydecoder"
	"github.com/pingcap/tidb/pkg/util/logutil"
	"github.com/pingcap/tidb/pkg/util/memory"
	"github.com/pingcap/tidb/pkg/util/resourcegrouptag"
	"github.com/pingcap/tidb/pkg/util/sem"
	"github.com/pingcap/tidb/pkg/util/servermemorylimit"
	"github.com/pingcap/tidb/pkg/util/set"
	"github.com/pingcap/tidb/pkg/util/sqlexec"
	"github.com/pingcap/tidb/pkg/util/stringutil"
	"github.com/pingcap/tidb/pkg/util/syncutil"
	"github.com/tikv/client-go/v2/tikv"
	"github.com/tikv/client-go/v2/tikvrpc"
	"github.com/tikv/client-go/v2/txnkv/txnlock"
	pd "github.com/tikv/pd/client/http"
	"go.uber.org/zap"
)

type memtableRetriever struct {
	dummyCloser
	table       *model.TableInfo
	columns     []*model.ColumnInfo
	rows        [][]types.Datum
	rowIdx      int
	retrieved   bool
	initialized bool
	extractor   plannercore.MemTablePredicateExtractor
<<<<<<< HEAD
	is          infoschema.InfoSchema
=======
	memTracker  *memory.Tracker
>>>>>>> 748dbc9f
}

// retrieve implements the infoschemaRetriever interface
func (e *memtableRetriever) retrieve(ctx context.Context, sctx sessionctx.Context) ([][]types.Datum, error) {
	if e.table.Name.O == infoschema.TableClusterInfo && !hasPriv(sctx, mysql.ProcessPriv) {
		return nil, plannererrors.ErrSpecificAccessDenied.GenWithStackByArgs("PROCESS")
	}
	if e.retrieved {
		return nil, nil
	}

	// Cache the ret full rows in schemataRetriever
	if !e.initialized {
		is := sctx.GetInfoSchema().(infoschema.InfoSchema)
		e.is = is
		dbs := is.AllSchemaNames()
		slices.SortFunc(dbs, func(a, b model.CIStr) int {
			return strings.Compare(a.L, b.L)
		})
		var err error
		switch e.table.Name.O {
		case infoschema.TableSchemata:
			e.setDataFromSchemata(sctx, dbs)
		case infoschema.TableStatistics:
			e.setDataForStatistics(sctx, dbs)
		case infoschema.TableTables:
			err = e.setDataFromTables(sctx, dbs)
		case infoschema.TableReferConst:
			err = e.setDataFromReferConst(sctx, dbs)
		case infoschema.TableSequences:
			e.setDataFromSequences(sctx, dbs)
		case infoschema.TablePartitions:
			err = e.setDataFromPartitions(sctx, dbs)
		case infoschema.TableClusterInfo:
			err = e.dataForTiDBClusterInfo(sctx)
		case infoschema.TableAnalyzeStatus:
			err = e.setDataForAnalyzeStatus(ctx, sctx)
		case infoschema.TableTiDBIndexes:
			e.setDataFromIndexes(sctx, dbs)
		case infoschema.TableViews:
			e.setDataFromViews(sctx, dbs)
		case infoschema.TableEngines:
			e.setDataFromEngines()
		case infoschema.TableCharacterSets:
			e.setDataFromCharacterSets()
		case infoschema.TableCollations:
			e.setDataFromCollations()
		case infoschema.TableKeyColumn:
			e.setDataFromKeyColumnUsage(sctx, dbs)
		case infoschema.TableMetricTables:
			e.setDataForMetricTables()
		case infoschema.TableProfiling:
			e.setDataForPseudoProfiling(sctx)
		case infoschema.TableCollationCharacterSetApplicability:
			e.dataForCollationCharacterSetApplicability()
		case infoschema.TableProcesslist:
			e.setDataForProcessList(sctx)
		case infoschema.ClusterTableProcesslist:
			err = e.setDataForClusterProcessList(sctx)
		case infoschema.TableUserPrivileges:
			e.setDataFromUserPrivileges(sctx)
		case infoschema.TableTiKVRegionStatus:
			err = e.setDataForTiKVRegionStatus(ctx, sctx)
		case infoschema.TableTiDBHotRegions:
			err = e.setDataForTiDBHotRegions(ctx, sctx)
		case infoschema.TableConstraints:
			e.setDataFromTableConstraints(sctx, dbs)
		case infoschema.TableSessionVar:
			e.rows, err = infoschema.GetDataFromSessionVariables(ctx, sctx)
		case infoschema.TableTiDBServersInfo:
			err = e.setDataForServersInfo(sctx)
		case infoschema.TableTiFlashReplica:
			e.dataForTableTiFlashReplica(sctx, dbs)
		case infoschema.TableTiKVStoreStatus:
			err = e.dataForTiKVStoreStatus(ctx, sctx)
		case infoschema.TableClientErrorsSummaryGlobal,
			infoschema.TableClientErrorsSummaryByUser,
			infoschema.TableClientErrorsSummaryByHost:
			err = e.setDataForClientErrorsSummary(sctx, e.table.Name.O)
		case infoschema.TableAttributes:
			err = e.setDataForAttributes(sctx, is)
		case infoschema.TablePlacementPolicies:
			err = e.setDataFromPlacementPolicies(sctx)
		case infoschema.TableTrxSummary:
			err = e.setDataForTrxSummary(sctx)
		case infoschema.ClusterTableTrxSummary:
			err = e.setDataForClusterTrxSummary(sctx)
		case infoschema.TableVariablesInfo:
			err = e.setDataForVariablesInfo(sctx)
		case infoschema.TableUserAttributes:
			err = e.setDataForUserAttributes(ctx, sctx)
		case infoschema.TableMemoryUsage:
			err = e.setDataForMemoryUsage()
		case infoschema.ClusterTableMemoryUsage:
			err = e.setDataForClusterMemoryUsage(sctx)
		case infoschema.TableMemoryUsageOpsHistory:
			err = e.setDataForMemoryUsageOpsHistory()
		case infoschema.ClusterTableMemoryUsageOpsHistory:
			err = e.setDataForClusterMemoryUsageOpsHistory(sctx)
		case infoschema.TableResourceGroups:
			err = e.setDataFromResourceGroups()
		case infoschema.TableRunawayWatches:
			err = e.setDataFromRunawayWatches(sctx)
		case infoschema.TableCheckConstraints:
			err = e.setDataFromCheckConstraints(sctx, dbs)
		case infoschema.TableTiDBCheckConstraints:
			err = e.setDataFromTiDBCheckConstraints(sctx, dbs)
		case infoschema.TableKeywords:
			err = e.setDataFromKeywords()
		case infoschema.TableTiDBIndexUsage:
			e.setDataFromIndexUsage(sctx, dbs)
		case infoschema.ClusterTableTiDBIndexUsage:
			err = e.setDataForClusterIndexUsage(sctx, dbs)
		}
		if err != nil {
			return nil, err
		}
		e.initialized = true
		if e.memTracker != nil {
			e.memTracker.Consume(calculateDatumsSize(e.rows))
		}
	}

	// Adjust the amount of each return
	maxCount := 1024
	retCount := maxCount
	if e.rowIdx+maxCount > len(e.rows) {
		retCount = len(e.rows) - e.rowIdx
		e.retrieved = true
	}
	ret := make([][]types.Datum, retCount)
	for i := e.rowIdx; i < e.rowIdx+retCount; i++ {
		ret[i-e.rowIdx] = e.rows[i]
	}
	e.rowIdx += retCount
	return adjustColumns(ret, e.columns, e.table), nil
}

func getAutoIncrementID(ctx sessionctx.Context, schema model.CIStr, tblInfo *model.TableInfo) (int64, error) {
	is := ctx.GetInfoSchema().(infoschema.InfoSchema)
	tbl, err := is.TableByName(schema, tblInfo.Name)
	if err != nil {
		return 0, err
	}
	return tbl.Allocators(ctx.GetTableCtx()).Get(autoid.AutoIncrementType).Base() + 1, nil
}

func hasPriv(ctx sessionctx.Context, priv mysql.PrivilegeType) bool {
	pm := privilege.GetPrivilegeManager(ctx)
	if pm == nil {
		// internal session created with createSession doesn't has the PrivilegeManager. For most experienced cases before,
		// we use it like this:
		// ```
		// checker := privilege.GetPrivilegeManager(ctx)
		// if checker != nil && !checker.RequestVerification(ctx.GetSessionVars().ActiveRoles, schema.Name.L, table.Name.L, "", mysql.AllPrivMask) {
		//	  continue
		// }
		// do something.
		// ```
		// So once the privilege manager is nil, it's a signature of internal sql, so just passing the checker through.
		return true
	}
	return pm.RequestVerification(ctx.GetSessionVars().ActiveRoles, "", "", "", priv)
}

func (e *memtableRetriever) setDataForVariablesInfo(ctx sessionctx.Context) error {
	sysVars := variable.GetSysVars()
	rows := make([][]types.Datum, 0, len(sysVars))
	for _, sv := range sysVars {
		if infoschema.SysVarHiddenForSem(ctx, sv.Name) {
			continue
		}
		currentVal, err := ctx.GetSessionVars().GetSessionOrGlobalSystemVar(context.Background(), sv.Name)
		if err != nil {
			currentVal = ""
		}
		isNoop := "NO"
		if sv.IsNoop {
			isNoop = "YES"
		}
		defVal := sv.Value
		if sv.HasGlobalScope() {
			defVal = variable.GlobalSystemVariableInitialValue(sv.Name, defVal)
		}
		row := types.MakeDatums(
			sv.Name,           // VARIABLE_NAME
			sv.Scope.String(), // VARIABLE_SCOPE
			defVal,            // DEFAULT_VALUE
			currentVal,        // CURRENT_VALUE
			sv.MinValue,       // MIN_VALUE
			sv.MaxValue,       // MAX_VALUE
			nil,               // POSSIBLE_VALUES
			isNoop,            // IS_NOOP
		)
		// min and max value is only supported for numeric types
		if !(sv.Type == variable.TypeUnsigned || sv.Type == variable.TypeInt || sv.Type == variable.TypeFloat) {
			row[4].SetNull()
			row[5].SetNull()
		}
		if sv.Type == variable.TypeEnum {
			possibleValues := strings.Join(sv.PossibleValues, ",")
			row[6].SetString(possibleValues, mysql.DefaultCollationName)
		}
		rows = append(rows, row)
	}
	e.rows = rows
	return nil
}

func (e *memtableRetriever) setDataForUserAttributes(ctx context.Context, sctx sessionctx.Context) error {
	exec, _ := sctx.(sqlexec.RestrictedSQLExecutor)
	chunkRows, _, err := exec.ExecRestrictedSQL(ctx, nil, `SELECT user, host, JSON_UNQUOTE(JSON_EXTRACT(user_attributes, '$.metadata')) FROM mysql.user`)
	if err != nil {
		return err
	}
	if len(chunkRows) == 0 {
		return nil
	}
	rows := make([][]types.Datum, 0, len(chunkRows))
	for _, chunkRow := range chunkRows {
		if chunkRow.Len() != 3 {
			continue
		}
		user := chunkRow.GetString(0)
		host := chunkRow.GetString(1)
		// Compatible with results in MySQL
		var attribute any
		if attribute = chunkRow.GetString(2); attribute == "" {
			attribute = nil
		}
		row := types.MakeDatums(user, host, attribute)
		rows = append(rows, row)
	}

	e.rows = rows
	return nil
}

func (e *memtableRetriever) setDataFromSchemata(ctx sessionctx.Context, schemas []model.CIStr) {
	checker := privilege.GetPrivilegeManager(ctx)
	rows := make([][]types.Datum, 0, len(schemas))

	for _, schemaName := range schemas {
		schema, _ := e.is.SchemaByName(schemaName)
		charset := mysql.DefaultCharset
		collation := mysql.DefaultCollationName

		if len(schema.Charset) > 0 {
			charset = schema.Charset // Overwrite default
		}

		if len(schema.Collate) > 0 {
			collation = schema.Collate // Overwrite default
		}
		var policyName any
		if schema.PlacementPolicyRef != nil {
			policyName = schema.PlacementPolicyRef.Name.O
		}

		if checker != nil && !checker.RequestVerification(ctx.GetSessionVars().ActiveRoles, schema.Name.L, "", "", mysql.AllPrivMask) {
			continue
		}
		record := types.MakeDatums(
			infoschema.CatalogVal, // CATALOG_NAME
			schema.Name.O,         // SCHEMA_NAME
			charset,               // DEFAULT_CHARACTER_SET_NAME
			collation,             // DEFAULT_COLLATION_NAME
			nil,                   // SQL_PATH
			policyName,            // TIDB_PLACEMENT_POLICY_NAME
		)
		rows = append(rows, record)
	}
	e.rows = rows
}

func (e *memtableRetriever) setDataForStatistics(ctx sessionctx.Context, schemas []model.CIStr) {
	checker := privilege.GetPrivilegeManager(ctx)
	extractor, ok := e.extractor.(*plannercore.InfoSchemaTablesExtractor)
	if ok && extractor.SkipRequest {
		return
	}
	for _, schema := range schemas {
		if ok && extractor.Filter("table_schema", schema.L) {
			continue
		}
		tables := e.is.SchemaTables(schema)
		for _, table := range tables {
			table := table.Meta()
			if ok && extractor.Filter("table_name", table.Name.L) {
				continue
			}
			if checker != nil && !checker.RequestVerification(ctx.GetSessionVars().ActiveRoles, schema.L, table.Name.L, "", mysql.AllPrivMask) {
				continue
			}
			e.setDataForStatisticsInTable(schema, table)
		}
	}
}

func (e *memtableRetriever) setDataForStatisticsInTable(schema model.CIStr, table *model.TableInfo) {
	var rows [][]types.Datum
	if table.PKIsHandle {
		for _, col := range table.Columns {
			if mysql.HasPriKeyFlag(col.GetFlag()) {
				record := types.MakeDatums(
					infoschema.CatalogVal, // TABLE_CATALOG
					schema.O,              // TABLE_SCHEMA
					table.Name.O,          // TABLE_NAME
					"0",                   // NON_UNIQUE
					schema.O,              // INDEX_SCHEMA
					"PRIMARY",             // INDEX_NAME
					1,                     // SEQ_IN_INDEX
					col.Name.O,            // COLUMN_NAME
					"A",                   // COLLATION
					0,                     // CARDINALITY
					nil,                   // SUB_PART
					nil,                   // PACKED
					"",                    // NULLABLE
					"BTREE",               // INDEX_TYPE
					"",                    // COMMENT
					"",                    // INDEX_COMMENT
					"YES",                 // IS_VISIBLE
					nil,                   // Expression
				)
				rows = append(rows, record)
			}
		}
	}
	nameToCol := make(map[string]*model.ColumnInfo, len(table.Columns))
	for _, c := range table.Columns {
		nameToCol[c.Name.L] = c
	}
	for _, index := range table.Indices {
		nonUnique := "1"
		if index.Unique {
			nonUnique = "0"
		}
		for i, key := range index.Columns {
			col := nameToCol[key.Name.L]
			nullable := "YES"
			if mysql.HasNotNullFlag(col.GetFlag()) {
				nullable = ""
			}

			visible := "YES"
			if index.Invisible {
				visible = "NO"
			}

			colName := col.Name.O
			var expression any
			expression = nil
			tblCol := table.Columns[col.Offset]
			if tblCol.Hidden {
				colName = "NULL"
				expression = tblCol.GeneratedExprString
			}

			record := types.MakeDatums(
				infoschema.CatalogVal, // TABLE_CATALOG
				schema.O,              // TABLE_SCHEMA
				table.Name.O,          // TABLE_NAME
				nonUnique,             // NON_UNIQUE
				schema.O,              // INDEX_SCHEMA
				index.Name.O,          // INDEX_NAME
				i+1,                   // SEQ_IN_INDEX
				colName,               // COLUMN_NAME
				"A",                   // COLLATION
				0,                     // CARDINALITY
				nil,                   // SUB_PART
				nil,                   // PACKED
				nullable,              // NULLABLE
				"BTREE",               // INDEX_TYPE
				"",                    // COMMENT
				index.Comment,         // INDEX_COMMENT
				visible,               // IS_VISIBLE
				expression,            // Expression
			)
			rows = append(rows, record)
		}
	}
	e.rows = append(e.rows, rows...)
}

func (e *memtableRetriever) setDataFromReferConst(sctx sessionctx.Context, schemas []model.CIStr) error {
	checker := privilege.GetPrivilegeManager(sctx)
	var rows [][]types.Datum
	extractor, ok := e.extractor.(*plannercore.InfoSchemaTablesExtractor)
	if ok && extractor.SkipRequest {
		return nil
	}
	for _, schema := range schemas {
		if ok && extractor.Filter("table_schema", schema.L) {
			continue
		}
		tables := e.is.SchemaTables(schema)
		for _, table := range tables {
			table := table.Meta()
			if ok && extractor.Filter("table_name", table.Name.L) {
				continue
			}
			if !table.IsBaseTable() {
				continue
			}
			if checker != nil && !checker.RequestVerification(sctx.GetSessionVars().ActiveRoles, schema.L, table.Name.L, "", mysql.AllPrivMask) {
				continue
			}
			for _, fk := range table.ForeignKeys {
				updateRule, deleteRule := "NO ACTION", "NO ACTION"
				if model.ReferOptionType(fk.OnUpdate) != 0 {
					updateRule = model.ReferOptionType(fk.OnUpdate).String()
				}
				if model.ReferOptionType(fk.OnDelete) != 0 {
					deleteRule = model.ReferOptionType(fk.OnDelete).String()
				}
				record := types.MakeDatums(
					infoschema.CatalogVal, // CONSTRAINT_CATALOG
					schema.O,              // CONSTRAINT_SCHEMA
					fk.Name.O,             // CONSTRAINT_NAME
					infoschema.CatalogVal, // UNIQUE_CONSTRAINT_CATALOG
					schema.O,              // UNIQUE_CONSTRAINT_SCHEMA
					"PRIMARY",             // UNIQUE_CONSTRAINT_NAME
					"NONE",                // MATCH_OPTION
					updateRule,            // UPDATE_RULE
					deleteRule,            // DELETE_RULE
					table.Name.O,          // TABLE_NAME
					fk.RefTable.O,         // REFERENCED_TABLE_NAME
				)
				rows = append(rows, record)
			}
		}
	}
	e.rows = rows
	return nil
}

func fetchColumnsFromStatsCache(table *model.TableInfo) (rowCount uint64, avgRowLength uint64, dataLength uint64, indexLength uint64) {
	cache := cache.TableRowStatsCache
	if table.GetPartitionInfo() == nil {
		rowCount = cache.GetTableRows(table.ID)
		dataLength, indexLength = cache.GetDataAndIndexLength(table, table.ID, rowCount)
	} else {
		for _, pi := range table.GetPartitionInfo().Definitions {
			piRowCnt := cache.GetTableRows(pi.ID)
			rowCount += piRowCnt
			parDataLen, parIndexLen := cache.GetDataAndIndexLength(table, pi.ID, piRowCnt)
			dataLength += parDataLen
			indexLength += parIndexLen
		}
	}
	avgRowLength = uint64(0)
	if rowCount != 0 {
		avgRowLength = dataLength / rowCount
	}

	if table.IsSequence() {
		// sequence is always 1 row regardless of stats.
		rowCount = 1
	}
	return
}

func (e *memtableRetriever) updateStatsCacheIfNeed() bool {
	for _, col := range e.columns {
		// only the following columns need stats cahce.
		if col.Name.O == "AVG_ROW_LENGTH" || col.Name.O == "DATA_LENGTH" || col.Name.O == "INDEX_LENGTH" || col.Name.O == "TABLE_ROWS" {
			return true
		}
	}
	return false
}

func (e *memtableRetriever) setDataFromTables(sctx sessionctx.Context, schemas []model.CIStr) error {
	useStatsCache := e.updateStatsCacheIfNeed()
	checker := privilege.GetPrivilegeManager(sctx)

	var rows [][]types.Datum
	createTimeTp := mysql.TypeDatetime
	loc := sctx.GetSessionVars().TimeZone
	if loc == nil {
		loc = time.Local
	}
	extractor, ok := e.extractor.(*plannercore.InfoSchemaTablesExtractor)
	if ok && extractor.SkipRequest {
		return nil
	}
	for _, schema := range schemas {
		if ok && extractor.Filter("table_schema", schema.L) {
			continue
		}
		tables := e.is.SchemaTables(schema)
		for _, table := range tables {
			table := table.Meta()
			if ok && extractor.Filter("table_name", table.Name.L) {
				continue
			}
			collation := table.Collate
			if collation == "" {
				collation = mysql.DefaultCollationName
			}
			createTime := types.NewTime(types.FromGoTime(table.GetUpdateTime().In(loc)), createTimeTp, types.DefaultFsp)

			createOptions := ""

			if checker != nil && !checker.RequestVerification(sctx.GetSessionVars().ActiveRoles, schema.L, table.Name.L, "", mysql.AllPrivMask) {
				continue
			}
			pkType := "NONCLUSTERED"
			if !table.IsView() {
				if table.GetPartitionInfo() != nil {
					createOptions = "partitioned"
				} else if table.TableCacheStatusType == model.TableCacheStatusEnable {
					createOptions = "cached=on"
				}
				var err error
				var autoIncID any
				hasAutoIncID, _ := infoschema.HasAutoIncrementColumn(table)
				if hasAutoIncID {
					autoIncID, err = getAutoIncrementID(sctx, schema, table)
					if err != nil {
						return err
					}
				}
				tableType := "BASE TABLE"
				if util.IsSystemView(schema.L) {
					tableType = "SYSTEM VIEW"
				}
				if table.IsSequence() {
					tableType = "SEQUENCE"
				}
				if table.HasClusteredIndex() {
					pkType = "CLUSTERED"
				}
				shardingInfo := infoschema.GetShardingInfo(schema, table)
				var policyName any
				if table.PlacementPolicyRef != nil {
					policyName = table.PlacementPolicyRef.Name.O
				}

				var rowCount, avgRowLength, dataLength, indexLength uint64
				if useStatsCache {
					err := cache.TableRowStatsCache.UpdateByID(sctx, table.ID)
					if err != nil {
						return err
					}
					rowCount, avgRowLength, dataLength, indexLength = fetchColumnsFromStatsCache(table)
				}

				record := types.MakeDatums(
					infoschema.CatalogVal, // TABLE_CATALOG
					schema.O,              // TABLE_SCHEMA
					table.Name.O,          // TABLE_NAME
					tableType,             // TABLE_TYPE
					"InnoDB",              // ENGINE
					uint64(10),            // VERSION
					"Compact",             // ROW_FORMAT
					rowCount,              // TABLE_ROWS
					avgRowLength,          // AVG_ROW_LENGTH
					dataLength,            // DATA_LENGTH
					uint64(0),             // MAX_DATA_LENGTH
					indexLength,           // INDEX_LENGTH
					uint64(0),             // DATA_FREE
					autoIncID,             // AUTO_INCREMENT
					createTime,            // CREATE_TIME
					nil,                   // UPDATE_TIME
					nil,                   // CHECK_TIME
					collation,             // TABLE_COLLATION
					nil,                   // CHECKSUM
					createOptions,         // CREATE_OPTIONS
					table.Comment,         // TABLE_COMMENT
					table.ID,              // TIDB_TABLE_ID
					shardingInfo,          // TIDB_ROW_ID_SHARDING_INFO
					pkType,                // TIDB_PK_TYPE
					policyName,            // TIDB_PLACEMENT_POLICY_NAME
				)
				rows = append(rows, record)
			} else {
				record := types.MakeDatums(
					infoschema.CatalogVal, // TABLE_CATALOG
					schema.O,              // TABLE_SCHEMA
					table.Name.O,          // TABLE_NAME
					"VIEW",                // TABLE_TYPE
					nil,                   // ENGINE
					nil,                   // VERSION
					nil,                   // ROW_FORMAT
					nil,                   // TABLE_ROWS
					nil,                   // AVG_ROW_LENGTH
					nil,                   // DATA_LENGTH
					nil,                   // MAX_DATA_LENGTH
					nil,                   // INDEX_LENGTH
					nil,                   // DATA_FREE
					nil,                   // AUTO_INCREMENT
					createTime,            // CREATE_TIME
					nil,                   // UPDATE_TIME
					nil,                   // CHECK_TIME
					nil,                   // TABLE_COLLATION
					nil,                   // CHECKSUM
					nil,                   // CREATE_OPTIONS
					"VIEW",                // TABLE_COMMENT
					table.ID,              // TIDB_TABLE_ID
					nil,                   // TIDB_ROW_ID_SHARDING_INFO
					pkType,                // TIDB_PK_TYPE
					nil,                   // TIDB_PLACEMENT_POLICY_NAME
				)
				rows = append(rows, record)
			}
		}
	}
	e.rows = rows
	return nil
}

// Data for inforation_schema.CHECK_CONSTRAINTS
// This is standards (ISO/IEC 9075-11) compliant and is compatible with the implementation in MySQL as well.
func (e *memtableRetriever) setDataFromCheckConstraints(sctx sessionctx.Context, schemas []model.CIStr) error {
	var rows [][]types.Datum
	checker := privilege.GetPrivilegeManager(sctx)
	for _, schema := range schemas {
		tables := e.is.SchemaTables(schema)
		for _, table := range tables {
			table := table.Meta()
			if len(table.Constraints) > 0 {
				if checker != nil && !checker.RequestVerification(sctx.GetSessionVars().ActiveRoles, schema.L, table.Name.L, "", mysql.SelectPriv) {
					continue
				}
				for _, constraint := range table.Constraints {
					if constraint.State != model.StatePublic {
						continue
					}
					record := types.MakeDatums(
						infoschema.CatalogVal, // CONSTRAINT_CATALOG
						schema.O,              // CONSTRAINT_SCHEMA
						constraint.Name.O,     // CONSTRAINT_NAME
						fmt.Sprintf("(%s)", constraint.ExprString), // CHECK_CLAUSE
					)
					rows = append(rows, record)
				}
			}
		}
	}
	e.rows = rows
	return nil
}

// Data for inforation_schema.TIDB_CHECK_CONSTRAINTS
// This has non-standard TiDB specific extensions.
func (e *memtableRetriever) setDataFromTiDBCheckConstraints(sctx sessionctx.Context, schemas []model.CIStr) error {
	var rows [][]types.Datum
	checker := privilege.GetPrivilegeManager(sctx)
	for _, schema := range schemas {
		tables := e.is.SchemaTables(schema)
		for _, table := range tables {
			table := table.Meta()
			if len(table.Constraints) > 0 {
				if checker != nil && !checker.RequestVerification(sctx.GetSessionVars().ActiveRoles, schema.L, table.Name.L, "", mysql.SelectPriv) {
					continue
				}
				for _, constraint := range table.Constraints {
					if constraint.State != model.StatePublic {
						continue
					}
					record := types.MakeDatums(
						infoschema.CatalogVal, // CONSTRAINT_CATALOG
						schema.O,              // CONSTRAINT_SCHEMA
						constraint.Name.O,     // CONSTRAINT_NAME
						fmt.Sprintf("(%s)", constraint.ExprString), // CHECK_CLAUSE
						table.Name.O, // TABLE_NAME
						table.ID,     // TABLE_ID
					)
					rows = append(rows, record)
				}
			}
		}
	}
	e.rows = rows
	return nil
}

func (e *hugeMemTableRetriever) setDataForColumns(ctx context.Context, sctx sessionctx.Context, extractor *plannercore.ColumnsTableExtractor) error {
	checker := privilege.GetPrivilegeManager(sctx)
	e.rows = e.rows[:0]
	batch := 1024
	is := sctx.GetInfoSchema().(infoschema.InfoSchema)
	for ; e.dbsIdx < len(e.dbs); e.dbsIdx++ {
		schema := e.dbs[e.dbsIdx]
		tables := is.SchemaTables(schema)
		for e.tblIdx < len(tables) {
			table := tables[e.tblIdx]
			e.tblIdx++
			hasPrivs := false
			var priv mysql.PrivilegeType
			if checker != nil {
				for _, p := range mysql.AllColumnPrivs {
					if checker.RequestVerification(sctx.GetSessionVars().ActiveRoles, schema.L, table.Meta().Name.L, "", p) {
						hasPrivs = true
						priv |= p
					}
				}
				if !hasPrivs {
					continue
				}
			}

			e.dataForColumnsInTable(ctx, sctx, schema, table.Meta(), priv, extractor)
			if len(e.rows) >= batch {
				return nil
			}
		}
		e.tblIdx = 0
	}
	return nil
}

func (e *hugeMemTableRetriever) dataForColumnsInTable(ctx context.Context, sctx sessionctx.Context, schema model.CIStr, tbl *model.TableInfo, priv mysql.PrivilegeType, extractor *plannercore.ColumnsTableExtractor) {
	is := sessiontxn.GetTxnManager(sctx).GetTxnInfoSchema()
	if tbl.IsView() {
		e.viewMu.Lock()
		_, ok := e.viewSchemaMap[tbl.ID]
		if !ok {
			var viewLogicalPlan plannercore.Plan
			internalCtx := kv.WithInternalSourceType(context.Background(), kv.InternalTxnOthers)
			// Build plan is not thread safe, there will be concurrency on sessionctx.
			if err := runWithSystemSession(internalCtx, sctx, func(s sessionctx.Context) error {
				planBuilder, _ := plannercore.NewPlanBuilder().Init(s.GetPlanCtx(), is, hint.NewQBHintHandler(nil))
				var err error
				viewLogicalPlan, err = planBuilder.BuildDataSourceFromView(ctx, schema, tbl, nil, nil)
				return errors.Trace(err)
			}); err != nil {
				sctx.GetSessionVars().StmtCtx.AppendWarning(err)
				e.viewMu.Unlock()
				return
			}
			e.viewSchemaMap[tbl.ID] = viewLogicalPlan.Schema()
			e.viewOutputNamesMap[tbl.ID] = viewLogicalPlan.OutputNames()
		}
		e.viewMu.Unlock()
	}

	var tableSchemaRegexp, tableNameRegexp, columnsRegexp []collate.WildcardPattern
	var tableSchemaFilterEnable,
		tableNameFilterEnable, columnsFilterEnable bool
	if !extractor.SkipRequest {
		tableSchemaFilterEnable = extractor.TableSchema.Count() > 0
		tableNameFilterEnable = extractor.TableName.Count() > 0
		columnsFilterEnable = extractor.ColumnName.Count() > 0
		if len(extractor.TableSchemaPatterns) > 0 {
			tableSchemaRegexp = make([]collate.WildcardPattern, len(extractor.TableSchemaPatterns))
			for i, pattern := range extractor.TableSchemaPatterns {
				tableSchemaRegexp[i] = collate.GetCollatorByID(collate.CollationName2ID(mysql.UTF8MB4DefaultCollation)).Pattern()
				tableSchemaRegexp[i].Compile(pattern, byte('\\'))
			}
		}
		if len(extractor.TableNamePatterns) > 0 {
			tableNameRegexp = make([]collate.WildcardPattern, len(extractor.TableNamePatterns))
			for i, pattern := range extractor.TableNamePatterns {
				tableNameRegexp[i] = collate.GetCollatorByID(collate.CollationName2ID(mysql.UTF8MB4DefaultCollation)).Pattern()
				tableNameRegexp[i].Compile(pattern, byte('\\'))
			}
		}
		if len(extractor.ColumnNamePatterns) > 0 {
			columnsRegexp = make([]collate.WildcardPattern, len(extractor.ColumnNamePatterns))
			for i, pattern := range extractor.ColumnNamePatterns {
				columnsRegexp[i] = collate.GetCollatorByID(collate.CollationName2ID(mysql.UTF8MB4DefaultCollation)).Pattern()
				columnsRegexp[i].Compile(pattern, byte('\\'))
			}
		}
	}
	i := 0
ForColumnsTag:
	for _, col := range tbl.Columns {
		if col.Hidden {
			continue
		}
		i++
		ft := &(col.FieldType)
		if tbl.IsView() {
			e.viewMu.RLock()
			if e.viewSchemaMap[tbl.ID] != nil {
				// If this is a view, replace the column with the view column.
				idx := expression.FindFieldNameIdxByColName(e.viewOutputNamesMap[tbl.ID], col.Name.L)
				if idx >= 0 {
					col1 := e.viewSchemaMap[tbl.ID].Columns[idx]
					ft = col1.GetType()
				}
			}
			e.viewMu.RUnlock()
		}
		if !extractor.SkipRequest {
			if tableSchemaFilterEnable && !extractor.TableSchema.Exist(schema.L) {
				continue
			}
			if tableNameFilterEnable && !extractor.TableName.Exist(tbl.Name.L) {
				continue
			}
			if columnsFilterEnable && !extractor.ColumnName.Exist(col.Name.L) {
				continue
			}
			for _, re := range tableSchemaRegexp {
				if !re.DoMatch(schema.L) {
					continue ForColumnsTag
				}
			}
			for _, re := range tableNameRegexp {
				if !re.DoMatch(tbl.Name.L) {
					continue ForColumnsTag
				}
			}
			for _, re := range columnsRegexp {
				if !re.DoMatch(col.Name.L) {
					continue ForColumnsTag
				}
			}
		}

		var charMaxLen, charOctLen, numericPrecision, numericScale, datetimePrecision any
		colLen, decimal := ft.GetFlen(), ft.GetDecimal()
		defaultFlen, defaultDecimal := mysql.GetDefaultFieldLengthAndDecimal(ft.GetType())
		if decimal == types.UnspecifiedLength {
			decimal = defaultDecimal
		}
		if colLen == types.UnspecifiedLength {
			colLen = defaultFlen
		}
		if ft.GetType() == mysql.TypeSet {
			// Example: In MySQL set('a','bc','def','ghij') has length 13, because
			// len('a')+len('bc')+len('def')+len('ghij')+len(ThreeComma)=13
			// Reference link: https://bugs.mysql.com/bug.php?id=22613
			colLen = 0
			for _, ele := range ft.GetElems() {
				colLen += len(ele)
			}
			if len(ft.GetElems()) != 0 {
				colLen += (len(ft.GetElems()) - 1)
			}
			charMaxLen = colLen
			charOctLen = calcCharOctLength(colLen, ft.GetCharset())
		} else if ft.GetType() == mysql.TypeEnum {
			// Example: In MySQL enum('a', 'ab', 'cdef') has length 4, because
			// the longest string in the enum is 'cdef'
			// Reference link: https://bugs.mysql.com/bug.php?id=22613
			colLen = 0
			for _, ele := range ft.GetElems() {
				if len(ele) > colLen {
					colLen = len(ele)
				}
			}
			charMaxLen = colLen
			charOctLen = calcCharOctLength(colLen, ft.GetCharset())
		} else if types.IsString(ft.GetType()) {
			charMaxLen = colLen
			charOctLen = calcCharOctLength(colLen, ft.GetCharset())
		} else if types.IsTypeFractionable(ft.GetType()) {
			datetimePrecision = decimal
		} else if types.IsTypeNumeric(ft.GetType()) {
			numericPrecision = colLen
			if ft.GetType() != mysql.TypeFloat && ft.GetType() != mysql.TypeDouble {
				numericScale = decimal
			} else if decimal != -1 {
				numericScale = decimal
			}
		} else if ft.GetType() == mysql.TypeNull {
			charMaxLen, charOctLen = 0, 0
		}
		columnType := ft.InfoSchemaStr()
		columnDesc := table.NewColDesc(table.ToColumn(col))
		var columnDefault any
		if columnDesc.DefaultValue != nil {
			columnDefault = fmt.Sprintf("%v", columnDesc.DefaultValue)
			switch col.GetDefaultValue() {
			case "CURRENT_TIMESTAMP":
			default:
				if ft.GetType() == mysql.TypeTimestamp && columnDefault != types.ZeroDatetimeStr {
					timeValue, err := table.GetColDefaultValue(sctx.GetExprCtx(), col)
					if err == nil {
						columnDefault = timeValue.GetMysqlTime().String()
					}
				}
				if ft.GetType() == mysql.TypeBit && !col.DefaultIsExpr {
					defaultValBinaryLiteral := types.BinaryLiteral(columnDefault.(string))
					columnDefault = defaultValBinaryLiteral.ToBitLiteralString(true)
				}
			}
		}
		colType := ft.GetType()
		if colType == mysql.TypeVarString {
			colType = mysql.TypeVarchar
		}
		record := types.MakeDatums(
			infoschema.CatalogVal, // TABLE_CATALOG
			schema.O,              // TABLE_SCHEMA
			tbl.Name.O,            // TABLE_NAME
			col.Name.O,            // COLUMN_NAME
			i,                     // ORDINAL_POSITION
			columnDefault,         // COLUMN_DEFAULT
			columnDesc.Null,       // IS_NULLABLE
			types.TypeToStr(colType, ft.GetCharset()), // DATA_TYPE
			charMaxLen,           // CHARACTER_MAXIMUM_LENGTH
			charOctLen,           // CHARACTER_OCTET_LENGTH
			numericPrecision,     // NUMERIC_PRECISION
			numericScale,         // NUMERIC_SCALE
			datetimePrecision,    // DATETIME_PRECISION
			columnDesc.Charset,   // CHARACTER_SET_NAME
			columnDesc.Collation, // COLLATION_NAME
			columnType,           // COLUMN_TYPE
			columnDesc.Key,       // COLUMN_KEY
			columnDesc.Extra,     // EXTRA
			strings.ToLower(privileges.PrivToString(priv, mysql.AllColumnPrivs, mysql.Priv2Str)), // PRIVILEGES
			columnDesc.Comment,      // COLUMN_COMMENT
			col.GeneratedExprString, // GENERATION_EXPRESSION
		)
		e.rows = append(e.rows, record)
	}
}

func calcCharOctLength(lenInChar int, cs string) int {
	lenInBytes := lenInChar
	if desc, err := charset.GetCharsetInfo(cs); err == nil {
		lenInBytes = desc.Maxlen * lenInChar
	}
	return lenInBytes
}

func (e *memtableRetriever) setDataFromPartitions(sctx sessionctx.Context, schemas []model.CIStr) error {
	cache := cache.TableRowStatsCache
	err := cache.Update(sctx)
	if err != nil {
		return err
	}
	checker := privilege.GetPrivilegeManager(sctx)
	var rows [][]types.Datum
	createTimeTp := mysql.TypeDatetime
	for _, schema := range schemas {
		tables := e.is.SchemaTables(schema)
		for _, table := range tables {
			table := table.Meta()
			if checker != nil && !checker.RequestVerification(sctx.GetSessionVars().ActiveRoles, schema.L, table.Name.L, "", mysql.SelectPriv) {
				continue
			}
			createTime := types.NewTime(types.FromGoTime(table.GetUpdateTime()), createTimeTp, types.DefaultFsp)

			var rowCount, dataLength, indexLength uint64
			if table.GetPartitionInfo() == nil {
				rowCount = cache.GetTableRows(table.ID)
				dataLength, indexLength = cache.GetDataAndIndexLength(table, table.ID, rowCount)
				avgRowLength := uint64(0)
				if rowCount != 0 {
					avgRowLength = dataLength / rowCount
				}
				record := types.MakeDatums(
					infoschema.CatalogVal, // TABLE_CATALOG
					schema.O,              // TABLE_SCHEMA
					table.Name.O,          // TABLE_NAME
					nil,                   // PARTITION_NAME
					nil,                   // SUBPARTITION_NAME
					nil,                   // PARTITION_ORDINAL_POSITION
					nil,                   // SUBPARTITION_ORDINAL_POSITION
					nil,                   // PARTITION_METHOD
					nil,                   // SUBPARTITION_METHOD
					nil,                   // PARTITION_EXPRESSION
					nil,                   // SUBPARTITION_EXPRESSION
					nil,                   // PARTITION_DESCRIPTION
					rowCount,              // TABLE_ROWS
					avgRowLength,          // AVG_ROW_LENGTH
					dataLength,            // DATA_LENGTH
					nil,                   // MAX_DATA_LENGTH
					indexLength,           // INDEX_LENGTH
					nil,                   // DATA_FREE
					createTime,            // CREATE_TIME
					nil,                   // UPDATE_TIME
					nil,                   // CHECK_TIME
					nil,                   // CHECKSUM
					nil,                   // PARTITION_COMMENT
					nil,                   // NODEGROUP
					nil,                   // TABLESPACE_NAME
					nil,                   // TIDB_PARTITION_ID
					nil,                   // TIDB_PLACEMENT_POLICY_NAME
				)
				rows = append(rows, record)
			} else {
				for i, pi := range table.GetPartitionInfo().Definitions {
					rowCount = cache.GetTableRows(pi.ID)
					dataLength, indexLength = cache.GetDataAndIndexLength(table, pi.ID, rowCount)

					avgRowLength := uint64(0)
					if rowCount != 0 {
						avgRowLength = dataLength / rowCount
					}

					var partitionDesc string
					if table.Partition.Type == model.PartitionTypeRange {
						partitionDesc = strings.Join(pi.LessThan, ",")
					} else if table.Partition.Type == model.PartitionTypeList {
						if len(pi.InValues) > 0 {
							buf := bytes.NewBuffer(nil)
							for i, vs := range pi.InValues {
								if i > 0 {
									buf.WriteString(",")
								}
								if len(vs) != 1 {
									buf.WriteString("(")
								}
								buf.WriteString(strings.Join(vs, ","))
								if len(vs) != 1 {
									buf.WriteString(")")
								}
							}
							partitionDesc = buf.String()
						}
					}

					partitionMethod := table.Partition.Type.String()
					partitionExpr := table.Partition.Expr
					if len(table.Partition.Columns) > 0 {
						switch table.Partition.Type {
						case model.PartitionTypeRange:
							partitionMethod = "RANGE COLUMNS"
						case model.PartitionTypeList:
							partitionMethod = "LIST COLUMNS"
						case model.PartitionTypeKey:
							partitionMethod = "KEY"
						default:
							return errors.Errorf("Inconsistent partition type, have type %v, but with COLUMNS > 0 (%d)", table.Partition.Type, len(table.Partition.Columns))
						}
						buf := bytes.NewBuffer(nil)
						for i, col := range table.Partition.Columns {
							if i > 0 {
								buf.WriteString(",")
							}
							buf.WriteString("`")
							buf.WriteString(col.String())
							buf.WriteString("`")
						}
						partitionExpr = buf.String()
					}

					var policyName any
					if pi.PlacementPolicyRef != nil {
						policyName = pi.PlacementPolicyRef.Name.O
					}
					record := types.MakeDatums(
						infoschema.CatalogVal, // TABLE_CATALOG
						schema.O,              // TABLE_SCHEMA
						table.Name.O,          // TABLE_NAME
						pi.Name.O,             // PARTITION_NAME
						nil,                   // SUBPARTITION_NAME
						i+1,                   // PARTITION_ORDINAL_POSITION
						nil,                   // SUBPARTITION_ORDINAL_POSITION
						partitionMethod,       // PARTITION_METHOD
						nil,                   // SUBPARTITION_METHOD
						partitionExpr,         // PARTITION_EXPRESSION
						nil,                   // SUBPARTITION_EXPRESSION
						partitionDesc,         // PARTITION_DESCRIPTION
						rowCount,              // TABLE_ROWS
						avgRowLength,          // AVG_ROW_LENGTH
						dataLength,            // DATA_LENGTH
						uint64(0),             // MAX_DATA_LENGTH
						indexLength,           // INDEX_LENGTH
						uint64(0),             // DATA_FREE
						createTime,            // CREATE_TIME
						nil,                   // UPDATE_TIME
						nil,                   // CHECK_TIME
						nil,                   // CHECKSUM
						pi.Comment,            // PARTITION_COMMENT
						nil,                   // NODEGROUP
						nil,                   // TABLESPACE_NAME
						pi.ID,                 // TIDB_PARTITION_ID
						policyName,            // TIDB_PLACEMENT_POLICY_NAME
					)
					rows = append(rows, record)
				}
			}
		}
	}
	e.rows = rows
	return nil
}

func (e *memtableRetriever) setDataFromIndexes(ctx sessionctx.Context, schemas []model.CIStr) {
	checker := privilege.GetPrivilegeManager(ctx)
	var rows [][]types.Datum
	for _, schema := range schemas {
		tables := e.is.SchemaTables(schema)
		for _, tb := range tables {
			tb := tb.Meta()
			if checker != nil && !checker.RequestVerification(ctx.GetSessionVars().ActiveRoles, schema.L, tb.Name.L, "", mysql.AllPrivMask) {
				continue
			}

			if tb.PKIsHandle {
				var pkCol *model.ColumnInfo
				for _, col := range tb.Cols() {
					if mysql.HasPriKeyFlag(col.GetFlag()) {
						pkCol = col
						break
					}
				}
				record := types.MakeDatums(
					schema.O,     // TABLE_SCHEMA
					tb.Name.O,    // TABLE_NAME
					0,            // NON_UNIQUE
					"PRIMARY",    // KEY_NAME
					1,            // SEQ_IN_INDEX
					pkCol.Name.O, // COLUMN_NAME
					nil,          // SUB_PART
					"",           // INDEX_COMMENT
					nil,          // Expression
					0,            // INDEX_ID
					"YES",        // IS_VISIBLE
					"YES",        // CLUSTERED
				)
				rows = append(rows, record)
			}
			for _, idxInfo := range tb.Indices {
				if idxInfo.State != model.StatePublic {
					continue
				}
				isClustered := "NO"
				if tb.IsCommonHandle && idxInfo.Primary {
					isClustered = "YES"
				}
				for i, col := range idxInfo.Columns {
					nonUniq := 1
					if idxInfo.Unique {
						nonUniq = 0
					}
					var subPart any
					if col.Length != types.UnspecifiedLength {
						subPart = col.Length
					}
					colName := col.Name.O
					var expression any
					expression = nil
					tblCol := tb.Columns[col.Offset]
					if tblCol.Hidden {
						colName = "NULL"
						expression = tblCol.GeneratedExprString
					}
					visible := "YES"
					if idxInfo.Invisible {
						visible = "NO"
					}
					record := types.MakeDatums(
						schema.O,        // TABLE_SCHEMA
						tb.Name.O,       // TABLE_NAME
						nonUniq,         // NON_UNIQUE
						idxInfo.Name.O,  // KEY_NAME
						i+1,             // SEQ_IN_INDEX
						colName,         // COLUMN_NAME
						subPart,         // SUB_PART
						idxInfo.Comment, // INDEX_COMMENT
						expression,      // Expression
						idxInfo.ID,      // INDEX_ID
						visible,         // IS_VISIBLE
						isClustered,     // CLUSTERED
					)
					rows = append(rows, record)
				}
			}
		}
	}
	e.rows = rows
}

func (e *memtableRetriever) setDataFromViews(ctx sessionctx.Context, schemas []model.CIStr) {
	checker := privilege.GetPrivilegeManager(ctx)
	var rows [][]types.Datum
	for _, schema := range schemas {
		tables := e.is.SchemaTables(schema)
		for _, table := range tables {
			table := table.Meta()
			if !table.IsView() {
				continue
			}
			collation := table.Collate
			charset := table.Charset
			if collation == "" {
				collation = mysql.DefaultCollationName
			}
			if charset == "" {
				charset = mysql.DefaultCharset
			}
			if checker != nil && !checker.RequestVerification(ctx.GetSessionVars().ActiveRoles, schema.L, table.Name.L, "", mysql.AllPrivMask) {
				continue
			}
			record := types.MakeDatums(
				infoschema.CatalogVal,           // TABLE_CATALOG
				schema.O,                        // TABLE_SCHEMA
				table.Name.O,                    // TABLE_NAME
				table.View.SelectStmt,           // VIEW_DEFINITION
				table.View.CheckOption.String(), // CHECK_OPTION
				"NO",                            // IS_UPDATABLE
				table.View.Definer.String(),     // DEFINER
				table.View.Security.String(),    // SECURITY_TYPE
				charset,                         // CHARACTER_SET_CLIENT
				collation,                       // COLLATION_CONNECTION
			)
			rows = append(rows, record)
		}
	}
	e.rows = rows
}

func (e *memtableRetriever) dataForTiKVStoreStatus(ctx context.Context, sctx sessionctx.Context) (err error) {
	tikvStore, ok := sctx.GetStore().(helper.Storage)
	if !ok {
		return errors.New("Information about TiKV store status can be gotten only when the storage is TiKV")
	}
	tikvHelper := &helper.Helper{
		Store:       tikvStore,
		RegionCache: tikvStore.GetRegionCache(),
	}
	pdCli, err := tikvHelper.TryGetPDHTTPClient()
	if err != nil {
		return err
	}
	storesStat, err := pdCli.GetStores(ctx)
	if err != nil {
		return err
	}
	for _, storeStat := range storesStat.Stores {
		row := make([]types.Datum, len(infoschema.TableTiKVStoreStatusCols))
		row[0].SetInt64(storeStat.Store.ID)
		row[1].SetString(storeStat.Store.Address, mysql.DefaultCollationName)
		row[2].SetInt64(storeStat.Store.State)
		row[3].SetString(storeStat.Store.StateName, mysql.DefaultCollationName)
		data, err := json.Marshal(storeStat.Store.Labels)
		if err != nil {
			return err
		}
		bj := types.BinaryJSON{}
		if err = bj.UnmarshalJSON(data); err != nil {
			return err
		}
		row[4].SetMysqlJSON(bj)
		row[5].SetString(storeStat.Store.Version, mysql.DefaultCollationName)
		row[6].SetString(storeStat.Status.Capacity, mysql.DefaultCollationName)
		row[7].SetString(storeStat.Status.Available, mysql.DefaultCollationName)
		row[8].SetInt64(storeStat.Status.LeaderCount)
		row[9].SetFloat64(storeStat.Status.LeaderWeight)
		row[10].SetFloat64(storeStat.Status.LeaderScore)
		row[11].SetInt64(storeStat.Status.LeaderSize)
		row[12].SetInt64(storeStat.Status.RegionCount)
		row[13].SetFloat64(storeStat.Status.RegionWeight)
		row[14].SetFloat64(storeStat.Status.RegionScore)
		row[15].SetInt64(storeStat.Status.RegionSize)
		startTs := types.NewTime(types.FromGoTime(storeStat.Status.StartTS), mysql.TypeDatetime, types.DefaultFsp)
		row[16].SetMysqlTime(startTs)
		lastHeartbeatTs := types.NewTime(types.FromGoTime(storeStat.Status.LastHeartbeatTS), mysql.TypeDatetime, types.DefaultFsp)
		row[17].SetMysqlTime(lastHeartbeatTs)
		row[18].SetString(storeStat.Status.Uptime, mysql.DefaultCollationName)
		if sem.IsEnabled() {
			// Patch out IP addresses etc if the user does not have the RESTRICTED_TABLES_ADMIN privilege
			checker := privilege.GetPrivilegeManager(sctx)
			if checker == nil || !checker.RequestDynamicVerification(sctx.GetSessionVars().ActiveRoles, "RESTRICTED_TABLES_ADMIN", false) {
				row[1].SetString(strconv.FormatInt(storeStat.Store.ID, 10), mysql.DefaultCollationName)
				row[1].SetNull()
				row[6].SetNull()
				row[7].SetNull()
				row[16].SetNull()
				row[18].SetNull()
			}
		}
		e.rows = append(e.rows, row)
	}
	return nil
}

// DDLJobsReaderExec executes DDLJobs information retrieving.
type DDLJobsReaderExec struct {
	exec.BaseExecutor
	DDLJobRetriever

	cacheJobs []*model.Job
	is        infoschema.InfoSchema
	sess      sessionctx.Context
}

// Open implements the Executor Next interface.
func (e *DDLJobsReaderExec) Open(ctx context.Context) error {
	if err := e.BaseExecutor.Open(ctx); err != nil {
		return err
	}
	e.DDLJobRetriever.is = e.is
	e.activeRoles = e.Ctx().GetSessionVars().ActiveRoles
	sess, err := e.GetSysSession()
	if err != nil {
		return err
	}
	e.sess = sess
	err = sessiontxn.NewTxn(context.Background(), sess)
	if err != nil {
		return err
	}
	txn, err := sess.Txn(true)
	if err != nil {
		return err
	}
	sess.GetSessionVars().SetInTxn(true)
	err = e.DDLJobRetriever.initial(txn, sess)
	if err != nil {
		return err
	}
	return nil
}

// Next implements the Executor Next interface.
func (e *DDLJobsReaderExec) Next(_ context.Context, req *chunk.Chunk) error {
	req.GrowAndReset(e.MaxChunkSize())
	checker := privilege.GetPrivilegeManager(e.Ctx())
	count := 0

	// Append running DDL jobs.
	if e.cursor < len(e.runningJobs) {
		num := min(req.Capacity(), len(e.runningJobs)-e.cursor)
		for i := e.cursor; i < e.cursor+num; i++ {
			e.appendJobToChunk(req, e.runningJobs[i], checker)
			req.AppendString(12, e.runningJobs[i].Query)
			if e.runningJobs[i].MultiSchemaInfo != nil {
				for range e.runningJobs[i].MultiSchemaInfo.SubJobs {
					req.AppendString(12, e.runningJobs[i].Query)
				}
			}
		}
		e.cursor += num
		count += num
	}
	var err error

	// Append history DDL jobs.
	if count < req.Capacity() {
		e.cacheJobs, err = e.historyJobIter.GetLastJobs(req.Capacity()-count, e.cacheJobs)
		if err != nil {
			return err
		}
		for _, job := range e.cacheJobs {
			e.appendJobToChunk(req, job, checker)
			req.AppendString(12, job.Query)
			if job.MultiSchemaInfo != nil {
				for range job.MultiSchemaInfo.SubJobs {
					req.AppendString(12, job.Query)
				}
			}
		}
		e.cursor += len(e.cacheJobs)
	}
	return nil
}

// Close implements the Executor Close interface.
func (e *DDLJobsReaderExec) Close() error {
	e.ReleaseSysSession(kv.WithInternalSourceType(context.Background(), kv.InternalTxnDDL), e.sess)
	return e.BaseExecutor.Close()
}

func (e *memtableRetriever) setDataFromEngines() {
	var rows [][]types.Datum
	rows = append(rows,
		types.MakeDatums(
			"InnoDB",  // Engine
			"DEFAULT", // Support
			"Supports transactions, row-level locking, and foreign keys", // Comment
			"YES", // Transactions
			"YES", // XA
			"YES", // Savepoints
		),
	)
	e.rows = rows
}

func (e *memtableRetriever) setDataFromCharacterSets() {
	charsets := charset.GetSupportedCharsets()
	var rows = make([][]types.Datum, 0, len(charsets))
	for _, charset := range charsets {
		rows = append(rows,
			types.MakeDatums(charset.Name, charset.DefaultCollation, charset.Desc, charset.Maxlen),
		)
	}
	e.rows = rows
}

func (e *memtableRetriever) setDataFromCollations() {
	collations := collate.GetSupportedCollations()
	var rows = make([][]types.Datum, 0, len(collations))
	for _, collation := range collations {
		isDefault := ""
		if collation.IsDefault {
			isDefault = "Yes"
		}
		rows = append(rows,
			types.MakeDatums(collation.Name, collation.CharsetName, collation.ID, isDefault, "Yes", 1),
		)
	}
	e.rows = rows
}

func (e *memtableRetriever) dataForCollationCharacterSetApplicability() {
	collations := collate.GetSupportedCollations()
	var rows = make([][]types.Datum, 0, len(collations))
	for _, collation := range collations {
		rows = append(rows,
			types.MakeDatums(collation.Name, collation.CharsetName),
		)
	}
	e.rows = rows
}

func (e *memtableRetriever) dataForTiDBClusterInfo(ctx sessionctx.Context) error {
	servers, err := infoschema.GetClusterServerInfo(ctx)
	if err != nil {
		e.rows = nil
		return err
	}
	rows := make([][]types.Datum, 0, len(servers))
	for _, server := range servers {
		upTimeStr := ""
		startTimeNative := types.NewTime(types.FromGoTime(time.Now()), mysql.TypeDatetime, 0)
		if server.StartTimestamp > 0 {
			startTime := time.Unix(server.StartTimestamp, 0)
			startTimeNative = types.NewTime(types.FromGoTime(startTime), mysql.TypeDatetime, 0)
			upTimeStr = time.Since(startTime).String()
		}
		serverType := server.ServerType
		if server.ServerType == kv.TiFlash.Name() && server.EngineRole == placement.EngineRoleLabelWrite {
			serverType = infoschema.TiFlashWrite
		}
		row := types.MakeDatums(
			serverType,
			server.Address,
			server.StatusAddr,
			server.Version,
			server.GitHash,
			startTimeNative,
			upTimeStr,
			server.ServerID,
		)
		if sem.IsEnabled() {
			checker := privilege.GetPrivilegeManager(ctx)
			if checker == nil || !checker.RequestDynamicVerification(ctx.GetSessionVars().ActiveRoles, "RESTRICTED_TABLES_ADMIN", false) {
				row[1].SetString(strconv.FormatUint(server.ServerID, 10), mysql.DefaultCollationName)
				row[2].SetNull()
				row[5].SetNull()
				row[6].SetNull()
			}
		}
		rows = append(rows, row)
	}
	e.rows = rows
	return nil
}

func (e *memtableRetriever) setDataFromKeyColumnUsage(ctx sessionctx.Context, schemas []model.CIStr) {
	checker := privilege.GetPrivilegeManager(ctx)
	rows := make([][]types.Datum, 0, len(schemas)) // The capacity is not accurate, but it is not a big problem.
	extractor, ok := e.extractor.(*plannercore.InfoSchemaTablesExtractor)
	if ok && extractor.SkipRequest {
		return
	}
	for _, schema := range schemas {
		if ok && extractor.Filter("table_schema", schema.L) {
			continue
		}
		tables := e.is.SchemaTables(schema)
		for _, table := range tables {
			table := table.Meta()
			if ok && extractor.Filter("table_name", table.Name.L) {
				continue
			}
			if checker != nil && !checker.RequestVerification(ctx.GetSessionVars().ActiveRoles, schema.L, table.Name.L, "", mysql.AllPrivMask) {
				continue
			}
			rs := keyColumnUsageInTable(schema, table)
			rows = append(rows, rs...)
		}
	}
	e.rows = rows
}

func (e *memtableRetriever) setDataForClusterProcessList(ctx sessionctx.Context) error {
	e.setDataForProcessList(ctx)
	rows, err := infoschema.AppendHostInfoToRows(ctx, e.rows)
	if err != nil {
		return err
	}
	e.rows = rows
	return nil
}

func (e *memtableRetriever) setDataForProcessList(ctx sessionctx.Context) {
	sm := ctx.GetSessionManager()
	if sm == nil {
		return
	}

	loginUser := ctx.GetSessionVars().User
	hasProcessPriv := hasPriv(ctx, mysql.ProcessPriv)
	pl := sm.ShowProcessList()

	records := make([][]types.Datum, 0, len(pl))
	for _, pi := range pl {
		// If you have the PROCESS privilege, you can see all threads.
		// Otherwise, you can see only your own threads.
		if !hasProcessPriv && loginUser != nil && pi.User != loginUser.Username {
			continue
		}

		rows := pi.ToRow(ctx.GetSessionVars().StmtCtx.TimeZone())
		record := types.MakeDatums(rows...)
		records = append(records, record)
	}
	e.rows = records
}

func (e *memtableRetriever) setDataFromUserPrivileges(ctx sessionctx.Context) {
	pm := privilege.GetPrivilegeManager(ctx)
	// The results depend on the user querying the information.
	e.rows = pm.UserPrivilegesTable(ctx.GetSessionVars().ActiveRoles, ctx.GetSessionVars().User.Username, ctx.GetSessionVars().User.Hostname)
}

func (e *memtableRetriever) setDataForMetricTables() {
	tables := make([]string, 0, len(infoschema.MetricTableMap))
	for name := range infoschema.MetricTableMap {
		tables = append(tables, name)
	}
	slices.Sort(tables)
	rows := make([][]types.Datum, 0, len(tables))
	for _, name := range tables {
		schema := infoschema.MetricTableMap[name]
		record := types.MakeDatums(
			name,                             // METRICS_NAME
			schema.PromQL,                    // PROMQL
			strings.Join(schema.Labels, ","), // LABELS
			schema.Quantile,                  // QUANTILE
			schema.Comment,                   // COMMENT
		)
		rows = append(rows, record)
	}
	e.rows = rows
}

func keyColumnUsageInTable(schema model.CIStr, table *model.TableInfo) [][]types.Datum {
	var rows [][]types.Datum
	if table.PKIsHandle {
		for _, col := range table.Columns {
			if mysql.HasPriKeyFlag(col.GetFlag()) {
				record := types.MakeDatums(
					infoschema.CatalogVal,        // CONSTRAINT_CATALOG
					schema.O,                     // CONSTRAINT_SCHEMA
					infoschema.PrimaryConstraint, // CONSTRAINT_NAME
					infoschema.CatalogVal,        // TABLE_CATALOG
					schema.O,                     // TABLE_SCHEMA
					table.Name.O,                 // TABLE_NAME
					col.Name.O,                   // COLUMN_NAME
					1,                            // ORDINAL_POSITION
					1,                            // POSITION_IN_UNIQUE_CONSTRAINT
					nil,                          // REFERENCED_TABLE_SCHEMA
					nil,                          // REFERENCED_TABLE_NAME
					nil,                          // REFERENCED_COLUMN_NAME
				)
				rows = append(rows, record)
				break
			}
		}
	}
	nameToCol := make(map[string]*model.ColumnInfo, len(table.Columns))
	for _, c := range table.Columns {
		nameToCol[c.Name.L] = c
	}
	for _, index := range table.Indices {
		var idxName string
		if index.Primary {
			idxName = infoschema.PrimaryConstraint
		} else if index.Unique {
			idxName = index.Name.O
		} else {
			// Only handle unique/primary key
			continue
		}
		for i, key := range index.Columns {
			col := nameToCol[key.Name.L]
			if col.Hidden {
				continue
			}
			record := types.MakeDatums(
				infoschema.CatalogVal, // CONSTRAINT_CATALOG
				schema.O,              // CONSTRAINT_SCHEMA
				idxName,               // CONSTRAINT_NAME
				infoschema.CatalogVal, // TABLE_CATALOG
				schema.O,              // TABLE_SCHEMA
				table.Name.O,          // TABLE_NAME
				col.Name.O,            // COLUMN_NAME
				i+1,                   // ORDINAL_POSITION,
				nil,                   // POSITION_IN_UNIQUE_CONSTRAINT
				nil,                   // REFERENCED_TABLE_SCHEMA
				nil,                   // REFERENCED_TABLE_NAME
				nil,                   // REFERENCED_COLUMN_NAME
			)
			rows = append(rows, record)
		}
	}
	for _, fk := range table.ForeignKeys {
		for i, key := range fk.Cols {
			fkRefCol := ""
			if len(fk.RefCols) > i {
				fkRefCol = fk.RefCols[i].O
			}
			col := nameToCol[key.L]
			record := types.MakeDatums(
				infoschema.CatalogVal, // CONSTRAINT_CATALOG
				schema.O,              // CONSTRAINT_SCHEMA
				fk.Name.O,             // CONSTRAINT_NAME
				infoschema.CatalogVal, // TABLE_CATALOG
				schema.O,              // TABLE_SCHEMA
				table.Name.O,          // TABLE_NAME
				col.Name.O,            // COLUMN_NAME
				i+1,                   // ORDINAL_POSITION,
				1,                     // POSITION_IN_UNIQUE_CONSTRAINT
				schema.O,              // REFERENCED_TABLE_SCHEMA
				fk.RefTable.O,         // REFERENCED_TABLE_NAME
				fkRefCol,              // REFERENCED_COLUMN_NAME
			)
			rows = append(rows, record)
		}
	}
	return rows
}

func (e *memtableRetriever) setDataForTiKVRegionStatus(ctx context.Context, sctx sessionctx.Context) (err error) {
	checker := privilege.GetPrivilegeManager(sctx)
	var extractorTableIDs []int64
	tikvStore, ok := sctx.GetStore().(helper.Storage)
	if !ok {
		return errors.New("Information about TiKV region status can be gotten only when the storage is TiKV")
	}
	tikvHelper := &helper.Helper{
		Store:       tikvStore,
		RegionCache: tikvStore.GetRegionCache(),
	}
	requestByTableRange := false
	var allRegionsInfo *pd.RegionsInfo
	is := sctx.GetDomainInfoSchema().(infoschema.InfoSchema)
	if e.extractor != nil {
		extractor, ok := e.extractor.(*plannercore.TiKVRegionStatusExtractor)
		if ok && len(extractor.GetTablesID()) > 0 {
			extractorTableIDs = extractor.GetTablesID()
			for _, tableID := range extractorTableIDs {
				regionsInfo, err := e.getRegionsInfoForTable(ctx, tikvHelper, is, tableID)
				if err != nil {
					if errors.ErrorEqual(err, infoschema.ErrTableExists) {
						continue
					}
					return err
				}
				allRegionsInfo = allRegionsInfo.Merge(regionsInfo)
			}
			requestByTableRange = true
		}
	}
	if !requestByTableRange {
		pdCli, err := tikvHelper.TryGetPDHTTPClient()
		if err != nil {
			return err
		}
		allRegionsInfo, err = pdCli.GetRegions(ctx)
		if err != nil {
			return err
		}
	}
	tableInfos := tikvHelper.GetRegionsTableInfo(allRegionsInfo, is.AllSchemas())
	for i := range allRegionsInfo.Regions {
		regionTableList := tableInfos[allRegionsInfo.Regions[i].ID]
		if len(regionTableList) == 0 {
			e.setNewTiKVRegionStatusCol(&allRegionsInfo.Regions[i], nil)
		}
		for j, regionTable := range regionTableList {
			if checker != nil && !checker.RequestVerification(sctx.GetSessionVars().ActiveRoles, regionTable.DB.Name.L, regionTable.Table.Name.L, "", mysql.AllPrivMask) {
				continue
			}
			if len(extractorTableIDs) == 0 {
				e.setNewTiKVRegionStatusCol(&allRegionsInfo.Regions[i], &regionTable)
			}
			if slices.Contains(extractorTableIDs, regionTableList[j].Table.ID) {
				e.setNewTiKVRegionStatusCol(&allRegionsInfo.Regions[i], &regionTable)
			}
		}
	}
	return nil
}

func (e *memtableRetriever) getRegionsInfoForTable(ctx context.Context, h *helper.Helper, is infoschema.InfoSchema, tableID int64) (*pd.RegionsInfo, error) {
	tbl, _ := is.TableByID(tableID)
	if tbl == nil {
		return nil, infoschema.ErrTableExists.GenWithStackByArgs(tableID)
	}

	pt := tbl.Meta().GetPartitionInfo()
	if pt == nil {
		regionsInfo, err := e.getRegionsInfoForSingleTable(ctx, h, tableID)
		if err != nil {
			return nil, err
		}
		return regionsInfo, nil
	}

	var allRegionsInfo *pd.RegionsInfo
	for _, def := range pt.Definitions {
		regionsInfo, err := e.getRegionsInfoForSingleTable(ctx, h, def.ID)
		if err != nil {
			return nil, err
		}
		allRegionsInfo = allRegionsInfo.Merge(regionsInfo)
	}
	return allRegionsInfo, nil
}

func (*memtableRetriever) getRegionsInfoForSingleTable(ctx context.Context, helper *helper.Helper, tableID int64) (*pd.RegionsInfo, error) {
	pdCli, err := helper.TryGetPDHTTPClient()
	if err != nil {
		return nil, err
	}
	sk, ek := tablecodec.GetTableHandleKeyRange(tableID)
	sRegion, err := pdCli.GetRegionByKey(ctx, codec.EncodeBytes(nil, sk))
	if err != nil {
		return nil, err
	}
	eRegion, err := pdCli.GetRegionByKey(ctx, codec.EncodeBytes(nil, ek))
	if err != nil {
		return nil, err
	}
	sk, err = hex.DecodeString(sRegion.StartKey)
	if err != nil {
		return nil, err
	}
	ek, err = hex.DecodeString(eRegion.EndKey)
	if err != nil {
		return nil, err
	}
	return pdCli.GetRegionsByKeyRange(ctx, pd.NewKeyRange(sk, ek), -1)
}

func (e *memtableRetriever) setNewTiKVRegionStatusCol(region *pd.RegionInfo, table *helper.TableInfo) {
	row := make([]types.Datum, len(infoschema.TableTiKVRegionStatusCols))
	row[0].SetInt64(region.ID)
	row[1].SetString(region.StartKey, mysql.DefaultCollationName)
	row[2].SetString(region.EndKey, mysql.DefaultCollationName)
	if table != nil {
		row[3].SetInt64(table.Table.ID)
		row[4].SetString(table.DB.Name.O, mysql.DefaultCollationName)
		row[5].SetString(table.Table.Name.O, mysql.DefaultCollationName)
		if table.IsIndex {
			row[6].SetInt64(1)
			row[7].SetInt64(table.Index.ID)
			row[8].SetString(table.Index.Name.O, mysql.DefaultCollationName)
		} else {
			row[6].SetInt64(0)
		}
		if table.IsPartition {
			row[9].SetInt64(1)
			row[10].SetInt64(table.Partition.ID)
			row[11].SetString(table.Partition.Name.O, mysql.DefaultCollationName)
		} else {
			row[9].SetInt64(0)
		}
	} else {
		row[6].SetInt64(0)
		row[9].SetInt64(0)
	}
	row[12].SetInt64(region.Epoch.ConfVer)
	row[13].SetInt64(region.Epoch.Version)
	row[14].SetUint64(region.WrittenBytes)
	row[15].SetUint64(region.ReadBytes)
	row[16].SetInt64(region.ApproximateSize)
	row[17].SetInt64(region.ApproximateKeys)
	if region.ReplicationStatus != nil {
		row[18].SetString(region.ReplicationStatus.State, mysql.DefaultCollationName)
		row[19].SetInt64(region.ReplicationStatus.StateID)
	}
	e.rows = append(e.rows, row)
}

const (
	normalPeer  = "NORMAL"
	pendingPeer = "PENDING"
	downPeer    = "DOWN"
)

func (e *memtableRetriever) setDataForTiDBHotRegions(ctx context.Context, sctx sessionctx.Context) error {
	tikvStore, ok := sctx.GetStore().(helper.Storage)
	if !ok {
		return errors.New("Information about hot region can be gotten only when the storage is TiKV")
	}
	allSchemas := sctx.GetInfoSchema().(infoschema.InfoSchema).AllSchemas()
	tikvHelper := &helper.Helper{
		Store:       tikvStore,
		RegionCache: tikvStore.GetRegionCache(),
	}
	metrics, err := tikvHelper.ScrapeHotInfo(ctx, helper.HotRead, allSchemas)
	if err != nil {
		return err
	}
	e.setDataForHotRegionByMetrics(metrics, "read")
	metrics, err = tikvHelper.ScrapeHotInfo(ctx, helper.HotWrite, allSchemas)
	if err != nil {
		return err
	}
	e.setDataForHotRegionByMetrics(metrics, "write")
	return nil
}

func (e *memtableRetriever) setDataForHotRegionByMetrics(metrics []helper.HotTableIndex, tp string) {
	rows := make([][]types.Datum, 0, len(metrics))
	for _, tblIndex := range metrics {
		row := make([]types.Datum, len(infoschema.TableTiDBHotRegionsCols))
		if tblIndex.IndexName != "" {
			row[1].SetInt64(tblIndex.IndexID)
			row[4].SetString(tblIndex.IndexName, mysql.DefaultCollationName)
		} else {
			row[1].SetNull()
			row[4].SetNull()
		}
		row[0].SetInt64(tblIndex.TableID)
		row[2].SetString(tblIndex.DbName, mysql.DefaultCollationName)
		row[3].SetString(tblIndex.TableName, mysql.DefaultCollationName)
		row[5].SetUint64(tblIndex.RegionID)
		row[6].SetString(tp, mysql.DefaultCollationName)
		if tblIndex.RegionMetric == nil {
			row[7].SetNull()
			row[8].SetNull()
		} else {
			row[7].SetInt64(int64(tblIndex.RegionMetric.MaxHotDegree))
			row[8].SetInt64(int64(tblIndex.RegionMetric.Count))
		}
		row[9].SetUint64(tblIndex.RegionMetric.FlowBytes)
		rows = append(rows, row)
	}
	e.rows = append(e.rows, rows...)
}

// setDataFromTableConstraints constructs data for table information_schema.constraints.See https://dev.mysql.com/doc/refman/5.7/en/table-constraints-table.html
func (e *memtableRetriever) setDataFromTableConstraints(ctx sessionctx.Context, schemas []model.CIStr) {
	checker := privilege.GetPrivilegeManager(ctx)
	var rows [][]types.Datum
	for _, schema := range schemas {
		tables := e.is.SchemaTables(schema)
		for _, tbl := range tables {
			tbl := tbl.Meta()
			if checker != nil && !checker.RequestVerification(ctx.GetSessionVars().ActiveRoles, schema.L, tbl.Name.L, "", mysql.AllPrivMask) {
				continue
			}

			if tbl.PKIsHandle {
				record := types.MakeDatums(
					infoschema.CatalogVal,     // CONSTRAINT_CATALOG
					schema.O,                  // CONSTRAINT_SCHEMA
					mysql.PrimaryKeyName,      // CONSTRAINT_NAME
					schema.O,                  // TABLE_SCHEMA
					tbl.Name.O,                // TABLE_NAME
					infoschema.PrimaryKeyType, // CONSTRAINT_TYPE
				)
				rows = append(rows, record)
			}

			for _, idx := range tbl.Indices {
				var cname, ctype string
				if idx.Primary {
					cname = mysql.PrimaryKeyName
					ctype = infoschema.PrimaryKeyType
				} else if idx.Unique {
					cname = idx.Name.O
					ctype = infoschema.UniqueKeyType
				} else {
					// The index has no constriant.
					continue
				}
				record := types.MakeDatums(
					infoschema.CatalogVal, // CONSTRAINT_CATALOG
					schema.O,              // CONSTRAINT_SCHEMA
					cname,                 // CONSTRAINT_NAME
					schema.O,              // TABLE_SCHEMA
					tbl.Name.O,            // TABLE_NAME
					ctype,                 // CONSTRAINT_TYPE
				)
				rows = append(rows, record)
			}
			//  TiDB includes foreign key information for compatibility but foreign keys are not yet enforced.
			for _, fk := range tbl.ForeignKeys {
				record := types.MakeDatums(
					infoschema.CatalogVal,     // CONSTRAINT_CATALOG
					schema.O,                  // CONSTRAINT_SCHEMA
					fk.Name.O,                 // CONSTRAINT_NAME
					schema.O,                  // TABLE_SCHEMA
					tbl.Name.O,                // TABLE_NAME
					infoschema.ForeignKeyType, // CONSTRAINT_TYPE
				)
				rows = append(rows, record)
			}
		}
	}
	e.rows = rows
}

// tableStorageStatsRetriever is used to read slow log data.
type tableStorageStatsRetriever struct {
	dummyCloser
	table         *model.TableInfo
	outputCols    []*model.ColumnInfo
	retrieved     bool
	initialized   bool
	extractor     *plannercore.TableStorageStatsExtractor
	initialTables []*initialTable
	curTable      int
	helper        *helper.Helper
	stats         *pd.RegionStats
}

func (e *tableStorageStatsRetriever) retrieve(ctx context.Context, sctx sessionctx.Context) ([][]types.Datum, error) {
	if e.retrieved {
		return nil, nil
	}
	if !e.initialized {
		err := e.initialize(sctx)
		if err != nil {
			return nil, err
		}
	}
	if len(e.initialTables) == 0 || e.curTable >= len(e.initialTables) {
		e.retrieved = true
		return nil, nil
	}

	rows, err := e.setDataForTableStorageStats(ctx)
	if err != nil {
		return nil, err
	}
	if len(e.outputCols) == len(e.table.Columns) {
		return rows, nil
	}
	retRows := make([][]types.Datum, len(rows))
	for i, fullRow := range rows {
		row := make([]types.Datum, len(e.outputCols))
		for j, col := range e.outputCols {
			row[j] = fullRow[col.Offset]
		}
		retRows[i] = row
	}
	return retRows, nil
}

type initialTable struct {
	db string
	*model.TableInfo
}

func (e *tableStorageStatsRetriever) initialize(sctx sessionctx.Context) error {
	is := sctx.GetInfoSchema().(infoschema.InfoSchema)
	var databases []string
	schemas := e.extractor.TableSchema
	tables := e.extractor.TableName

	// If not specify the table_schema, return an error to avoid traverse all schemas and their tables.
	if len(schemas) == 0 {
		return errors.Errorf("Please add where clause to filter the column TABLE_SCHEMA. " +
			"For example, where TABLE_SCHEMA = 'xxx' or where TABLE_SCHEMA in ('xxx', 'yyy')")
	}

	// Filter the sys or memory schema.
	for schema := range schemas {
		if !util.IsMemDB(schema) {
			databases = append(databases, schema)
		}
	}

	// Privilege checker.
	checker := func(db, table string) bool {
		if pm := privilege.GetPrivilegeManager(sctx); pm != nil {
			return pm.RequestVerification(sctx.GetSessionVars().ActiveRoles, db, table, "", mysql.AllPrivMask)
		}
		return true
	}

	// Extract the tables to the initialTable.
	for _, DB := range databases {
		// The user didn't specified the table, extract all tables of this db to initialTable.
		if len(tables) == 0 {
			tbs := is.SchemaTables(model.NewCIStr(DB))
			for _, tb := range tbs {
				// For every db.table, check it's privileges.
				if checker(DB, tb.Meta().Name.L) {
					e.initialTables = append(e.initialTables, &initialTable{DB, tb.Meta()})
				}
			}
		} else {
			// The user specified the table, extract the specified tables of this db to initialTable.
			for tb := range tables {
				if tb, err := is.TableByName(model.NewCIStr(DB), model.NewCIStr(tb)); err == nil {
					// For every db.table, check it's privileges.
					if checker(DB, tb.Meta().Name.L) {
						e.initialTables = append(e.initialTables, &initialTable{DB, tb.Meta()})
					}
				}
			}
		}
	}

	// Cache the helper and return an error if PD unavailable.
	tikvStore, ok := sctx.GetStore().(helper.Storage)
	if !ok {
		return errors.Errorf("Information about TiKV region status can be gotten only when the storage is TiKV")
	}
	e.helper = helper.NewHelper(tikvStore)
	_, err := e.helper.GetPDAddr()
	if err != nil {
		return err
	}
	e.initialized = true
	return nil
}

func (e *tableStorageStatsRetriever) setDataForTableStorageStats(ctx context.Context) ([][]types.Datum, error) {
	rows := make([][]types.Datum, 0, 1024)
	count := 0
	for e.curTable < len(e.initialTables) && count < 1024 {
		tbl := e.initialTables[e.curTable]
		tblIDs := make([]int64, 0, 1)
		tblIDs = append(tblIDs, tbl.ID)
		if partInfo := tbl.GetPartitionInfo(); partInfo != nil {
			for _, partDef := range partInfo.Definitions {
				tblIDs = append(tblIDs, partDef.ID)
			}
		}
		var err error
		for _, tableID := range tblIDs {
			e.stats, err = e.helper.GetPDRegionStats(ctx, tableID, false)
			if err != nil {
				return nil, err
			}
			peerCount := 0
			for _, cnt := range e.stats.StorePeerCount {
				peerCount += cnt
			}

			record := types.MakeDatums(
				tbl.db,              // TABLE_SCHEMA
				tbl.Name.O,          // TABLE_NAME
				tableID,             // TABLE_ID
				peerCount,           // TABLE_PEER_COUNT
				e.stats.Count,       // TABLE_REGION_COUNT
				e.stats.EmptyCount,  // TABLE_EMPTY_REGION_COUNT
				e.stats.StorageSize, // TABLE_SIZE
				e.stats.StorageKeys, // TABLE_KEYS
			)
			rows = append(rows, record)
		}
		count++
		e.curTable++
	}
	return rows, nil
}

// dataForAnalyzeStatusHelper is a helper function which can be used in show_stats.go
func dataForAnalyzeStatusHelper(ctx context.Context, sctx sessionctx.Context) (rows [][]types.Datum, err error) {
	const maxAnalyzeJobs = 30
	const sql = "SELECT table_schema, table_name, partition_name, job_info, processed_rows, CONVERT_TZ(start_time, @@TIME_ZONE, '+00:00'), CONVERT_TZ(end_time, @@TIME_ZONE, '+00:00'), state, fail_reason, instance, process_id FROM mysql.analyze_jobs ORDER BY update_time DESC LIMIT %?"
	exec := sctx.(sqlexec.RestrictedSQLExecutor)
	kctx := kv.WithInternalSourceType(context.Background(), kv.InternalTxnStats)
	chunkRows, _, err := exec.ExecRestrictedSQL(kctx, nil, sql, maxAnalyzeJobs)
	if err != nil {
		return nil, err
	}
	checker := privilege.GetPrivilegeManager(sctx)

	for _, chunkRow := range chunkRows {
		dbName := chunkRow.GetString(0)
		tableName := chunkRow.GetString(1)
		if checker != nil && !checker.RequestVerification(sctx.GetSessionVars().ActiveRoles, dbName, tableName, "", mysql.AllPrivMask) {
			continue
		}
		partitionName := chunkRow.GetString(2)
		jobInfo := chunkRow.GetString(3)
		processedRows := chunkRow.GetInt64(4)
		var startTime, endTime any
		if !chunkRow.IsNull(5) {
			t, err := chunkRow.GetTime(5).GoTime(time.UTC)
			if err != nil {
				return nil, err
			}
			startTime = types.NewTime(types.FromGoTime(t.In(sctx.GetSessionVars().TimeZone)), mysql.TypeDatetime, 0)
		}
		if !chunkRow.IsNull(6) {
			t, err := chunkRow.GetTime(6).GoTime(time.UTC)
			if err != nil {
				return nil, err
			}
			endTime = types.NewTime(types.FromGoTime(t.In(sctx.GetSessionVars().TimeZone)), mysql.TypeDatetime, 0)
		}

		state := chunkRow.GetEnum(7).String()
		var failReason any
		if !chunkRow.IsNull(8) {
			failReason = chunkRow.GetString(8)
		}
		instance := chunkRow.GetString(9)
		var procID any
		if !chunkRow.IsNull(10) {
			procID = chunkRow.GetUint64(10)
		}

		var remainDurationStr, progressDouble, estimatedRowCntStr any
		if state == statistics.AnalyzeRunning && !strings.HasPrefix(jobInfo, "merge global stats") {
			startTime, ok := startTime.(types.Time)
			if !ok {
				return nil, errors.New("invalid start time")
			}
			remainingDuration, progress, estimatedRowCnt, remainDurationErr :=
				getRemainDurationForAnalyzeStatusHelper(ctx, sctx, &startTime,
					dbName, tableName, partitionName, processedRows)
			if remainDurationErr != nil {
				logutil.BgLogger().Warn("get remaining duration failed", zap.Error(remainDurationErr))
			}
			if remainingDuration != nil {
				remainDurationStr = execdetails.FormatDuration(*remainingDuration)
			}
			progressDouble = progress
			estimatedRowCntStr = int64(estimatedRowCnt)
		}
		row := types.MakeDatums(
			dbName,             // TABLE_SCHEMA
			tableName,          // TABLE_NAME
			partitionName,      // PARTITION_NAME
			jobInfo,            // JOB_INFO
			processedRows,      // ROW_COUNT
			startTime,          // START_TIME
			endTime,            // END_TIME
			state,              // STATE
			failReason,         // FAIL_REASON
			instance,           // INSTANCE
			procID,             // PROCESS_ID
			remainDurationStr,  // REMAINING_SECONDS
			progressDouble,     // PROGRESS
			estimatedRowCntStr, // ESTIMATED_TOTAL_ROWS
		)
		rows = append(rows, row)
	}
	return
}

func getRemainDurationForAnalyzeStatusHelper(
	ctx context.Context,
	sctx sessionctx.Context, startTime *types.Time,
	dbName, tableName, partitionName string, processedRows int64) (*time.Duration, float64, float64, error) {
	var remainingDuration = time.Duration(0)
	var percentage = 0.0
	var totalCnt = float64(0)
	if startTime != nil {
		start, err := startTime.GoTime(time.UTC)
		if err != nil {
			return nil, percentage, totalCnt, err
		}
		duration := time.Now().UTC().Sub(start)
		if intest.InTest {
			if val := ctx.Value(AnalyzeProgressTest); val != nil {
				remainingDuration, percentage = calRemainInfoForAnalyzeStatus(ctx, int64(totalCnt), processedRows, duration)
				return &remainingDuration, percentage, totalCnt, nil
			}
		}
		var tid int64
		is := sessiontxn.GetTxnManager(sctx).GetTxnInfoSchema()
		tb, err := is.TableByName(model.NewCIStr(dbName), model.NewCIStr(tableName))
		if err != nil {
			return nil, percentage, totalCnt, err
		}
		statsHandle := domain.GetDomain(sctx).StatsHandle()
		if statsHandle != nil {
			var statsTbl *statistics.Table
			meta := tb.Meta()
			if partitionName != "" {
				pt := meta.GetPartitionInfo()
				tid = pt.GetPartitionIDByName(partitionName)
				statsTbl = statsHandle.GetPartitionStats(meta, tid)
			} else {
				statsTbl = statsHandle.GetTableStats(meta)
				tid = meta.ID
			}
			if statsTbl != nil && statsTbl.RealtimeCount != 0 {
				totalCnt = float64(statsTbl.RealtimeCount)
			}
		}
		if (tid > 0 && totalCnt == 0) || float64(processedRows) > totalCnt {
			totalCnt, _ = pdhelper.GlobalPDHelper.GetApproximateTableCountFromStorage(ctx, sctx, tid, dbName, tableName, partitionName)
		}
		remainingDuration, percentage = calRemainInfoForAnalyzeStatus(ctx, int64(totalCnt), processedRows, duration)
	}
	return &remainingDuration, percentage, totalCnt, nil
}

func calRemainInfoForAnalyzeStatus(ctx context.Context, totalCnt int64, processedRows int64, duration time.Duration) (time.Duration, float64) {
	if intest.InTest {
		if val := ctx.Value(AnalyzeProgressTest); val != nil {
			totalCnt = 100 // But in final result, it is still 0.
			processedRows = 10
			duration = 1 * time.Minute
		}
	}
	if totalCnt == 0 {
		return 0, 100.0
	}
	remainLine := totalCnt - processedRows
	if processedRows == 0 {
		processedRows = 1
	}
	if duration == 0 {
		duration = 1 * time.Second
	}
	i := float64(remainLine) * duration.Seconds() / float64(processedRows)
	persentage := float64(processedRows) / float64(totalCnt)
	return time.Duration(i) * time.Second, persentage
}

// setDataForAnalyzeStatus gets all the analyze jobs.
func (e *memtableRetriever) setDataForAnalyzeStatus(ctx context.Context, sctx sessionctx.Context) (err error) {
	e.rows, err = dataForAnalyzeStatusHelper(ctx, sctx)
	return
}

// setDataForPseudoProfiling returns pseudo data for table profiling when system variable `profiling` is set to `ON`.
func (e *memtableRetriever) setDataForPseudoProfiling(sctx sessionctx.Context) {
	if v, ok := sctx.GetSessionVars().GetSystemVar("profiling"); ok && variable.TiDBOptOn(v) {
		row := types.MakeDatums(
			0,                      // QUERY_ID
			0,                      // SEQ
			"",                     // STATE
			types.NewDecFromInt(0), // DURATION
			types.NewDecFromInt(0), // CPU_USER
			types.NewDecFromInt(0), // CPU_SYSTEM
			0,                      // CONTEXT_VOLUNTARY
			0,                      // CONTEXT_INVOLUNTARY
			0,                      // BLOCK_OPS_IN
			0,                      // BLOCK_OPS_OUT
			0,                      // MESSAGES_SENT
			0,                      // MESSAGES_RECEIVED
			0,                      // PAGE_FAULTS_MAJOR
			0,                      // PAGE_FAULTS_MINOR
			0,                      // SWAPS
			"",                     // SOURCE_FUNCTION
			"",                     // SOURCE_FILE
			0,                      // SOURCE_LINE
		)
		e.rows = append(e.rows, row)
	}
}

func (e *memtableRetriever) setDataForServersInfo(ctx sessionctx.Context) error {
	serversInfo, err := infosync.GetAllServerInfo(context.Background())
	if err != nil {
		return err
	}
	rows := make([][]types.Datum, 0, len(serversInfo))
	for _, info := range serversInfo {
		row := types.MakeDatums(
			info.ID,              // DDL_ID
			info.IP,              // IP
			int(info.Port),       // PORT
			int(info.StatusPort), // STATUS_PORT
			info.Lease,           // LEASE
			info.Version,         // VERSION
			info.GitHash,         // GIT_HASH
			info.BinlogStatus,    // BINLOG_STATUS
			stringutil.BuildStringFromLabels(info.Labels), // LABELS
		)
		if sem.IsEnabled() {
			checker := privilege.GetPrivilegeManager(ctx)
			if checker == nil || !checker.RequestDynamicVerification(ctx.GetSessionVars().ActiveRoles, "RESTRICTED_TABLES_ADMIN", false) {
				row[1].SetNull() // clear IP
			}
		}
		rows = append(rows, row)
	}
	e.rows = rows
	return nil
}

func (e *memtableRetriever) setDataFromSequences(ctx sessionctx.Context, schemas []model.CIStr) {
	checker := privilege.GetPrivilegeManager(ctx)
	var rows [][]types.Datum
	for _, schema := range schemas {
		tables := e.is.SchemaTables(schema)
		for _, table := range tables {
			table := table.Meta()
			if !table.IsSequence() {
				continue
			}
			if checker != nil && !checker.RequestVerification(ctx.GetSessionVars().ActiveRoles, schema.L, table.Name.L, "", mysql.AllPrivMask) {
				continue
			}
			record := types.MakeDatums(
				infoschema.CatalogVal,     // TABLE_CATALOG
				schema.O,                  // TABLE_SCHEMA
				table.Name.O,              // TABLE_NAME
				table.Sequence.Cache,      // Cache
				table.Sequence.CacheValue, // CACHE_VALUE
				table.Sequence.Cycle,      // CYCLE
				table.Sequence.Increment,  // INCREMENT
				table.Sequence.MaxValue,   // MAXVALUE
				table.Sequence.MinValue,   // MINVALUE
				table.Sequence.Start,      // START
				table.Sequence.Comment,    // COMMENT
			)
			rows = append(rows, record)
		}
	}
	e.rows = rows
}

// dataForTableTiFlashReplica constructs data for table tiflash replica info.
func (e *memtableRetriever) dataForTableTiFlashReplica(ctx sessionctx.Context, schemas []model.CIStr) {
	var (
		checker       = privilege.GetPrivilegeManager(ctx)
		rows          [][]types.Datum
		tiFlashStores map[int64]pd.StoreInfo
	)
	for _, schema := range schemas {
		tables := e.is.SchemaTables(schema)
		for _, tbl := range tables {
			tbl := tbl.Meta()
			if tbl.TiFlashReplica == nil {
				continue
			}
			if checker != nil && !checker.RequestVerification(ctx.GetSessionVars().ActiveRoles, schema.L, tbl.Name.L, "", mysql.AllPrivMask) {
				continue
			}
			var progress float64
			if pi := tbl.GetPartitionInfo(); pi != nil && len(pi.Definitions) > 0 {
				for _, p := range pi.Definitions {
					progressOfPartition, err := infosync.MustGetTiFlashProgress(p.ID, tbl.TiFlashReplica.Count, &tiFlashStores)
					if err != nil {
						logutil.BgLogger().Error("dataForTableTiFlashReplica error", zap.Int64("tableID", tbl.ID), zap.Int64("partitionID", p.ID), zap.Error(err))
					}
					progress += progressOfPartition
				}
				progress = progress / float64(len(pi.Definitions))
			} else {
				var err error
				progress, err = infosync.MustGetTiFlashProgress(tbl.ID, tbl.TiFlashReplica.Count, &tiFlashStores)
				if err != nil {
					logutil.BgLogger().Error("dataForTableTiFlashReplica error", zap.Int64("tableID", tbl.ID), zap.Error(err))
				}
			}
			progressString := types.TruncateFloatToString(progress, 2)
			progress, _ = strconv.ParseFloat(progressString, 64)
			record := types.MakeDatums(
				schema.O,                        // TABLE_SCHEMA
				tbl.Name.O,                      // TABLE_NAME
				tbl.ID,                          // TABLE_ID
				int64(tbl.TiFlashReplica.Count), // REPLICA_COUNT
				strings.Join(tbl.TiFlashReplica.LocationLabels, ","), // LOCATION_LABELS
				tbl.TiFlashReplica.Available,                         // AVAILABLE
				progress,                                             // PROGRESS
			)
			rows = append(rows, record)
		}
	}
	e.rows = rows
}

func (e *memtableRetriever) setDataForClientErrorsSummary(ctx sessionctx.Context, tableName string) error {
	// Seeing client errors should require the PROCESS privilege, with the exception of errors for your own user.
	// This is similar to information_schema.processlist, which is the closest comparison.
	hasProcessPriv := hasPriv(ctx, mysql.ProcessPriv)
	loginUser := ctx.GetSessionVars().User

	var rows [][]types.Datum
	switch tableName {
	case infoschema.TableClientErrorsSummaryGlobal:
		if !hasProcessPriv {
			return plannererrors.ErrSpecificAccessDenied.GenWithStackByArgs("PROCESS")
		}
		for code, summary := range errno.GlobalStats() {
			firstSeen := types.NewTime(types.FromGoTime(summary.FirstSeen), mysql.TypeTimestamp, types.DefaultFsp)
			lastSeen := types.NewTime(types.FromGoTime(summary.LastSeen), mysql.TypeTimestamp, types.DefaultFsp)
			row := types.MakeDatums(
				int(code),                    // ERROR_NUMBER
				errno.MySQLErrName[code].Raw, // ERROR_MESSAGE
				summary.ErrorCount,           // ERROR_COUNT
				summary.WarningCount,         // WARNING_COUNT
				firstSeen,                    // FIRST_SEEN
				lastSeen,                     // LAST_SEEN
			)
			rows = append(rows, row)
		}
	case infoschema.TableClientErrorsSummaryByUser:
		for user, agg := range errno.UserStats() {
			for code, summary := range agg {
				// Allow anyone to see their own errors.
				if !hasProcessPriv && loginUser != nil && loginUser.Username != user {
					continue
				}
				firstSeen := types.NewTime(types.FromGoTime(summary.FirstSeen), mysql.TypeTimestamp, types.DefaultFsp)
				lastSeen := types.NewTime(types.FromGoTime(summary.LastSeen), mysql.TypeTimestamp, types.DefaultFsp)
				row := types.MakeDatums(
					user,                         // USER
					int(code),                    // ERROR_NUMBER
					errno.MySQLErrName[code].Raw, // ERROR_MESSAGE
					summary.ErrorCount,           // ERROR_COUNT
					summary.WarningCount,         // WARNING_COUNT
					firstSeen,                    // FIRST_SEEN
					lastSeen,                     // LAST_SEEN
				)
				rows = append(rows, row)
			}
		}
	case infoschema.TableClientErrorsSummaryByHost:
		if !hasProcessPriv {
			return plannererrors.ErrSpecificAccessDenied.GenWithStackByArgs("PROCESS")
		}
		for host, agg := range errno.HostStats() {
			for code, summary := range agg {
				firstSeen := types.NewTime(types.FromGoTime(summary.FirstSeen), mysql.TypeTimestamp, types.DefaultFsp)
				lastSeen := types.NewTime(types.FromGoTime(summary.LastSeen), mysql.TypeTimestamp, types.DefaultFsp)
				row := types.MakeDatums(
					host,                         // HOST
					int(code),                    // ERROR_NUMBER
					errno.MySQLErrName[code].Raw, // ERROR_MESSAGE
					summary.ErrorCount,           // ERROR_COUNT
					summary.WarningCount,         // WARNING_COUNT
					firstSeen,                    // FIRST_SEEN
					lastSeen,                     // LAST_SEEN
				)
				rows = append(rows, row)
			}
		}
	}
	e.rows = rows
	return nil
}

func (e *memtableRetriever) setDataForTrxSummary(ctx sessionctx.Context) error {
	hasProcessPriv := hasPriv(ctx, mysql.ProcessPriv)
	if !hasProcessPriv {
		return nil
	}
	rows := txninfo.Recorder.DumpTrxSummary()
	e.rows = rows
	return nil
}

func (e *memtableRetriever) setDataForClusterTrxSummary(ctx sessionctx.Context) error {
	err := e.setDataForTrxSummary(ctx)
	if err != nil {
		return err
	}
	rows, err := infoschema.AppendHostInfoToRows(ctx, e.rows)
	if err != nil {
		return err
	}
	e.rows = rows
	return nil
}

func (e *memtableRetriever) setDataForMemoryUsage() error {
	r := memory.ReadMemStats()
	currentOps, sessionKillLastDatum := types.NewDatum(nil), types.NewDatum(nil)
	if memory.TriggerMemoryLimitGC.Load() || servermemorylimit.IsKilling.Load() {
		currentOps.SetString("shrink", mysql.DefaultCollationName)
	}
	sessionKillLast := servermemorylimit.SessionKillLast.Load()
	if !sessionKillLast.IsZero() {
		sessionKillLastDatum.SetMysqlTime(types.NewTime(types.FromGoTime(sessionKillLast), mysql.TypeDatetime, 0))
	}
	gcLast := types.NewTime(types.FromGoTime(memory.MemoryLimitGCLast.Load()), mysql.TypeDatetime, 0)

	row := []types.Datum{
		types.NewIntDatum(int64(memory.GetMemTotalIgnoreErr())),          // MEMORY_TOTAL
		types.NewIntDatum(int64(memory.ServerMemoryLimit.Load())),        // MEMORY_LIMIT
		types.NewIntDatum(int64(r.HeapInuse)),                            // MEMORY_CURRENT
		types.NewIntDatum(int64(servermemorylimit.MemoryMaxUsed.Load())), // MEMORY_MAX_USED
		currentOps,           // CURRENT_OPS
		sessionKillLastDatum, // SESSION_KILL_LAST
		types.NewIntDatum(servermemorylimit.SessionKillTotal.Load()), // SESSION_KILL_TOTAL
		types.NewTimeDatum(gcLast),                                   // GC_LAST
		types.NewIntDatum(memory.MemoryLimitGCTotal.Load()),          // GC_TOTAL
		types.NewDatum(GlobalDiskUsageTracker.BytesConsumed()),       // DISK_USAGE
		types.NewDatum(memory.QueryForceDisk.Load()),                 // QUERY_FORCE_DISK
	}
	e.rows = append(e.rows, row)
	return nil
}

func (e *memtableRetriever) setDataForClusterMemoryUsage(ctx sessionctx.Context) error {
	err := e.setDataForMemoryUsage()
	if err != nil {
		return err
	}
	rows, err := infoschema.AppendHostInfoToRows(ctx, e.rows)
	if err != nil {
		return err
	}
	e.rows = rows
	return nil
}

func (e *memtableRetriever) setDataForMemoryUsageOpsHistory() error {
	e.rows = servermemorylimit.GlobalMemoryOpsHistoryManager.GetRows()
	return nil
}

func (e *memtableRetriever) setDataForClusterMemoryUsageOpsHistory(ctx sessionctx.Context) error {
	err := e.setDataForMemoryUsageOpsHistory()
	if err != nil {
		return err
	}
	rows, err := infoschema.AppendHostInfoToRows(ctx, e.rows)
	if err != nil {
		return err
	}
	e.rows = rows
	return nil
}

// tidbTrxTableRetriever is the memtable retriever for the TIDB_TRX and CLUSTER_TIDB_TRX table.
type tidbTrxTableRetriever struct {
	dummyCloser
	batchRetrieverHelper
	table       *model.TableInfo
	columns     []*model.ColumnInfo
	txnInfo     []*txninfo.TxnInfo
	initialized bool
}

func (e *tidbTrxTableRetriever) retrieve(ctx context.Context, sctx sessionctx.Context) ([][]types.Datum, error) {
	if e.retrieved {
		return nil, nil
	}

	if !e.initialized {
		e.initialized = true

		sm := sctx.GetSessionManager()
		if sm == nil {
			e.retrieved = true
			return nil, nil
		}

		loginUser := sctx.GetSessionVars().User
		hasProcessPriv := hasPriv(sctx, mysql.ProcessPriv)
		infoList := sm.ShowTxnList()
		e.txnInfo = make([]*txninfo.TxnInfo, 0, len(infoList))
		for _, info := range infoList {
			// If you have the PROCESS privilege, you can see all running transactions.
			// Otherwise, you can see only your own transactions.
			if !hasProcessPriv && loginUser != nil && info.Username != loginUser.Username {
				continue
			}
			e.txnInfo = append(e.txnInfo, info)
		}

		e.batchRetrieverHelper.totalRows = len(e.txnInfo)
		e.batchRetrieverHelper.batchSize = 1024
	}

	// The current TiDB node's address is needed by the CLUSTER_TIDB_TRX table.
	var err error
	var instanceAddr string
	if e.table.Name.O == infoschema.ClusterTableTiDBTrx {
		instanceAddr, err = infoschema.GetInstanceAddr(sctx)
		if err != nil {
			return nil, err
		}
	}

	var res [][]types.Datum
	err = e.nextBatch(func(start, end int) error {
		// Before getting rows, collect the SQL digests that needs to be retrieved first.
		var sqlRetriever *expression.SQLDigestTextRetriever
		for _, c := range e.columns {
			if c.Name.O == txninfo.CurrentSQLDigestTextStr {
				if sqlRetriever == nil {
					sqlRetriever = expression.NewSQLDigestTextRetriever()
				}

				for i := start; i < end; i++ {
					sqlRetriever.SQLDigestsMap[e.txnInfo[i].CurrentSQLDigest] = ""
				}
			}
		}
		// Retrieve the SQL texts if necessary.
		if sqlRetriever != nil {
			err1 := sqlRetriever.RetrieveLocal(ctx, sctx.GetExprCtx())
			if err1 != nil {
				return errors.Trace(err1)
			}
		}

		res = make([][]types.Datum, 0, end-start)

		// Calculate rows.
		for i := start; i < end; i++ {
			row := make([]types.Datum, 0, len(e.columns))
			for _, c := range e.columns {
				if c.Name.O == util.ClusterTableInstanceColumnName {
					row = append(row, types.NewDatum(instanceAddr))
				} else if c.Name.O == txninfo.CurrentSQLDigestTextStr {
					if text, ok := sqlRetriever.SQLDigestsMap[e.txnInfo[i].CurrentSQLDigest]; ok && len(text) != 0 {
						row = append(row, types.NewDatum(text))
					} else {
						row = append(row, types.NewDatum(nil))
					}
				} else {
					switch c.Name.O {
					case txninfo.MemBufferBytesStr:
						memDBFootprint := sctx.GetSessionVars().MemDBFootprint
						var bytesConsumed int64
						if memDBFootprint != nil {
							bytesConsumed = memDBFootprint.BytesConsumed()
						}
						row = append(row, types.NewDatum(bytesConsumed))
					default:
						row = append(row, e.txnInfo[i].ToDatum(c.Name.O))
					}
				}
			}
			res = append(res, row)
		}

		return nil
	})

	if err != nil {
		return nil, err
	}

	return res, nil
}

// dataLockWaitsTableRetriever is the memtable retriever for the DATA_LOCK_WAITS table.
type dataLockWaitsTableRetriever struct {
	dummyCloser
	batchRetrieverHelper
	table          *model.TableInfo
	columns        []*model.ColumnInfo
	lockWaits      []*deadlock.WaitForEntry
	resolvingLocks []txnlock.ResolvingLock
	initialized    bool
}

func (r *dataLockWaitsTableRetriever) retrieve(ctx context.Context, sctx sessionctx.Context) ([][]types.Datum, error) {
	if r.retrieved {
		return nil, nil
	}

	if !r.initialized {
		if !hasPriv(sctx, mysql.ProcessPriv) {
			return nil, plannererrors.ErrSpecificAccessDenied.GenWithStackByArgs("PROCESS")
		}

		r.initialized = true
		var err error
		r.lockWaits, err = sctx.GetStore().GetLockWaits()
		tikvStore, _ := sctx.GetStore().(helper.Storage)
		r.resolvingLocks = tikvStore.GetLockResolver().Resolving()
		if err != nil {
			r.retrieved = true
			return nil, err
		}

		r.batchRetrieverHelper.totalRows = len(r.lockWaits) + len(r.resolvingLocks)
		r.batchRetrieverHelper.batchSize = 1024
	}

	var res [][]types.Datum

	err := r.nextBatch(func(start, end int) error {
		// Before getting rows, collect the SQL digests that needs to be retrieved first.
		var needDigest bool
		var needSQLText bool
		for _, c := range r.columns {
			if c.Name.O == infoschema.DataLockWaitsColumnSQLDigestText {
				needSQLText = true
			} else if c.Name.O == infoschema.DataLockWaitsColumnSQLDigest {
				needDigest = true
			}
		}

		var digests []string
		if needDigest || needSQLText {
			digests = make([]string, end-start)
			for i, lockWait := range r.lockWaits {
				digest, err := resourcegrouptag.DecodeResourceGroupTag(lockWait.ResourceGroupTag)
				if err != nil {
					// Ignore the error if failed to decode the digest from resource_group_tag. We still want to show
					// as much information as possible even we can't retrieve some of them.
					logutil.Logger(ctx).Warn("failed to decode resource group tag", zap.Error(err))
				} else {
					digests[i] = hex.EncodeToString(digest)
				}
			}
			// todo: support resourcegrouptag for resolvingLocks
		}

		// Fetch the SQL Texts of the digests above if necessary.
		var sqlRetriever *expression.SQLDigestTextRetriever
		if needSQLText {
			sqlRetriever = expression.NewSQLDigestTextRetriever()
			for _, digest := range digests {
				if len(digest) > 0 {
					sqlRetriever.SQLDigestsMap[digest] = ""
				}
			}
			err := sqlRetriever.RetrieveGlobal(ctx, sctx.GetExprCtx())
			if err != nil {
				return errors.Trace(err)
			}
		}

		// Calculate rows.
		res = make([][]types.Datum, 0, end-start)
		// data_lock_waits contains both lockWaits (pessimistic lock waiting)
		// and resolving (optimistic lock "waiting") info
		// first we'll return the lockWaits, and then resolving, so we need to
		// do some index calculation here
		lockWaitsStart := min(start, len(r.lockWaits))
		resolvingStart := start - lockWaitsStart
		lockWaitsEnd := min(end, len(r.lockWaits))
		resolvingEnd := end - lockWaitsEnd
		for rowIdx, lockWait := range r.lockWaits[lockWaitsStart:lockWaitsEnd] {
			row := make([]types.Datum, 0, len(r.columns))

			for _, col := range r.columns {
				switch col.Name.O {
				case infoschema.DataLockWaitsColumnKey:
					row = append(row, types.NewDatum(strings.ToUpper(hex.EncodeToString(lockWait.Key))))
				case infoschema.DataLockWaitsColumnKeyInfo:
					infoSchema := sctx.GetInfoSchema().(infoschema.InfoSchema)
					var decodedKeyStr any
					decodedKey, err := keydecoder.DecodeKey(lockWait.Key, infoSchema)
					if err == nil {
						decodedKeyBytes, err := json.Marshal(decodedKey)
						if err != nil {
							logutil.BgLogger().Warn("marshal decoded key info to JSON failed", zap.Error(err))
						} else {
							decodedKeyStr = string(decodedKeyBytes)
						}
					} else {
						logutil.Logger(ctx).Warn("decode key failed", zap.Error(err))
					}
					row = append(row, types.NewDatum(decodedKeyStr))
				case infoschema.DataLockWaitsColumnTrxID:
					row = append(row, types.NewDatum(lockWait.Txn))
				case infoschema.DataLockWaitsColumnCurrentHoldingTrxID:
					row = append(row, types.NewDatum(lockWait.WaitForTxn))
				case infoschema.DataLockWaitsColumnSQLDigest:
					digest := digests[rowIdx]
					if len(digest) == 0 {
						row = append(row, types.NewDatum(nil))
					} else {
						row = append(row, types.NewDatum(digest))
					}
				case infoschema.DataLockWaitsColumnSQLDigestText:
					text := sqlRetriever.SQLDigestsMap[digests[rowIdx]]
					if len(text) > 0 {
						row = append(row, types.NewDatum(text))
					} else {
						row = append(row, types.NewDatum(nil))
					}
				default:
					row = append(row, types.NewDatum(nil))
				}
			}

			res = append(res, row)
		}
		for _, resolving := range r.resolvingLocks[resolvingStart:resolvingEnd] {
			row := make([]types.Datum, 0, len(r.columns))

			for _, col := range r.columns {
				switch col.Name.O {
				case infoschema.DataLockWaitsColumnKey:
					row = append(row, types.NewDatum(strings.ToUpper(hex.EncodeToString(resolving.Key))))
				case infoschema.DataLockWaitsColumnKeyInfo:
					infoSchema := domain.GetDomain(sctx).InfoSchema()
					var decodedKeyStr any
					decodedKey, err := keydecoder.DecodeKey(resolving.Key, infoSchema)
					if err == nil {
						decodedKeyBytes, err := json.Marshal(decodedKey)
						if err != nil {
							logutil.Logger(ctx).Warn("marshal decoded key info to JSON failed", zap.Error(err))
						} else {
							decodedKeyStr = string(decodedKeyBytes)
						}
					} else {
						logutil.Logger(ctx).Warn("decode key failed", zap.Error(err))
					}
					row = append(row, types.NewDatum(decodedKeyStr))
				case infoschema.DataLockWaitsColumnTrxID:
					row = append(row, types.NewDatum(resolving.TxnID))
				case infoschema.DataLockWaitsColumnCurrentHoldingTrxID:
					row = append(row, types.NewDatum(resolving.LockTxnID))
				case infoschema.DataLockWaitsColumnSQLDigest:
					// todo: support resourcegrouptag for resolvingLocks
					row = append(row, types.NewDatum(nil))
				case infoschema.DataLockWaitsColumnSQLDigestText:
					// todo: support resourcegrouptag for resolvingLocks
					row = append(row, types.NewDatum(nil))
				default:
					row = append(row, types.NewDatum(nil))
				}
			}

			res = append(res, row)
		}
		return nil
	})

	if err != nil {
		return nil, err
	}

	return res, nil
}

// deadlocksTableRetriever is the memtable retriever for the DEADLOCKS and CLUSTER_DEADLOCKS table.
type deadlocksTableRetriever struct {
	dummyCloser
	batchRetrieverHelper

	currentIdx          int
	currentWaitChainIdx int

	table       *model.TableInfo
	columns     []*model.ColumnInfo
	deadlocks   []*deadlockhistory.DeadlockRecord
	initialized bool
}

// nextIndexPair advances a index pair (where `idx` is the index of the DeadlockRecord, and `waitChainIdx` is the index
// of the wait chain item in the `idx`-th DeadlockRecord. This function helps iterate over each wait chain item
// in all DeadlockRecords.
func (r *deadlocksTableRetriever) nextIndexPair(idx, waitChainIdx int) (a, b int) {
	waitChainIdx++
	if waitChainIdx >= len(r.deadlocks[idx].WaitChain) {
		waitChainIdx = 0
		idx++
		for idx < len(r.deadlocks) && len(r.deadlocks[idx].WaitChain) == 0 {
			idx++
		}
	}
	return idx, waitChainIdx
}

func (r *deadlocksTableRetriever) retrieve(ctx context.Context, sctx sessionctx.Context) ([][]types.Datum, error) {
	if r.retrieved {
		return nil, nil
	}

	if !r.initialized {
		if !hasPriv(sctx, mysql.ProcessPriv) {
			return nil, plannererrors.ErrSpecificAccessDenied.GenWithStackByArgs("PROCESS")
		}

		r.initialized = true
		r.deadlocks = deadlockhistory.GlobalDeadlockHistory.GetAll()

		r.batchRetrieverHelper.totalRows = 0
		for _, d := range r.deadlocks {
			r.batchRetrieverHelper.totalRows += len(d.WaitChain)
		}
		r.batchRetrieverHelper.batchSize = 1024
	}

	// The current TiDB node's address is needed by the CLUSTER_DEADLOCKS table.
	var err error
	var instanceAddr string
	if r.table.Name.O == infoschema.ClusterTableDeadlocks {
		instanceAddr, err = infoschema.GetInstanceAddr(sctx)
		if err != nil {
			return nil, err
		}
	}

	infoSchema := sctx.GetInfoSchema().(infoschema.InfoSchema)

	var res [][]types.Datum

	err = r.nextBatch(func(start, end int) error {
		// Before getting rows, collect the SQL digests that needs to be retrieved first.
		var sqlRetriever *expression.SQLDigestTextRetriever
		for _, c := range r.columns {
			if c.Name.O == deadlockhistory.ColCurrentSQLDigestTextStr {
				if sqlRetriever == nil {
					sqlRetriever = expression.NewSQLDigestTextRetriever()
				}

				idx, waitChainIdx := r.currentIdx, r.currentWaitChainIdx
				for i := start; i < end; i++ {
					if idx >= len(r.deadlocks) {
						return errors.New("reading information_schema.(cluster_)deadlocks table meets corrupted index")
					}

					sqlRetriever.SQLDigestsMap[r.deadlocks[idx].WaitChain[waitChainIdx].SQLDigest] = ""
					// Step to the next entry
					idx, waitChainIdx = r.nextIndexPair(idx, waitChainIdx)
				}
			}
		}
		// Retrieve the SQL texts if necessary.
		if sqlRetriever != nil {
			err1 := sqlRetriever.RetrieveGlobal(ctx, sctx.GetExprCtx())
			if err1 != nil {
				return errors.Trace(err1)
			}
		}

		res = make([][]types.Datum, 0, end-start)

		for i := start; i < end; i++ {
			if r.currentIdx >= len(r.deadlocks) {
				return errors.New("reading information_schema.(cluster_)deadlocks table meets corrupted index")
			}

			row := make([]types.Datum, 0, len(r.columns))
			deadlock := r.deadlocks[r.currentIdx]
			waitChainItem := deadlock.WaitChain[r.currentWaitChainIdx]

			for _, c := range r.columns {
				if c.Name.O == util.ClusterTableInstanceColumnName {
					row = append(row, types.NewDatum(instanceAddr))
				} else if c.Name.O == deadlockhistory.ColCurrentSQLDigestTextStr {
					if text, ok := sqlRetriever.SQLDigestsMap[waitChainItem.SQLDigest]; ok && len(text) > 0 {
						row = append(row, types.NewDatum(text))
					} else {
						row = append(row, types.NewDatum(nil))
					}
				} else if c.Name.O == deadlockhistory.ColKeyInfoStr {
					value := types.NewDatum(nil)
					if len(waitChainItem.Key) > 0 {
						decodedKey, err := keydecoder.DecodeKey(waitChainItem.Key, infoSchema)
						if err == nil {
							decodedKeyJSON, err := json.Marshal(decodedKey)
							if err != nil {
								logutil.BgLogger().Warn("marshal decoded key info to JSON failed", zap.Error(err))
							} else {
								value = types.NewDatum(string(decodedKeyJSON))
							}
						} else {
							logutil.Logger(ctx).Warn("decode key failed", zap.Error(err))
						}
					}
					row = append(row, value)
				} else {
					row = append(row, deadlock.ToDatum(r.currentWaitChainIdx, c.Name.O))
				}
			}

			res = append(res, row)
			// Step to the next entry
			r.currentIdx, r.currentWaitChainIdx = r.nextIndexPair(r.currentIdx, r.currentWaitChainIdx)
		}

		return nil
	})

	if err != nil {
		return nil, err
	}

	return res, nil
}

type hugeMemTableRetriever struct {
	dummyCloser
	extractor          *plannercore.ColumnsTableExtractor
	table              *model.TableInfo
	columns            []*model.ColumnInfo
	retrieved          bool
	initialized        bool
	rows               [][]types.Datum
	dbs                []model.CIStr
	dbsIdx             int
	tblIdx             int
	viewMu             syncutil.RWMutex
	viewSchemaMap      map[int64]*expression.Schema // table id to view schema
	viewOutputNamesMap map[int64]types.NameSlice    // table id to view output names
}

// retrieve implements the infoschemaRetriever interface
func (e *hugeMemTableRetriever) retrieve(ctx context.Context, sctx sessionctx.Context) ([][]types.Datum, error) {
	if e.retrieved {
		return nil, nil
	}

	if !e.initialized {
		is := sctx.GetInfoSchema().(infoschema.InfoSchema)
		dbs := is.AllSchemaNames()
		slices.SortFunc(dbs, func(a, b model.CIStr) int {
			return cmp.Compare(a.L, b.L)
		})
		e.dbs = dbs
		e.initialized = true
		e.rows = make([][]types.Datum, 0, 1024)
	}

	var err error
	if e.table.Name.O == infoschema.TableColumns {
		err = e.setDataForColumns(ctx, sctx, e.extractor)
	}
	if err != nil {
		return nil, err
	}
	e.retrieved = len(e.rows) == 0

	return adjustColumns(e.rows, e.columns, e.table), nil
}

func adjustColumns(input [][]types.Datum, outColumns []*model.ColumnInfo, table *model.TableInfo) [][]types.Datum {
	if len(outColumns) == len(table.Columns) {
		return input
	}
	rows := make([][]types.Datum, len(input))
	for i, fullRow := range input {
		row := make([]types.Datum, len(outColumns))
		for j, col := range outColumns {
			row[j] = fullRow[col.Offset]
		}
		rows[i] = row
	}
	return rows
}

// TiFlashSystemTableRetriever is used to read system table from tiflash.
type TiFlashSystemTableRetriever struct {
	dummyCloser
	table         *model.TableInfo
	outputCols    []*model.ColumnInfo
	instanceCount int
	instanceIdx   int
	instanceIDs   []string
	rowIdx        int
	retrieved     bool
	initialized   bool
	extractor     *plannercore.TiFlashSystemTableExtractor
}

func (e *TiFlashSystemTableRetriever) retrieve(ctx context.Context, sctx sessionctx.Context) ([][]types.Datum, error) {
	if e.extractor.SkipRequest || e.retrieved {
		return nil, nil
	}
	if !e.initialized {
		err := e.initialize(sctx, e.extractor.TiFlashInstances)
		if err != nil {
			return nil, err
		}
	}
	if e.instanceCount == 0 || e.instanceIdx >= e.instanceCount {
		e.retrieved = true
		return nil, nil
	}

	for {
		rows, err := e.dataForTiFlashSystemTables(ctx, sctx, e.extractor.TiDBDatabases, e.extractor.TiDBTables)
		if err != nil {
			return nil, err
		}
		if len(rows) > 0 || e.instanceIdx >= e.instanceCount {
			return rows, nil
		}
	}
}

func (e *TiFlashSystemTableRetriever) initialize(sctx sessionctx.Context, tiflashInstances set.StringSet) error {
	storeInfo, err := infoschema.GetStoreServerInfo(sctx.GetStore())
	if err != nil {
		return err
	}

	for _, info := range storeInfo {
		if info.ServerType != kv.TiFlash.Name() {
			continue
		}
		info.ResolveLoopBackAddr()
		if len(tiflashInstances) > 0 && !tiflashInstances.Exist(info.Address) {
			continue
		}
		hostAndStatusPort := strings.Split(info.StatusAddr, ":")
		if len(hostAndStatusPort) != 2 {
			return errors.Errorf("node status addr: %s format illegal", info.StatusAddr)
		}
		e.instanceIDs = append(e.instanceIDs, info.Address)
		e.instanceCount++
	}
	e.initialized = true
	return nil
}

type tiFlashSQLExecuteResponseMetaColumn struct {
	Name string `json:"name"`
	Type string `json:"type"`
}

type tiFlashSQLExecuteResponse struct {
	Meta []tiFlashSQLExecuteResponseMetaColumn `json:"meta"`
	Data [][]any                               `json:"data"`
}

func (e *TiFlashSystemTableRetriever) dataForTiFlashSystemTables(ctx context.Context, sctx sessionctx.Context, tidbDatabases string, tidbTables string) ([][]types.Datum, error) {
	maxCount := 1024
	targetTable := strings.ToLower(strings.Replace(e.table.Name.O, "TIFLASH", "DT", 1))
	var filters []string
	if len(tidbDatabases) > 0 {
		filters = append(filters, fmt.Sprintf("tidb_database IN (%s)", strings.ReplaceAll(tidbDatabases, "\"", "'")))
	}
	if len(tidbTables) > 0 {
		filters = append(filters, fmt.Sprintf("tidb_table IN (%s)", strings.ReplaceAll(tidbTables, "\"", "'")))
	}
	sql := fmt.Sprintf("SELECT * FROM system.%s", targetTable)
	if len(filters) > 0 {
		sql = fmt.Sprintf("%s WHERE %s", sql, strings.Join(filters, " AND "))
	}
	sql = fmt.Sprintf("%s LIMIT %d, %d", sql, e.rowIdx, maxCount)
	request := tikvrpc.Request{
		Type:    tikvrpc.CmdGetTiFlashSystemTable,
		StoreTp: tikvrpc.TiFlash,
		Req: &kvrpcpb.TiFlashSystemTableRequest{
			Sql: sql,
		},
	}

	store := sctx.GetStore()
	tikvStore, ok := store.(tikv.Storage)
	if !ok {
		return nil, errors.New("Get tiflash system tables can only run with tikv compatible storage")
	}
	// send request to tiflash, timeout is 1s
	instanceID := e.instanceIDs[e.instanceIdx]
	resp, err := tikvStore.GetTiKVClient().SendRequest(ctx, instanceID, &request, time.Second)
	if err != nil {
		return nil, errors.Trace(err)
	}
	var result tiFlashSQLExecuteResponse
	tiflashResp, ok := resp.Resp.(*kvrpcpb.TiFlashSystemTableResponse)
	if !ok {
		return nil, errors.Errorf("Unexpected response type: %T", resp.Resp)
	}
	err = json.Unmarshal(tiflashResp.Data, &result)
	if err != nil {
		return nil, errors.Wrapf(err, "Failed to decode JSON from TiFlash")
	}

	// Map result columns back to our columns. It is possible that some columns cannot be
	// recognized and some other columns are missing. This may happen during upgrading.
	outputColIndexMap := map[string]int{} // Map from TiDB Column name to Output Column Index
	for idx, c := range e.outputCols {
		outputColIndexMap[c.Name.L] = idx
	}
	tiflashColIndexMap := map[int]int{} // Map from TiFlash Column index to Output Column Index
	for tiFlashColIdx, col := range result.Meta {
		if outputIdx, ok := outputColIndexMap[strings.ToLower(col.Name)]; ok {
			tiflashColIndexMap[tiFlashColIdx] = outputIdx
		}
	}
	outputRows := make([][]types.Datum, 0, len(result.Data))
	for _, rowFields := range result.Data {
		if len(rowFields) == 0 {
			continue
		}
		outputRow := make([]types.Datum, len(e.outputCols))
		for tiFlashColIdx, fieldValue := range rowFields {
			outputIdx, ok := tiflashColIndexMap[tiFlashColIdx]
			if !ok {
				// Discard this field, we don't know which output column is the destination
				continue
			}
			if fieldValue == nil {
				continue
			}
			valStr := fmt.Sprint(fieldValue)
			column := e.outputCols[outputIdx]
			if column.GetType() == mysql.TypeVarchar {
				outputRow[outputIdx].SetString(valStr, mysql.DefaultCollationName)
			} else if column.GetType() == mysql.TypeLonglong {
				value, err := strconv.ParseInt(valStr, 10, 64)
				if err != nil {
					return nil, errors.Trace(err)
				}
				outputRow[outputIdx].SetInt64(value)
			} else if column.GetType() == mysql.TypeDouble {
				value, err := strconv.ParseFloat(valStr, 64)
				if err != nil {
					return nil, errors.Trace(err)
				}
				outputRow[outputIdx].SetFloat64(value)
			} else {
				return nil, errors.Errorf("Meet column of unknown type %v", column)
			}
		}
		outputRow[len(e.outputCols)-1].SetString(instanceID, mysql.DefaultCollationName)
		outputRows = append(outputRows, outputRow)
	}
	e.rowIdx += len(outputRows)
	if len(outputRows) < maxCount {
		e.instanceIdx++
		e.rowIdx = 0
	}
	return outputRows, nil
}

func (e *memtableRetriever) setDataForAttributes(ctx sessionctx.Context, is infoschema.InfoSchema) error {
	checker := privilege.GetPrivilegeManager(ctx)
	rules, err := infosync.GetAllLabelRules(context.TODO())
	skipValidateTable := false
	failpoint.Inject("mockOutputOfAttributes", func() {
		convert := func(i any) []any {
			return []any{i}
		}
		rules = []*label.Rule{
			{
				ID:       "schema/test/test_label",
				Labels:   []pd.RegionLabel{{Key: "merge_option", Value: "allow"}, {Key: "db", Value: "test"}, {Key: "table", Value: "test_label"}},
				RuleType: "key-range",
				Data: convert(map[string]any{
					"start_key": "7480000000000000ff395f720000000000fa",
					"end_key":   "7480000000000000ff3a5f720000000000fa",
				}),
			},
			{
				ID:       "invalidIDtest",
				Labels:   []pd.RegionLabel{{Key: "merge_option", Value: "allow"}, {Key: "db", Value: "test"}, {Key: "table", Value: "test_label"}},
				RuleType: "key-range",
				Data: convert(map[string]any{
					"start_key": "7480000000000000ff395f720000000000fa",
					"end_key":   "7480000000000000ff3a5f720000000000fa",
				}),
			},
			{
				ID:       "schema/test/test_label",
				Labels:   []pd.RegionLabel{{Key: "merge_option", Value: "allow"}, {Key: "db", Value: "test"}, {Key: "table", Value: "test_label"}},
				RuleType: "key-range",
				Data: convert(map[string]any{
					"start_key": "aaaaa",
					"end_key":   "bbbbb",
				}),
			},
		}
		err = nil
		skipValidateTable = true
	})

	if err != nil {
		return errors.Wrap(err, "get the label rules failed")
	}

	rows := make([][]types.Datum, 0, len(rules))
	for _, rule := range rules {
		skip := true
		dbName, tableName, partitionName, err := checkRule(rule)
		if err != nil {
			logutil.BgLogger().Warn("check table-rule failed", zap.String("ID", rule.ID), zap.Error(err))
			continue
		}
		tableID, err := decodeTableIDFromRule(rule)
		if err != nil {
			logutil.BgLogger().Warn("decode table ID from rule failed", zap.String("ID", rule.ID), zap.Error(err))
			continue
		}

		if !skipValidateTable && tableOrPartitionNotExist(dbName, tableName, partitionName, is, tableID) {
			continue
		}

		if tableName != "" && dbName != "" && (checker == nil || checker.RequestVerification(ctx.GetSessionVars().ActiveRoles, dbName, tableName, "", mysql.SelectPriv)) {
			skip = false
		}
		if skip {
			continue
		}

		labels := label.RestoreRegionLabels(&rule.Labels)
		var ranges []string
		for _, data := range rule.Data.([]any) {
			if kv, ok := data.(map[string]any); ok {
				startKey := kv["start_key"]
				endKey := kv["end_key"]
				ranges = append(ranges, fmt.Sprintf("[%s, %s]", startKey, endKey))
			}
		}
		kr := strings.Join(ranges, ", ")

		row := types.MakeDatums(
			rule.ID,
			rule.RuleType,
			labels,
			kr,
		)
		rows = append(rows, row)
	}
	e.rows = rows
	return nil
}

func (e *memtableRetriever) setDataFromPlacementPolicies(sctx sessionctx.Context) error {
	is := sessiontxn.GetTxnManager(sctx).GetTxnInfoSchema()
	placementPolicies := is.AllPlacementPolicies()
	rows := make([][]types.Datum, 0, len(placementPolicies))
	// Get global PLACEMENT POLICIES
	// Currently no privileges needed for seeing global PLACEMENT POLICIES!
	for _, policy := range placementPolicies {
		// Currently we skip converting syntactic sugar. We might revisit this decision still in the future
		// I.e.: if PrimaryRegion or Regions are set,
		// also convert them to LeaderConstraints and FollowerConstraints
		// for better user experience searching for particular constraints

		// Followers == 0 means not set, so the default value 2 will be used
		followerCnt := policy.PlacementSettings.Followers
		if followerCnt == 0 {
			followerCnt = 2
		}

		row := types.MakeDatums(
			policy.ID,
			infoschema.CatalogVal, // CATALOG
			policy.Name.O,         // Policy Name
			policy.PlacementSettings.PrimaryRegion,
			policy.PlacementSettings.Regions,
			policy.PlacementSettings.Constraints,
			policy.PlacementSettings.LeaderConstraints,
			policy.PlacementSettings.FollowerConstraints,
			policy.PlacementSettings.LearnerConstraints,
			policy.PlacementSettings.Schedule,
			followerCnt,
			policy.PlacementSettings.Learners,
		)
		rows = append(rows, row)
	}
	e.rows = rows
	return nil
}

func (e *memtableRetriever) setDataFromRunawayWatches(sctx sessionctx.Context) error {
	do := domain.GetDomain(sctx)
	err := do.TryToUpdateRunawayWatch()
	if err != nil {
		logutil.BgLogger().Warn("read runaway watch list", zap.Error(err))
	}
	watches := do.GetRunawayWatchList()
	rows := make([][]types.Datum, 0, len(watches))
	for _, watch := range watches {
		action := watch.Action
		row := types.MakeDatums(
			watch.ID,
			watch.ResourceGroupName,
			watch.StartTime.Local().Format(time.DateTime),
			watch.EndTime.Local().Format(time.DateTime),
			rmpb.RunawayWatchType_name[int32(watch.Watch)],
			watch.WatchText,
			watch.Source,
			rmpb.RunawayAction_name[int32(action)],
		)
		if watch.EndTime.Equal(resourcegroup.NullTime) {
			row[3].SetString("UNLIMITED", mysql.DefaultCollationName)
		}
		rows = append(rows, row)
	}
	e.rows = rows
	return nil
}

// used in resource_groups
const (
	burstableStr      = "YES"
	burstdisableStr   = "NO"
	unlimitedFillRate = "UNLIMITED"
)

func (e *memtableRetriever) setDataFromResourceGroups() error {
	resourceGroups, err := infosync.ListResourceGroups(context.TODO())
	if err != nil {
		return errors.Errorf("failed to access resource group manager, error message is %s", err.Error())
	}
	rows := make([][]types.Datum, 0, len(resourceGroups))
	for _, group := range resourceGroups {
		//mode := ""
		burstable := burstdisableStr
		priority := model.PriorityValueToName(uint64(group.Priority))
		fillrate := unlimitedFillRate
		isDefaultInReservedSetting := group.Name == resourcegroup.DefaultResourceGroupName && group.RUSettings.RU.Settings.FillRate == math.MaxInt32
		if !isDefaultInReservedSetting {
			fillrate = strconv.FormatUint(group.RUSettings.RU.Settings.FillRate, 10)
		}
		// convert runaway settings
		limitBuilder := new(strings.Builder)
		if setting := group.RunawaySettings; setting != nil {
			if setting.Rule == nil {
				return errors.Errorf("unexpected runaway config in resource group")
			}
			dur := time.Duration(setting.Rule.ExecElapsedTimeMs) * time.Millisecond
			fmt.Fprintf(limitBuilder, "EXEC_ELAPSED='%s'", dur.String())
			fmt.Fprintf(limitBuilder, ", ACTION=%s", model.RunawayActionType(setting.Action).String())
			if setting.Watch != nil {
				if setting.Watch.LastingDurationMs > 0 {
					dur := time.Duration(setting.Watch.LastingDurationMs) * time.Millisecond
					fmt.Fprintf(limitBuilder, ", WATCH=%s DURATION='%s'", model.RunawayWatchType(setting.Watch.Type).String(), dur.String())
				} else {
					fmt.Fprintf(limitBuilder, ", WATCH=%s DURATION=UNLIMITED", model.RunawayWatchType(setting.Watch.Type).String())
				}
			}
		}
		queryLimit := limitBuilder.String()

		// convert background settings
		bgBuilder := new(strings.Builder)
		if setting := group.BackgroundSettings; setting != nil {
			fmt.Fprintf(bgBuilder, "TASK_TYPES='%s'", strings.Join(setting.JobTypes, ","))
		}
		background := bgBuilder.String()

		switch group.Mode {
		case rmpb.GroupMode_RUMode:
			if group.RUSettings.RU.Settings.BurstLimit < 0 {
				burstable = burstableStr
			}
			row := types.MakeDatums(
				group.Name,
				fillrate,
				priority,
				burstable,
				queryLimit,
				background,
			)
			if len(queryLimit) == 0 {
				row[4].SetNull()
			}
			if len(background) == 0 {
				row[5].SetNull()
			}
			rows = append(rows, row)
		default:
			//mode = "UNKNOWN_MODE"
			row := types.MakeDatums(
				group.Name,
				nil,
				nil,
				nil,
				nil,
				nil,
			)
			rows = append(rows, row)
		}
	}
	e.rows = rows
	return nil
}

func (e *memtableRetriever) setDataFromKeywords() error {
	rows := make([][]types.Datum, 0, len(parser.Keywords))
	for _, kw := range parser.Keywords {
		row := types.MakeDatums(kw.Word, kw.Reserved)
		rows = append(rows, row)
	}
	e.rows = rows
	return nil
}

func (e *memtableRetriever) setDataFromIndexUsage(ctx sessionctx.Context, schemas []model.CIStr) {
	dom := domain.GetDomain(ctx)
	rows := make([][]types.Datum, 0, 100)
	checker := privilege.GetPrivilegeManager(ctx)

	for _, schema := range schemas {
		tables := dom.InfoSchema().SchemaTables(schema)
		for _, tbl := range tables {
			tbl := tbl.Meta()
			allowed := checker == nil || checker.RequestVerification(
				ctx.GetSessionVars().ActiveRoles,
				schema.L, tbl.Name.L, "", mysql.AllPrivMask)
			if !allowed {
				continue
			}

			for _, idx := range tbl.Indices {
				row := make([]types.Datum, 0, 14)

				usage := dom.StatsHandle().GetIndexUsage(tbl.ID, idx.ID)
				row = append(row, types.NewStringDatum(schema.O))
				row = append(row, types.NewStringDatum(tbl.Name.O))
				row = append(row, types.NewStringDatum(idx.Name.O))
				row = append(row, types.NewIntDatum(int64(usage.QueryTotal)))
				row = append(row, types.NewIntDatum(int64(usage.KvReqTotal)))
				row = append(row, types.NewIntDatum(int64(usage.RowAccessTotal)))
				for _, percentage := range usage.PercentageAccess {
					row = append(row, types.NewIntDatum(int64(percentage)))
				}
				lastUsedAt := types.Datum{}
				lastUsedAt.SetNull()
				if !usage.LastUsedAt.IsZero() {
					t := types.NewTime(types.FromGoTime(usage.LastUsedAt), mysql.TypeTimestamp, 0)
					lastUsedAt = types.NewTimeDatum(t)
				}
				row = append(row, lastUsedAt)
				rows = append(rows, row)
			}
		}
	}

	e.rows = rows
}

func (e *memtableRetriever) setDataForClusterIndexUsage(ctx sessionctx.Context, schemas []model.CIStr) error {
	e.setDataFromIndexUsage(ctx, schemas)
	rows, err := infoschema.AppendHostInfoToRows(ctx, e.rows)
	if err != nil {
		return err
	}
	e.rows = rows
	return nil
}

func checkRule(rule *label.Rule) (dbName, tableName string, partitionName string, err error) {
	s := strings.Split(rule.ID, "/")
	if len(s) < 3 {
		err = errors.Errorf("invalid label rule ID: %v", rule.ID)
		return
	}
	if rule.RuleType == "" {
		err = errors.New("empty label rule type")
		return
	}
	if rule.Labels == nil || len(rule.Labels) == 0 {
		err = errors.New("the label rule has no label")
		return
	}
	if rule.Data == nil {
		err = errors.New("the label rule has no data")
		return
	}
	dbName = s[1]
	tableName = s[2]
	if len(s) > 3 {
		partitionName = s[3]
	}
	return
}

func decodeTableIDFromRule(rule *label.Rule) (tableID int64, err error) {
	datas := rule.Data.([]any)
	if len(datas) == 0 {
		err = fmt.Errorf("there is no data in rule %s", rule.ID)
		return
	}
	data := datas[0]
	dataMap, ok := data.(map[string]any)
	if !ok {
		err = fmt.Errorf("get the label rules %s failed", rule.ID)
		return
	}
	key, err := hex.DecodeString(fmt.Sprintf("%s", dataMap["start_key"]))
	if err != nil {
		err = fmt.Errorf("decode key from start_key %s in rule %s failed", dataMap["start_key"], rule.ID)
		return
	}
	_, bs, err := codec.DecodeBytes(key, nil)
	if err == nil {
		key = bs
	}
	tableID = tablecodec.DecodeTableID(key)
	if tableID == 0 {
		err = fmt.Errorf("decode tableID from key %s in rule %s failed", key, rule.ID)
		return
	}
	return
}

func tableOrPartitionNotExist(dbName string, tableName string, partitionName string, is infoschema.InfoSchema, tableID int64) (tableNotExist bool) {
	if len(partitionName) == 0 {
		curTable, _ := is.TableByName(model.NewCIStr(dbName), model.NewCIStr(tableName))
		if curTable == nil {
			return true
		}
		curTableID := curTable.Meta().ID
		if curTableID != tableID {
			return true
		}
	} else {
		_, _, partInfo := is.FindTableByPartitionID(tableID)
		if partInfo == nil {
			return true
		}
	}
	return false
}<|MERGE_RESOLUTION|>--- conflicted
+++ resolved
@@ -96,11 +96,8 @@
 	retrieved   bool
 	initialized bool
 	extractor   plannercore.MemTablePredicateExtractor
-<<<<<<< HEAD
 	is          infoschema.InfoSchema
-=======
 	memTracker  *memory.Tracker
->>>>>>> 748dbc9f
 }
 
 // retrieve implements the infoschemaRetriever interface
