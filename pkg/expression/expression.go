--- conflicted
+++ resolved
@@ -1031,7 +1031,6 @@
 	return ok && con.Value.Kind() == types.KindBinaryLiteral
 }
 
-<<<<<<< HEAD
 // supported functions tracked by https://github.com/tikv/tikv/issues/5751
 func scalarExprSupportedByTiKV(sf *ScalarFunction) bool {
 	switch sf.FuncName.L {
@@ -1468,8 +1467,6 @@
 	return CanExprsPushDownWithExtraInfo(ctx, exprs, client, storeType, false)
 }
 
-=======
->>>>>>> 8e0a7707
 // wrapWithIsTrue wraps `arg` with istrue function if the return type of expr is not
 // type int, otherwise, returns `arg` directly.
 // The `keepNull` controls what the istrue function will return when `arg` is null:
