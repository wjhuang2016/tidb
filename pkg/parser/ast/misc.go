// Copyright 2015 PingCAP, Inc.
//
// Licensed under the Apache License, Version 2.0 (the "License");
// you may not use this file except in compliance with the License.
// You may obtain a copy of the License at
//
//     http://www.apache.org/licenses/LICENSE-2.0
//
// Unless required by applicable law or agreed to in writing, software
// distributed under the License is distributed on an "AS IS" BASIS,
// See the License for the specific language governing permissions and
// limitations under the License.

package ast

import (
	"bytes"
	"fmt"
	"net/url"
	"strconv"
	"strings"

	"github.com/pingcap/errors"
	"github.com/pingcap/failpoint"
	"github.com/pingcap/tidb/pkg/parser/auth"
	"github.com/pingcap/tidb/pkg/parser/format"
	"github.com/pingcap/tidb/pkg/parser/model"
	"github.com/pingcap/tidb/pkg/parser/mysql"
)

var (
	_ StmtNode = &AdminStmt{}
	_ StmtNode = &AlterUserStmt{}
	_ StmtNode = &AlterRangeStmt{}
	_ StmtNode = &BeginStmt{}
	_ StmtNode = &BinlogStmt{}
	_ StmtNode = &CommitStmt{}
	_ StmtNode = &CreateUserStmt{}
	_ StmtNode = &DeallocateStmt{}
	_ StmtNode = &DoStmt{}
	_ StmtNode = &ExecuteStmt{}
	_ StmtNode = &ExplainStmt{}
	_ StmtNode = &GrantStmt{}
	_ StmtNode = &PrepareStmt{}
	_ StmtNode = &RollbackStmt{}
	_ StmtNode = &SetPwdStmt{}
	_ StmtNode = &SetRoleStmt{}
	_ StmtNode = &SetDefaultRoleStmt{}
	_ StmtNode = &SetStmt{}
	_ StmtNode = &SetSessionStatesStmt{}
	_ StmtNode = &UseStmt{}
	_ StmtNode = &FlushStmt{}
	_ StmtNode = &KillStmt{}
	_ StmtNode = &CreateBindingStmt{}
	_ StmtNode = &DropBindingStmt{}
	_ StmtNode = &SetBindingStmt{}
	_ StmtNode = &ShutdownStmt{}
	_ StmtNode = &RestartStmt{}
	_ StmtNode = &RenameUserStmt{}
	_ StmtNode = &HelpStmt{}
	_ StmtNode = &PlanReplayerStmt{}
	_ StmtNode = &CompactTableStmt{}
	_ StmtNode = &SetResourceGroupStmt{}

	_ Node = &PrivElem{}
	_ Node = &VariableAssignment{}
)

// Isolation level constants.
const (
	ReadCommitted   = "READ-COMMITTED"
	ReadUncommitted = "READ-UNCOMMITTED"
	Serializable    = "SERIALIZABLE"
	RepeatableRead  = "REPEATABLE-READ"

	PumpType    = "PUMP"
	DrainerType = "DRAINER"
)

// Transaction mode constants.
const (
	Optimistic  = "OPTIMISTIC"
	Pessimistic = "PESSIMISTIC"
)

// TypeOpt is used for parsing data type option from SQL.
type TypeOpt struct {
	IsUnsigned bool
	IsZerofill bool
}

// FloatOpt is used for parsing floating-point type option from SQL.
// See http://dev.mysql.com/doc/refman/5.7/en/floating-point-types.html
type FloatOpt struct {
	Flen    int
	Decimal int
}

// AuthOption is used for parsing create use statement.
type AuthOption struct {
	// ByAuthString set as true, if AuthString is used for authorization. Otherwise, authorization is done by HashString.
	ByAuthString bool
	AuthString   string
	ByHashString bool
	HashString   string
	AuthPlugin   string
}

// Restore implements Node interface.
func (n *AuthOption) Restore(ctx *format.RestoreCtx) error {
	ctx.WriteKeyWord("IDENTIFIED")
	if n.AuthPlugin != "" {
		ctx.WriteKeyWord(" WITH ")
		ctx.WriteString(n.AuthPlugin)
	}
	if n.ByAuthString {
		ctx.WriteKeyWord(" BY ")
		ctx.WriteString(n.AuthString)
	} else if n.ByHashString {
		ctx.WriteKeyWord(" AS ")
		ctx.WriteString(n.HashString)
	}
	return nil
}

// TraceStmt is a statement to trace what sql actually does at background.
type TraceStmt struct {
	stmtNode

	Stmt   StmtNode
	Format string

	TracePlan       bool
	TracePlanTarget string
}

// Restore implements Node interface.
func (n *TraceStmt) Restore(ctx *format.RestoreCtx) error {
	ctx.WriteKeyWord("TRACE ")
	if n.TracePlan {
		ctx.WriteKeyWord("PLAN ")
		if n.TracePlanTarget != "" {
			ctx.WriteKeyWord("TARGET")
			ctx.WritePlain(" = ")
			ctx.WriteString(n.TracePlanTarget)
			ctx.WritePlain(" ")
		}
	} else if n.Format != "row" {
		ctx.WriteKeyWord("FORMAT")
		ctx.WritePlain(" = ")
		ctx.WriteString(n.Format)
		ctx.WritePlain(" ")
	}
	if err := n.Stmt.Restore(ctx); err != nil {
		return errors.Annotate(err, "An error occurred while restore TraceStmt.Stmt")
	}
	return nil
}

// Accept implements Node Accept interface.
func (n *TraceStmt) Accept(v Visitor) (Node, bool) {
	newNode, skipChildren := v.Enter(n)
	if skipChildren {
		return v.Leave(newNode)
	}
	n = newNode.(*TraceStmt)
	node, ok := n.Stmt.Accept(v)
	if !ok {
		return n, false
	}
	n.Stmt = node.(StmtNode)
	return v.Leave(n)
}

// ExplainForStmt is a statement to provite information about how is SQL statement executeing
// in connection #ConnectionID
// See https://dev.mysql.com/doc/refman/5.7/en/explain.html
type ExplainForStmt struct {
	stmtNode

	Format       string
	ConnectionID uint64
}

// Restore implements Node interface.
func (n *ExplainForStmt) Restore(ctx *format.RestoreCtx) error {
	ctx.WriteKeyWord("EXPLAIN ")
	ctx.WriteKeyWord("FORMAT ")
	ctx.WritePlain("= ")
	ctx.WriteString(n.Format)
	ctx.WritePlain(" ")
	ctx.WriteKeyWord("FOR ")
	ctx.WriteKeyWord("CONNECTION ")
	ctx.WritePlain(strconv.FormatUint(n.ConnectionID, 10))
	return nil
}

// Accept implements Node Accept interface.
func (n *ExplainForStmt) Accept(v Visitor) (Node, bool) {
	newNode, skipChildren := v.Enter(n)
	if skipChildren {
		return v.Leave(newNode)
	}
	n = newNode.(*ExplainForStmt)
	return v.Leave(n)
}

// ExplainStmt is a statement to provide information about how is SQL statement executed
// or get columns information in a table.
// See https://dev.mysql.com/doc/refman/5.7/en/explain.html
type ExplainStmt struct {
	stmtNode

	Stmt    StmtNode
	Format  string
	Analyze bool
}

// Restore implements Node interface.
func (n *ExplainStmt) Restore(ctx *format.RestoreCtx) error {
	if showStmt, ok := n.Stmt.(*ShowStmt); ok {
		ctx.WriteKeyWord("DESC ")
		if err := showStmt.Table.Restore(ctx); err != nil {
			return errors.Annotate(err, "An error occurred while restore ExplainStmt.ShowStmt.Table")
		}
		if showStmt.Column != nil {
			ctx.WritePlain(" ")
			if err := showStmt.Column.Restore(ctx); err != nil {
				return errors.Annotate(err, "An error occurred while restore ExplainStmt.ShowStmt.Column")
			}
		}
		return nil
	}
	ctx.WriteKeyWord("EXPLAIN ")
	if n.Analyze {
		ctx.WriteKeyWord("ANALYZE ")
	}
	if !n.Analyze || strings.ToLower(n.Format) != "row" {
		ctx.WriteKeyWord("FORMAT ")
		ctx.WritePlain("= ")
		ctx.WriteString(n.Format)
		ctx.WritePlain(" ")
	}
	if err := n.Stmt.Restore(ctx); err != nil {
		return errors.Annotate(err, "An error occurred while restore ExplainStmt.Stmt")
	}
	return nil
}

// Accept implements Node Accept interface.
func (n *ExplainStmt) Accept(v Visitor) (Node, bool) {
	newNode, skipChildren := v.Enter(n)
	if skipChildren {
		return v.Leave(newNode)
	}
	n = newNode.(*ExplainStmt)
	node, ok := n.Stmt.Accept(v)
	if !ok {
		return n, false
	}
	n.Stmt = node.(StmtNode)
	return v.Leave(n)
}

// PlanReplayerStmt is a statement to dump or load information for recreating plans
type PlanReplayerStmt struct {
	stmtNode

	Stmt                StmtNode
	Analyze             bool
	Load                bool
	HistoricalStatsInfo *AsOfClause

	// Capture indicates 'plan replayer capture <sql_digest> <plan_digest>'
	Capture bool
	// Remove indicates `plan replayer capture remove <sql_digest> <plan_digest>
	Remove bool

	SQLDigest  string
	PlanDigest string

	// File is used to store 2 cases:
	// 1. plan replayer load 'file';
	// 2. plan replayer dump explain <analyze> 'file'
	File string

	// Fields below are currently useless.

	// Where is the where clause in select statement.
	Where ExprNode
	// OrderBy is the ordering expression list.
	OrderBy *OrderByClause
	// Limit is the limit clause.
	Limit *Limit
}

// Restore implements Node interface.
func (n *PlanReplayerStmt) Restore(ctx *format.RestoreCtx) error {
	if n.Load {
		ctx.WriteKeyWord("PLAN REPLAYER LOAD ")
		ctx.WriteString(n.File)
		return nil
	}
	if n.Capture {
		ctx.WriteKeyWord("PLAN REPLAYER CAPTURE ")
		ctx.WriteString(n.SQLDigest)
		ctx.WriteKeyWord(" ")
		ctx.WriteString(n.PlanDigest)
		return nil
	}
	if n.Remove {
		ctx.WriteKeyWord("PLAN REPLAYER CAPTURE REMOVE ")
		ctx.WriteString(n.SQLDigest)
		ctx.WriteKeyWord(" ")
		ctx.WriteString(n.PlanDigest)
		return nil
	}

	ctx.WriteKeyWord("PLAN REPLAYER DUMP ")

	if n.HistoricalStatsInfo != nil {
		ctx.WriteKeyWord("WITH STATS ")
		if err := n.HistoricalStatsInfo.Restore(ctx); err != nil {
			return errors.Annotate(err, "An error occurred while restore PlanReplayerStmt.HistoricalStatsInfo")
		}
		ctx.WriteKeyWord(" ")
	}
	if n.Analyze {
		ctx.WriteKeyWord("EXPLAIN ANALYZE ")
	} else {
		ctx.WriteKeyWord("EXPLAIN ")
	}
	if n.Stmt == nil {
		if len(n.File) > 0 {
			ctx.WriteString(n.File)
			return nil
		}
		ctx.WriteKeyWord("SLOW QUERY")
		if n.Where != nil {
			ctx.WriteKeyWord(" WHERE ")
			if err := n.Where.Restore(ctx); err != nil {
				return errors.Annotate(err, "An error occurred while restore PlanReplayerStmt.Where")
			}
		}
		if n.OrderBy != nil {
			ctx.WriteKeyWord(" ")
			if err := n.OrderBy.Restore(ctx); err != nil {
				return errors.Annotate(err, "An error occurred while restore PlanReplayerStmt.OrderBy")
			}
		}
		if n.Limit != nil {
			ctx.WriteKeyWord(" ")
			if err := n.Limit.Restore(ctx); err != nil {
				return errors.Annotate(err, "An error occurred while restore PlanReplayerStmt.Limit")
			}
		}
		return nil
	}
	if err := n.Stmt.Restore(ctx); err != nil {
		return errors.Annotate(err, "An error occurred while restore PlanReplayerStmt.Stmt")
	}
	return nil
}

// Accept implements Node Accept interface.
func (n *PlanReplayerStmt) Accept(v Visitor) (Node, bool) {
	newNode, skipChildren := v.Enter(n)
	if skipChildren {
		return v.Leave(newNode)
	}

	n = newNode.(*PlanReplayerStmt)

	if n.Load {
		return v.Leave(n)
	}

	if n.HistoricalStatsInfo != nil {
		info, ok := n.HistoricalStatsInfo.Accept(v)
		if !ok {
			return n, false
		}
		n.HistoricalStatsInfo = info.(*AsOfClause)
	}

	if n.Stmt == nil {
		if n.Where != nil {
			node, ok := n.Where.Accept(v)
			if !ok {
				return n, false
			}
			n.Where = node.(ExprNode)
		}

		if n.OrderBy != nil {
			node, ok := n.OrderBy.Accept(v)
			if !ok {
				return n, false
			}
			n.OrderBy = node.(*OrderByClause)
		}

		if n.Limit != nil {
			node, ok := n.Limit.Accept(v)
			if !ok {
				return n, false
			}
			n.Limit = node.(*Limit)
		}
		return v.Leave(n)
	}

	node, ok := n.Stmt.Accept(v)
	if !ok {
		return n, false
	}
	n.Stmt = node.(StmtNode)
	return v.Leave(n)
}

type CompactReplicaKind string

const (
	// CompactReplicaKindAll means compacting both TiKV and TiFlash replicas.
	CompactReplicaKindAll = "ALL"

	// CompactReplicaKindTiFlash means compacting TiFlash replicas.
	CompactReplicaKindTiFlash = "TIFLASH"

	// CompactReplicaKindTiKV means compacting TiKV replicas.
	CompactReplicaKindTiKV = "TIKV"
)

// CompactTableStmt is a statement to manually compact a table.
type CompactTableStmt struct {
	stmtNode

	Table          *TableName
	PartitionNames []model.CIStr
	ReplicaKind    CompactReplicaKind
}

// Restore implements Node interface.
func (n *CompactTableStmt) Restore(ctx *format.RestoreCtx) error {
	ctx.WriteKeyWord("ALTER TABLE ")
	n.Table.restoreName(ctx)

	ctx.WriteKeyWord(" COMPACT")
	if len(n.PartitionNames) != 0 {
		ctx.WriteKeyWord(" PARTITION ")
		for i, partition := range n.PartitionNames {
			if i != 0 {
				ctx.WritePlain(",")
			}
			ctx.WriteName(partition.O)
		}
	}
	if n.ReplicaKind != CompactReplicaKindAll {
		ctx.WriteKeyWord(" ")
		// Note: There is only TiFlash replica available now. TiKV will be added later.
		ctx.WriteKeyWord(string(n.ReplicaKind))
		ctx.WriteKeyWord(" REPLICA")
	}
	return nil
}

// Accept implements Node Accept interface.
func (n *CompactTableStmt) Accept(v Visitor) (Node, bool) {
	newNode, skipChildren := v.Enter(n)
	if skipChildren {
		return v.Leave(newNode)
	}
	n = newNode.(*CompactTableStmt)
	node, ok := n.Table.Accept(v)
	if !ok {
		return n, false
	}
	n.Table = node.(*TableName)
	return v.Leave(n)
}

// PrepareStmt is a statement to prepares a SQL statement which contains placeholders,
// and it is executed with ExecuteStmt and released with DeallocateStmt.
// See https://dev.mysql.com/doc/refman/5.7/en/prepare.html
type PrepareStmt struct {
	stmtNode

	Name    string
	SQLText string
	SQLVar  *VariableExpr
}

// Restore implements Node interface.
func (n *PrepareStmt) Restore(ctx *format.RestoreCtx) error {
	ctx.WriteKeyWord("PREPARE ")
	ctx.WriteName(n.Name)
	ctx.WriteKeyWord(" FROM ")
	if n.SQLText != "" {
		ctx.WriteString(n.SQLText)
		return nil
	}
	if n.SQLVar != nil {
		if err := n.SQLVar.Restore(ctx); err != nil {
			return errors.Annotate(err, "An error occurred while restore PrepareStmt.SQLVar")
		}
		return nil
	}
	return errors.New("An error occurred while restore PrepareStmt")
}

// Accept implements Node Accept interface.
func (n *PrepareStmt) Accept(v Visitor) (Node, bool) {
	newNode, skipChildren := v.Enter(n)
	if skipChildren {
		return v.Leave(newNode)
	}
	n = newNode.(*PrepareStmt)
	if n.SQLVar != nil {
		node, ok := n.SQLVar.Accept(v)
		if !ok {
			return n, false
		}
		n.SQLVar = node.(*VariableExpr)
	}
	return v.Leave(n)
}

// DeallocateStmt is a statement to release PreparedStmt.
// See https://dev.mysql.com/doc/refman/5.7/en/deallocate-prepare.html
type DeallocateStmt struct {
	stmtNode

	Name string
}

// Restore implements Node interface.
func (n *DeallocateStmt) Restore(ctx *format.RestoreCtx) error {
	ctx.WriteKeyWord("DEALLOCATE PREPARE ")
	ctx.WriteName(n.Name)
	return nil
}

// Accept implements Node Accept interface.
func (n *DeallocateStmt) Accept(v Visitor) (Node, bool) {
	newNode, skipChildren := v.Enter(n)
	if skipChildren {
		return v.Leave(newNode)
	}
	n = newNode.(*DeallocateStmt)
	return v.Leave(n)
}

// Prepared represents a prepared statement.
type Prepared struct {
<<<<<<< HEAD
	Stmt          StmtNode
	StmtType      string
	Params        []ParamMarkerExpr
	SchemaVersion int64
	RelateVersion map[int64]uint64
	CachedPlan    interface{}
	CachedNames   interface{}
=======
	Stmt     StmtNode
	StmtType string
>>>>>>> da775f61
}

// ExecuteStmt is a statement to execute PreparedStmt.
// See https://dev.mysql.com/doc/refman/5.7/en/execute.html
type ExecuteStmt struct {
	stmtNode

	Name       string
	UsingVars  []ExprNode
	BinaryArgs interface{}
	PrepStmt   interface{} // the corresponding prepared statement
	IdxInMulti int

	// FromGeneralStmt indicates whether this execute-stmt is converted from a general query.
	// e.g. select * from t where a>2 --> execute 'select * from t where a>?' using 2
	FromGeneralStmt bool
}

// Restore implements Node interface.
func (n *ExecuteStmt) Restore(ctx *format.RestoreCtx) error {
	ctx.WriteKeyWord("EXECUTE ")
	ctx.WriteName(n.Name)
	if len(n.UsingVars) > 0 {
		ctx.WriteKeyWord(" USING ")
		for i, val := range n.UsingVars {
			if i != 0 {
				ctx.WritePlain(",")
			}
			if err := val.Restore(ctx); err != nil {
				return errors.Annotatef(err, "An error occurred while restore ExecuteStmt.UsingVars index %d", i)
			}
		}
	}
	return nil
}

// Accept implements Node Accept interface.
func (n *ExecuteStmt) Accept(v Visitor) (Node, bool) {
	newNode, skipChildren := v.Enter(n)
	if skipChildren {
		return v.Leave(newNode)
	}
	n = newNode.(*ExecuteStmt)
	for i, val := range n.UsingVars {
		node, ok := val.Accept(v)
		if !ok {
			return n, false
		}
		n.UsingVars[i] = node.(ExprNode)
	}
	return v.Leave(n)
}

// BeginStmt is a statement to start a new transaction.
// See https://dev.mysql.com/doc/refman/5.7/en/commit.html
type BeginStmt struct {
	stmtNode
	Mode                  string
	CausalConsistencyOnly bool
	ReadOnly              bool
	// AS OF is used to read the data at a specific point of time.
	// Should only be used when ReadOnly is true.
	AsOf *AsOfClause
}

// Restore implements Node interface.
func (n *BeginStmt) Restore(ctx *format.RestoreCtx) error {
	if n.Mode == "" {
		if n.ReadOnly {
			ctx.WriteKeyWord("START TRANSACTION READ ONLY")
			if n.AsOf != nil {
				ctx.WriteKeyWord(" ")
				return n.AsOf.Restore(ctx)
			}
		} else if n.CausalConsistencyOnly {
			ctx.WriteKeyWord("START TRANSACTION WITH CAUSAL CONSISTENCY ONLY")
		} else {
			ctx.WriteKeyWord("START TRANSACTION")
		}
	} else {
		ctx.WriteKeyWord("BEGIN ")
		ctx.WriteKeyWord(n.Mode)
	}
	return nil
}

// Accept implements Node Accept interface.
func (n *BeginStmt) Accept(v Visitor) (Node, bool) {
	newNode, skipChildren := v.Enter(n)
	if skipChildren {
		return v.Leave(newNode)
	}

	if n.AsOf != nil {
		node, ok := n.AsOf.Accept(v)
		if !ok {
			return n, false
		}
		n.AsOf = node.(*AsOfClause)
	}

	n = newNode.(*BeginStmt)
	return v.Leave(n)
}

// BinlogStmt is an internal-use statement.
// We just parse and ignore it.
// See http://dev.mysql.com/doc/refman/5.7/en/binlog.html
type BinlogStmt struct {
	stmtNode
	Str string
}

// Restore implements Node interface.
func (n *BinlogStmt) Restore(ctx *format.RestoreCtx) error {
	ctx.WriteKeyWord("BINLOG ")
	ctx.WriteString(n.Str)
	return nil
}

// Accept implements Node Accept interface.
func (n *BinlogStmt) Accept(v Visitor) (Node, bool) {
	newNode, skipChildren := v.Enter(n)
	if skipChildren {
		return v.Leave(newNode)
	}
	n = newNode.(*BinlogStmt)
	return v.Leave(n)
}

// CompletionType defines completion_type used in COMMIT and ROLLBACK statements
type CompletionType int8

const (
	// CompletionTypeDefault refers to NO_CHAIN
	CompletionTypeDefault CompletionType = iota
	CompletionTypeChain
	CompletionTypeRelease
)

func (n CompletionType) Restore(ctx *format.RestoreCtx) error {
	switch n {
	case CompletionTypeDefault:
	case CompletionTypeChain:
		ctx.WriteKeyWord(" AND CHAIN")
	case CompletionTypeRelease:
		ctx.WriteKeyWord(" RELEASE")
	}
	return nil
}

// CommitStmt is a statement to commit the current transaction.
// See https://dev.mysql.com/doc/refman/5.7/en/commit.html
type CommitStmt struct {
	stmtNode
	// CompletionType overwrites system variable `completion_type` within transaction
	CompletionType CompletionType
}

// Restore implements Node interface.
func (n *CommitStmt) Restore(ctx *format.RestoreCtx) error {
	ctx.WriteKeyWord("COMMIT")
	if err := n.CompletionType.Restore(ctx); err != nil {
		return errors.Annotate(err, "An error occurred while restore CommitStmt.CompletionType")
	}
	return nil
}

// Accept implements Node Accept interface.
func (n *CommitStmt) Accept(v Visitor) (Node, bool) {
	newNode, skipChildren := v.Enter(n)
	if skipChildren {
		return v.Leave(newNode)
	}
	n = newNode.(*CommitStmt)
	return v.Leave(n)
}

// RollbackStmt is a statement to roll back the current transaction.
// See https://dev.mysql.com/doc/refman/5.7/en/commit.html
type RollbackStmt struct {
	stmtNode
	// CompletionType overwrites system variable `completion_type` within transaction
	CompletionType CompletionType
	// SavepointName is the savepoint name.
	SavepointName string
}

// Restore implements Node interface.
func (n *RollbackStmt) Restore(ctx *format.RestoreCtx) error {
	ctx.WriteKeyWord("ROLLBACK")
	if n.SavepointName != "" {
		ctx.WritePlain(" TO ")
		ctx.WritePlain(n.SavepointName)
	}
	if err := n.CompletionType.Restore(ctx); err != nil {
		return errors.Annotate(err, "An error occurred while restore RollbackStmt.CompletionType")
	}
	return nil
}

// Accept implements Node Accept interface.
func (n *RollbackStmt) Accept(v Visitor) (Node, bool) {
	newNode, skipChildren := v.Enter(n)
	if skipChildren {
		return v.Leave(newNode)
	}
	n = newNode.(*RollbackStmt)
	return v.Leave(n)
}

// UseStmt is a statement to use the DBName database as the current database.
// See https://dev.mysql.com/doc/refman/5.7/en/use.html
type UseStmt struct {
	stmtNode

	DBName string
}

// Restore implements Node interface.
func (n *UseStmt) Restore(ctx *format.RestoreCtx) error {
	ctx.WriteKeyWord("USE ")
	ctx.WriteName(n.DBName)
	return nil
}

// Accept implements Node Accept interface.
func (n *UseStmt) Accept(v Visitor) (Node, bool) {
	newNode, skipChildren := v.Enter(n)
	if skipChildren {
		return v.Leave(newNode)
	}
	n = newNode.(*UseStmt)
	return v.Leave(n)
}

const (
	// SetNames is the const for set names stmt.
	// If VariableAssignment.Name == Names, it should be set names stmt.
	SetNames = "SetNAMES"
	// SetCharset is the const for set charset stmt.
	SetCharset = "SetCharset"
	// TiDBCloudStorageURI is the const for set tidb_cloud_storage_uri stmt.
	TiDBCloudStorageURI = "tidb_cloud_storage_uri"
)

// VariableAssignment is a variable assignment struct.
type VariableAssignment struct {
	node
	Name     string
	Value    ExprNode
	IsGlobal bool
	IsSystem bool

	// ExtendValue is a way to store extended info.
	// VariableAssignment should be able to store information for SetCharset/SetPWD Stmt.
	// For SetCharsetStmt, Value is charset, ExtendValue is collation.
	// TODO: Use SetStmt to implement set password statement.
	ExtendValue ValueExpr
}

// Restore implements Node interface.
func (n *VariableAssignment) Restore(ctx *format.RestoreCtx) error {
	if n.IsSystem {
		ctx.WritePlain("@@")
		if n.IsGlobal {
			ctx.WriteKeyWord("GLOBAL")
		} else {
			ctx.WriteKeyWord("SESSION")
		}
		ctx.WritePlain(".")
	} else if n.Name != SetNames && n.Name != SetCharset {
		ctx.WriteKeyWord("@")
	}
	if n.Name == SetNames {
		ctx.WriteKeyWord("NAMES ")
	} else if n.Name == SetCharset {
		ctx.WriteKeyWord("CHARSET ")
	} else {
		ctx.WriteName(n.Name)
		ctx.WritePlain("=")
	}
	if n.Name == TiDBCloudStorageURI {
		// need to redact the url for safety when `show processlist;`
		ctx.WritePlain(RedactURL(n.Value.(ValueExpr).GetString()))
	} else if err := n.Value.Restore(ctx); err != nil {
		return errors.Annotate(err, "An error occurred while restore VariableAssignment.Value")
	}
	if n.ExtendValue != nil {
		ctx.WriteKeyWord(" COLLATE ")
		if err := n.ExtendValue.Restore(ctx); err != nil {
			return errors.Annotate(err, "An error occurred while restore VariableAssignment.ExtendValue")
		}
	}
	return nil
}

// Accept implements Node interface.
func (n *VariableAssignment) Accept(v Visitor) (Node, bool) {
	newNode, skipChildren := v.Enter(n)
	if skipChildren {
		return v.Leave(newNode)
	}
	n = newNode.(*VariableAssignment)
	node, ok := n.Value.Accept(v)
	if !ok {
		return n, false
	}
	n.Value = node.(ExprNode)
	return v.Leave(n)
}

// FlushStmtType is the type for FLUSH statement.
type FlushStmtType int

// Flush statement types.
const (
	FlushNone FlushStmtType = iota
	FlushTables
	FlushPrivileges
	FlushStatus
	FlushTiDBPlugin
	FlushHosts
	FlushLogs
	FlushClientErrorsSummary
)

// LogType is the log type used in FLUSH statement.
type LogType int8

const (
	LogTypeDefault LogType = iota
	LogTypeBinary
	LogTypeEngine
	LogTypeError
	LogTypeGeneral
	LogTypeSlow
)

// FlushStmt is a statement to flush tables/privileges/optimizer costs and so on.
type FlushStmt struct {
	stmtNode

	Tp              FlushStmtType // Privileges/Tables/...
	NoWriteToBinLog bool
	LogType         LogType
	Tables          []*TableName // For FlushTableStmt, if Tables is empty, it means flush all tables.
	ReadLock        bool
	Plugins         []string
}

// Restore implements Node interface.
func (n *FlushStmt) Restore(ctx *format.RestoreCtx) error {
	ctx.WriteKeyWord("FLUSH ")
	if n.NoWriteToBinLog {
		ctx.WriteKeyWord("NO_WRITE_TO_BINLOG ")
	}
	switch n.Tp {
	case FlushTables:
		ctx.WriteKeyWord("TABLES")
		for i, v := range n.Tables {
			if i == 0 {
				ctx.WritePlain(" ")
			} else {
				ctx.WritePlain(", ")
			}
			if err := v.Restore(ctx); err != nil {
				return errors.Annotatef(err, "An error occurred while restore FlushStmt.Tables[%d]", i)
			}
		}
		if n.ReadLock {
			ctx.WriteKeyWord(" WITH READ LOCK")
		}
	case FlushPrivileges:
		ctx.WriteKeyWord("PRIVILEGES")
	case FlushStatus:
		ctx.WriteKeyWord("STATUS")
	case FlushTiDBPlugin:
		ctx.WriteKeyWord("TIDB PLUGINS")
		for i, v := range n.Plugins {
			if i == 0 {
				ctx.WritePlain(" ")
			} else {
				ctx.WritePlain(", ")
			}
			ctx.WritePlain(v)
		}
	case FlushHosts:
		ctx.WriteKeyWord("HOSTS")
	case FlushLogs:
		var logType string
		switch n.LogType {
		case LogTypeDefault:
			logType = "LOGS"
		case LogTypeBinary:
			logType = "BINARY LOGS"
		case LogTypeEngine:
			logType = "ENGINE LOGS"
		case LogTypeError:
			logType = "ERROR LOGS"
		case LogTypeGeneral:
			logType = "GENERAL LOGS"
		case LogTypeSlow:
			logType = "SLOW LOGS"
		}
		ctx.WriteKeyWord(logType)
	case FlushClientErrorsSummary:
		ctx.WriteKeyWord("CLIENT_ERRORS_SUMMARY")
	default:
		return errors.New("Unsupported type of FlushStmt")
	}
	return nil
}

// Accept implements Node Accept interface.
func (n *FlushStmt) Accept(v Visitor) (Node, bool) {
	newNode, skipChildren := v.Enter(n)
	if skipChildren {
		return v.Leave(newNode)
	}
	n = newNode.(*FlushStmt)
	return v.Leave(n)
}

// KillStmt is a statement to kill a query or connection.
type KillStmt struct {
	stmtNode

	// Query indicates whether terminate a single query on this connection or the whole connection.
	// If Query is true, terminates the statement the connection is currently executing, but leaves the connection itself intact.
	// If Query is false, terminates the connection associated with the given ConnectionID, after terminating any statement the connection is executing.
	Query        bool
	ConnectionID uint64
	// TiDBExtension is used to indicate whether the user knows he is sending kill statement to the right tidb-server.
	// When the SQL grammar is "KILL TIDB [CONNECTION | QUERY] connectionID", TiDBExtension will be set.
	// It's a special grammar extension in TiDB. This extension exists because, when the connection is:
	// client -> LVS proxy -> TiDB, and type Ctrl+C in client, the following action will be executed:
	// new a connection; kill xxx;
	// kill command may send to the wrong TiDB, because the exists of LVS proxy, and kill the wrong session.
	// So, "KILL TIDB" grammar is introduced, and it REQUIRES DIRECT client -> TiDB TOPOLOGY.
	// TODO: The standard KILL grammar will be supported once we have global connectionID.
	TiDBExtension bool

	Expr ExprNode
}

// Restore implements Node interface.
func (n *KillStmt) Restore(ctx *format.RestoreCtx) error {
	ctx.WriteKeyWord("KILL")
	if n.TiDBExtension {
		ctx.WriteKeyWord(" TIDB")
	}
	if n.Query {
		ctx.WriteKeyWord(" QUERY")
	}
	if n.Expr != nil {
		ctx.WriteKeyWord(" ")
		if err := n.Expr.Restore(ctx); err != nil {
			return errors.Trace(err)
		}
	} else {
		ctx.WritePlainf(" %d", n.ConnectionID)
	}
	return nil
}

// Accept implements Node Accept interface.
func (n *KillStmt) Accept(v Visitor) (Node, bool) {
	newNode, skipChildren := v.Enter(n)
	if skipChildren {
		return v.Leave(newNode)
	}
	n = newNode.(*KillStmt)
	return v.Leave(n)
}

// SavepointStmt is the statement of SAVEPOINT.
type SavepointStmt struct {
	stmtNode
	// Name is the savepoint name.
	Name string
}

// Restore implements Node interface.
func (n *SavepointStmt) Restore(ctx *format.RestoreCtx) error {
	ctx.WriteKeyWord("SAVEPOINT ")
	ctx.WritePlain(n.Name)
	return nil
}

// Accept implements Node Accept interface.
func (n *SavepointStmt) Accept(v Visitor) (Node, bool) {
	newNode, _ := v.Enter(n)
	n = newNode.(*SavepointStmt)
	return v.Leave(n)
}

// ReleaseSavepointStmt is the statement of RELEASE SAVEPOINT.
type ReleaseSavepointStmt struct {
	stmtNode
	// Name is the savepoint name.
	Name string
}

// Restore implements Node interface.
func (n *ReleaseSavepointStmt) Restore(ctx *format.RestoreCtx) error {
	ctx.WriteKeyWord("RELEASE SAVEPOINT ")
	ctx.WritePlain(n.Name)
	return nil
}

// Accept implements Node Accept interface.
func (n *ReleaseSavepointStmt) Accept(v Visitor) (Node, bool) {
	newNode, _ := v.Enter(n)
	n = newNode.(*ReleaseSavepointStmt)
	return v.Leave(n)
}

// SetStmt is the statement to set variables.
type SetStmt struct {
	stmtNode
	// Variables is the list of variable assignment.
	Variables []*VariableAssignment
}

// Restore implements Node interface.
func (n *SetStmt) Restore(ctx *format.RestoreCtx) error {
	ctx.WriteKeyWord("SET ")
	for i, v := range n.Variables {
		if i != 0 {
			ctx.WritePlain(", ")
		}
		if err := v.Restore(ctx); err != nil {
			return errors.Annotatef(err, "An error occurred while restore SetStmt.Variables[%d]", i)
		}
	}
	return nil
}

// Accept implements Node Accept interface.
func (n *SetStmt) Accept(v Visitor) (Node, bool) {
	newNode, skipChildren := v.Enter(n)
	if skipChildren {
		return v.Leave(newNode)
	}
	n = newNode.(*SetStmt)
	for i, val := range n.Variables {
		node, ok := val.Accept(v)
		if !ok {
			return n, false
		}
		n.Variables[i] = node.(*VariableAssignment)
	}
	return v.Leave(n)
}

// SecureText implements SensitiveStatement interface.
// need to redact the tidb_cloud_storage_url for safety when `show processlist;`
func (n *SetStmt) SecureText() string {
	redactedStmt := *n
	var sb strings.Builder
	_ = redactedStmt.Restore(format.NewRestoreCtx(format.DefaultRestoreFlags, &sb))
	return sb.String()
}

// SetConfigStmt is the statement to set cluster configs.
type SetConfigStmt struct {
	stmtNode

	Type     string // TiDB, TiKV, PD
	Instance string // '127.0.0.1:3306'
	Name     string // the variable name
	Value    ExprNode
}

func (n *SetConfigStmt) Restore(ctx *format.RestoreCtx) error {
	ctx.WriteKeyWord("SET CONFIG ")
	if n.Type != "" {
		ctx.WriteKeyWord(n.Type)
	} else {
		ctx.WriteString(n.Instance)
	}
	ctx.WritePlain(" ")
	ctx.WriteKeyWord(n.Name)
	ctx.WritePlain(" = ")
	return n.Value.Restore(ctx)
}

func (n *SetConfigStmt) Accept(v Visitor) (Node, bool) {
	newNode, skipChildren := v.Enter(n)
	if skipChildren {
		return v.Leave(newNode)
	}
	n = newNode.(*SetConfigStmt)
	node, ok := n.Value.Accept(v)
	if !ok {
		return n, false
	}
	n.Value = node.(ExprNode)
	return v.Leave(n)
}

// SetSessionStatesStmt is a statement to restore session states.
type SetSessionStatesStmt struct {
	stmtNode

	SessionStates string
}

func (n *SetSessionStatesStmt) Restore(ctx *format.RestoreCtx) error {
	ctx.WriteKeyWord("SET SESSION_STATES ")
	ctx.WriteString(n.SessionStates)
	return nil
}

func (n *SetSessionStatesStmt) Accept(v Visitor) (Node, bool) {
	newNode, skipChildren := v.Enter(n)
	if skipChildren {
		return v.Leave(newNode)
	}
	n = newNode.(*SetSessionStatesStmt)
	return v.Leave(n)
}

/*
// SetCharsetStmt is a statement to assign values to character and collation variables.
// See https://dev.mysql.com/doc/refman/5.7/en/set-statement.html
type SetCharsetStmt struct {
	stmtNode

	Charset string
	Collate string
}

// Accept implements Node Accept interface.
func (n *SetCharsetStmt) Accept(v Visitor) (Node, bool) {
	newNode, skipChildren := v.Enter(n)
	if skipChildren {
		return v.Leave(newNode)
	}
	n = newNode.(*SetCharsetStmt)
	return v.Leave(n)
}
*/

// SetPwdStmt is a statement to assign a password to user account.
// See https://dev.mysql.com/doc/refman/5.7/en/set-password.html
type SetPwdStmt struct {
	stmtNode

	User     *auth.UserIdentity
	Password string
}

// Restore implements Node interface.
func (n *SetPwdStmt) Restore(ctx *format.RestoreCtx) error {
	ctx.WriteKeyWord("SET PASSWORD")
	if n.User != nil {
		ctx.WriteKeyWord(" FOR ")
		if err := n.User.Restore(ctx); err != nil {
			return errors.Annotate(err, "An error occurred while restore SetPwdStmt.User")
		}
	}
	ctx.WritePlain("=")
	ctx.WriteString(n.Password)
	return nil
}

// SecureText implements SensitiveStatement interface.
func (n *SetPwdStmt) SecureText() string {
	return fmt.Sprintf("set password for user %s", n.User)
}

// Accept implements Node Accept interface.
func (n *SetPwdStmt) Accept(v Visitor) (Node, bool) {
	newNode, skipChildren := v.Enter(n)
	if skipChildren {
		return v.Leave(newNode)
	}
	n = newNode.(*SetPwdStmt)
	return v.Leave(n)
}

type ChangeStmt struct {
	stmtNode

	NodeType string
	State    string
	NodeID   string
}

// Restore implements Node interface.
func (n *ChangeStmt) Restore(ctx *format.RestoreCtx) error {
	ctx.WriteKeyWord("CHANGE ")
	ctx.WriteKeyWord(n.NodeType)
	ctx.WriteKeyWord(" TO NODE_STATE ")
	ctx.WritePlain("=")
	ctx.WriteString(n.State)
	ctx.WriteKeyWord(" FOR NODE_ID ")
	ctx.WriteString(n.NodeID)
	return nil
}

// SecureText implements SensitiveStatement interface.
func (n *ChangeStmt) SecureText() string {
	return fmt.Sprintf("change %s to node_state='%s' for node_id '%s'", strings.ToLower(n.NodeType), n.State, n.NodeID)
}

// Accept implements Node Accept interface.
func (n *ChangeStmt) Accept(v Visitor) (Node, bool) {
	newNode, skipChildren := v.Enter(n)
	if skipChildren {
		return v.Leave(newNode)
	}
	n = newNode.(*ChangeStmt)
	return v.Leave(n)
}

// SetRoleStmtType is the type for FLUSH statement.
type SetRoleStmtType int

// SetRole statement types.
const (
	SetRoleDefault SetRoleStmtType = iota
	SetRoleNone
	SetRoleAll
	SetRoleAllExcept
	SetRoleRegular
)

type SetRoleStmt struct {
	stmtNode

	SetRoleOpt SetRoleStmtType
	RoleList   []*auth.RoleIdentity
}

func (n *SetRoleStmt) Restore(ctx *format.RestoreCtx) error {
	ctx.WriteKeyWord("SET ROLE")
	switch n.SetRoleOpt {
	case SetRoleDefault:
		ctx.WriteKeyWord(" DEFAULT")
	case SetRoleNone:
		ctx.WriteKeyWord(" NONE")
	case SetRoleAll:
		ctx.WriteKeyWord(" ALL")
	case SetRoleAllExcept:
		ctx.WriteKeyWord(" ALL EXCEPT")
	}
	for i, role := range n.RoleList {
		ctx.WritePlain(" ")
		err := role.Restore(ctx)
		if err != nil {
			return errors.Annotate(err, "An error occurred while restore SetRoleStmt.RoleList")
		}
		if i != len(n.RoleList)-1 {
			ctx.WritePlain(",")
		}
	}
	return nil
}

// Accept implements Node Accept interface.
func (n *SetRoleStmt) Accept(v Visitor) (Node, bool) {
	newNode, skipChildren := v.Enter(n)
	if skipChildren {
		return v.Leave(newNode)
	}
	n = newNode.(*SetRoleStmt)
	return v.Leave(n)
}

type SetDefaultRoleStmt struct {
	stmtNode

	SetRoleOpt SetRoleStmtType
	RoleList   []*auth.RoleIdentity
	UserList   []*auth.UserIdentity
}

func (n *SetDefaultRoleStmt) Restore(ctx *format.RestoreCtx) error {
	ctx.WriteKeyWord("SET DEFAULT ROLE")
	switch n.SetRoleOpt {
	case SetRoleNone:
		ctx.WriteKeyWord(" NONE")
	case SetRoleAll:
		ctx.WriteKeyWord(" ALL")
	default:
	}
	for i, role := range n.RoleList {
		ctx.WritePlain(" ")
		err := role.Restore(ctx)
		if err != nil {
			return errors.Annotate(err, "An error occurred while restore SetDefaultRoleStmt.RoleList")
		}
		if i != len(n.RoleList)-1 {
			ctx.WritePlain(",")
		}
	}
	ctx.WritePlain(" TO")
	for i, user := range n.UserList {
		ctx.WritePlain(" ")
		err := user.Restore(ctx)
		if err != nil {
			return errors.Annotate(err, "An error occurred while restore SetDefaultRoleStmt.UserList")
		}
		if i != len(n.UserList)-1 {
			ctx.WritePlain(",")
		}
	}
	return nil
}

// Accept implements Node Accept interface.
func (n *SetDefaultRoleStmt) Accept(v Visitor) (Node, bool) {
	newNode, skipChildren := v.Enter(n)
	if skipChildren {
		return v.Leave(newNode)
	}
	n = newNode.(*SetDefaultRoleStmt)
	return v.Leave(n)
}

// UserSpec is used for parsing create user statement.
type UserSpec struct {
	User    *auth.UserIdentity
	AuthOpt *AuthOption
	IsRole  bool
}

// Restore implements Node interface.
func (n *UserSpec) Restore(ctx *format.RestoreCtx) error {
	if err := n.User.Restore(ctx); err != nil {
		return errors.Annotate(err, "An error occurred while restore UserSpec.User")
	}
	if n.AuthOpt != nil {
		ctx.WritePlain(" ")
		if err := n.AuthOpt.Restore(ctx); err != nil {
			return errors.Annotate(err, "An error occurred while restore UserSpec.AuthOpt")
		}
	}
	return nil
}

// SecurityString formats the UserSpec without password information.
func (n *UserSpec) SecurityString() string {
	withPassword := false
	if opt := n.AuthOpt; opt != nil {
		if len(opt.AuthString) > 0 || len(opt.HashString) > 0 {
			withPassword = true
		}
	}
	if withPassword {
		return fmt.Sprintf("{%s password = ***}", n.User)
	}
	return n.User.String()
}

// EncodedPassword returns the encoded password (which is the real data mysql.user).
// The boolean value indicates input's password format is legal or not.
func (n *UserSpec) EncodedPassword() (string, bool) {
	if n.AuthOpt == nil {
		return "", true
	}

	opt := n.AuthOpt
	if opt.ByAuthString {
		switch opt.AuthPlugin {
		case mysql.AuthCachingSha2Password, mysql.AuthTiDBSM3Password:
			return auth.NewHashPassword(opt.AuthString, opt.AuthPlugin), true
		case mysql.AuthSocket:
			return "", true
		default:
			return auth.EncodePassword(opt.AuthString), true
		}
	}

	// store the LDAP dn directly in the password field
	switch opt.AuthPlugin {
	case mysql.AuthLDAPSimple, mysql.AuthLDAPSASL:
		// TODO: validate the HashString to be a `dn` for LDAP
		// It seems fine to not validate here, and LDAP server will give an error when the client'll try to login this user.
		// The percona server implementation doesn't have a validation for this HashString.
		// However, returning an error for obvious wrong format is more friendly.
		return opt.HashString, true
	}

	// In case we have 'IDENTIFIED WITH <plugin>' but no 'BY <password>' to set an empty password.
	if opt.HashString == "" {
		return opt.HashString, true
	}

	// Not a legal password string.
	switch opt.AuthPlugin {
	case mysql.AuthCachingSha2Password:
		if len(opt.HashString) != mysql.SHAPWDHashLen {
			return "", false
		}
	case mysql.AuthTiDBSM3Password:
		if len(opt.HashString) != mysql.SM3PWDHashLen {
			return "", false
		}
	case "", mysql.AuthNativePassword:
		if len(opt.HashString) != (mysql.PWDHashLen+1) || !strings.HasPrefix(opt.HashString, "*") {
			return "", false
		}
	case mysql.AuthSocket:
	default:
		return "", false
	}
	return opt.HashString, true
}

type AuthTokenOrTLSOption struct {
	Type  AuthTokenOrTLSOptionType
	Value string
}

func (t *AuthTokenOrTLSOption) Restore(ctx *format.RestoreCtx) error {
	switch t.Type {
	case TlsNone:
		ctx.WriteKeyWord("NONE")
	case Ssl:
		ctx.WriteKeyWord("SSL")
	case X509:
		ctx.WriteKeyWord("X509")
	case Cipher:
		ctx.WriteKeyWord("CIPHER ")
		ctx.WriteString(t.Value)
	case Issuer:
		ctx.WriteKeyWord("ISSUER ")
		ctx.WriteString(t.Value)
	case Subject:
		ctx.WriteKeyWord("SUBJECT ")
		ctx.WriteString(t.Value)
	case SAN:
		ctx.WriteKeyWord("SAN ")
		ctx.WriteString(t.Value)
	case TokenIssuer:
		ctx.WriteKeyWord("TOKEN_ISSUER ")
		ctx.WriteString(t.Value)
	default:
		return errors.Errorf("Unsupported AuthTokenOrTLSOption.Type %d", t.Type)
	}
	return nil
}

type AuthTokenOrTLSOptionType int

const (
	TlsNone AuthTokenOrTLSOptionType = iota
	Ssl
	X509
	Cipher
	Issuer
	Subject
	SAN
	TokenIssuer
)

func (t AuthTokenOrTLSOptionType) String() string {
	switch t {
	case TlsNone:
		return "NONE"
	case Ssl:
		return "SSL"
	case X509:
		return "X509"
	case Cipher:
		return "CIPHER"
	case Issuer:
		return "ISSUER"
	case Subject:
		return "SUBJECT"
	case SAN:
		return "SAN"
	case TokenIssuer:
		return "TOKEN_ISSUER"
	default:
		return "UNKNOWN"
	}
}

const (
	MaxQueriesPerHour = iota + 1
	MaxUpdatesPerHour
	MaxConnectionsPerHour
	MaxUserConnections
)

type ResourceOption struct {
	Type  int
	Count int64
}

func (r *ResourceOption) Restore(ctx *format.RestoreCtx) error {
	switch r.Type {
	case MaxQueriesPerHour:
		ctx.WriteKeyWord("MAX_QUERIES_PER_HOUR ")
	case MaxUpdatesPerHour:
		ctx.WriteKeyWord("MAX_UPDATES_PER_HOUR ")
	case MaxConnectionsPerHour:
		ctx.WriteKeyWord("MAX_CONNECTIONS_PER_HOUR ")
	case MaxUserConnections:
		ctx.WriteKeyWord("MAX_USER_CONNECTIONS ")
	default:
		return errors.Errorf("Unsupported ResourceOption.Type %d", r.Type)
	}
	ctx.WritePlainf("%d", r.Count)
	return nil
}

const (
	PasswordExpire = iota + 1
	PasswordExpireDefault
	PasswordExpireNever
	PasswordExpireInterval
	PasswordHistory
	PasswordHistoryDefault
	PasswordReuseInterval
	PasswordReuseDefault
	Lock
	Unlock
	FailedLoginAttempts
	PasswordLockTime
	PasswordLockTimeUnbounded
	UserCommentType
	UserAttributeType

	UserResourceGroupName
)

type PasswordOrLockOption struct {
	Type  int
	Count int64
}

func (p *PasswordOrLockOption) Restore(ctx *format.RestoreCtx) error {
	switch p.Type {
	case PasswordExpire:
		ctx.WriteKeyWord("PASSWORD EXPIRE")
	case PasswordExpireDefault:
		ctx.WriteKeyWord("PASSWORD EXPIRE DEFAULT")
	case PasswordExpireNever:
		ctx.WriteKeyWord("PASSWORD EXPIRE NEVER")
	case PasswordExpireInterval:
		ctx.WriteKeyWord("PASSWORD EXPIRE INTERVAL")
		ctx.WritePlainf(" %d", p.Count)
		ctx.WriteKeyWord(" DAY")
	case Lock:
		ctx.WriteKeyWord("ACCOUNT LOCK")
	case Unlock:
		ctx.WriteKeyWord("ACCOUNT UNLOCK")
	case FailedLoginAttempts:
		ctx.WriteKeyWord("FAILED_LOGIN_ATTEMPTS")
		ctx.WritePlainf(" %d", p.Count)
	case PasswordLockTime:
		ctx.WriteKeyWord("PASSWORD_LOCK_TIME")
		ctx.WritePlainf(" %d", p.Count)
	case PasswordLockTimeUnbounded:
		ctx.WriteKeyWord("PASSWORD_LOCK_TIME UNBOUNDED")
	case PasswordHistory:
		ctx.WriteKeyWord("PASSWORD HISTORY")
		ctx.WritePlainf(" %d", p.Count)
	case PasswordHistoryDefault:
		ctx.WriteKeyWord("PASSWORD HISTORY DEFAULT")
	case PasswordReuseInterval:
		ctx.WriteKeyWord("PASSWORD REUSE INTERVAL")
		ctx.WritePlainf(" %d", p.Count)
		ctx.WriteKeyWord(" DAY")
	case PasswordReuseDefault:
		ctx.WriteKeyWord("PASSWORD REUSE INTERVAL DEFAULT")
	default:
		return errors.Errorf("Unsupported PasswordOrLockOption.Type %d", p.Type)
	}
	return nil
}

type CommentOrAttributeOption struct {
	Type  int
	Value string
}

func (c *CommentOrAttributeOption) Restore(ctx *format.RestoreCtx) error {
	if c.Type == UserCommentType {
		ctx.WriteKeyWord(" COMMENT ")
		ctx.WriteString(c.Value)
	} else if c.Type == UserAttributeType {
		ctx.WriteKeyWord(" ATTRIBUTE ")
		ctx.WriteString(c.Value)
	}
	return nil
}

type ResourceGroupNameOption struct {
	Value string
}

func (c *ResourceGroupNameOption) Restore(ctx *format.RestoreCtx) error {
	ctx.WriteKeyWord(" RESOURCE GROUP ")
	ctx.WriteName(c.Value)
	return nil
}

// CreateUserStmt creates user account.
// See https://dev.mysql.com/doc/refman/8.0/en/create-user.html
type CreateUserStmt struct {
	stmtNode

	IsCreateRole             bool
	IfNotExists              bool
	Specs                    []*UserSpec
	AuthTokenOrTLSOptions    []*AuthTokenOrTLSOption
	ResourceOptions          []*ResourceOption
	PasswordOrLockOptions    []*PasswordOrLockOption
	CommentOrAttributeOption *CommentOrAttributeOption
	ResourceGroupNameOption  *ResourceGroupNameOption
}

// Restore implements Node interface.
func (n *CreateUserStmt) Restore(ctx *format.RestoreCtx) error {
	if n.IsCreateRole {
		ctx.WriteKeyWord("CREATE ROLE ")
	} else {
		ctx.WriteKeyWord("CREATE USER ")
	}
	if n.IfNotExists {
		ctx.WriteKeyWord("IF NOT EXISTS ")
	}
	for i, v := range n.Specs {
		if i != 0 {
			ctx.WritePlain(", ")
		}
		if err := v.Restore(ctx); err != nil {
			return errors.Annotatef(err, "An error occurred while restore CreateUserStmt.Specs[%d]", i)
		}
	}

	if len(n.AuthTokenOrTLSOptions) != 0 {
		ctx.WriteKeyWord(" REQUIRE ")
	}

	for i, option := range n.AuthTokenOrTLSOptions {
		if i != 0 {
			ctx.WriteKeyWord(" AND ")
		}
		if err := option.Restore(ctx); err != nil {
			return errors.Annotatef(err, "An error occurred while restore CreateUserStmt.AuthTokenOrTLSOptions[%d]", i)
		}
	}

	if len(n.ResourceOptions) != 0 {
		ctx.WriteKeyWord(" WITH")
	}

	for i, v := range n.ResourceOptions {
		ctx.WritePlain(" ")
		if err := v.Restore(ctx); err != nil {
			return errors.Annotatef(err, "An error occurred while restore CreateUserStmt.ResourceOptions[%d]", i)
		}
	}

	for i, v := range n.PasswordOrLockOptions {
		ctx.WritePlain(" ")
		if err := v.Restore(ctx); err != nil {
			return errors.Annotatef(err, "An error occurred while restore CreateUserStmt.PasswordOrLockOptions[%d]", i)
		}
	}

	if n.CommentOrAttributeOption != nil {
		if err := n.CommentOrAttributeOption.Restore(ctx); err != nil {
			return errors.Annotatef(err, "An error occurred while restore CreateUserStmt.CommentOrAttributeOption")
		}
	}

	if n.ResourceGroupNameOption != nil {
		if err := n.ResourceGroupNameOption.Restore(ctx); err != nil {
			return errors.Annotatef(err, "An error occurred while restore CreateUserStmt.ResourceGroupNameOption")
		}
	}

	return nil
}

// Accept implements Node Accept interface.
func (n *CreateUserStmt) Accept(v Visitor) (Node, bool) {
	newNode, skipChildren := v.Enter(n)
	if skipChildren {
		return v.Leave(newNode)
	}
	n = newNode.(*CreateUserStmt)
	return v.Leave(n)
}

// SecureText implements SensitiveStatement interface.
func (n *CreateUserStmt) SecureText() string {
	var buf bytes.Buffer
	buf.WriteString("create user")
	for _, user := range n.Specs {
		buf.WriteString(" ")
		buf.WriteString(user.SecurityString())
	}
	return buf.String()
}

// AlterUserStmt modifies user account.
// See https://dev.mysql.com/doc/refman/8.0/en/alter-user.html
type AlterUserStmt struct {
	stmtNode

	IfExists                 bool
	CurrentAuth              *AuthOption
	Specs                    []*UserSpec
	AuthTokenOrTLSOptions    []*AuthTokenOrTLSOption
	ResourceOptions          []*ResourceOption
	PasswordOrLockOptions    []*PasswordOrLockOption
	CommentOrAttributeOption *CommentOrAttributeOption
	ResourceGroupNameOption  *ResourceGroupNameOption
}

// Restore implements Node interface.
func (n *AlterUserStmt) Restore(ctx *format.RestoreCtx) error {
	ctx.WriteKeyWord("ALTER USER ")
	if n.IfExists {
		ctx.WriteKeyWord("IF EXISTS ")
	}
	if n.CurrentAuth != nil {
		ctx.WriteKeyWord("USER")
		ctx.WritePlain("() ")
		if err := n.CurrentAuth.Restore(ctx); err != nil {
			return errors.Annotate(err, "An error occurred while restore AlterUserStmt.CurrentAuth")
		}
	}
	for i, v := range n.Specs {
		if i != 0 {
			ctx.WritePlain(", ")
		}
		if err := v.Restore(ctx); err != nil {
			return errors.Annotatef(err, "An error occurred while restore AlterUserStmt.Specs[%d]", i)
		}
	}

	if len(n.AuthTokenOrTLSOptions) != 0 {
		ctx.WriteKeyWord(" REQUIRE ")
	}

	for i, option := range n.AuthTokenOrTLSOptions {
		if i != 0 {
			ctx.WriteKeyWord(" AND ")
		}
		if err := option.Restore(ctx); err != nil {
			return errors.Annotatef(err, "An error occurred while restore AlterUserStmt.AuthTokenOrTLSOptions[%d]", i)
		}
	}

	if len(n.ResourceOptions) != 0 {
		ctx.WriteKeyWord(" WITH")
	}

	for i, v := range n.ResourceOptions {
		ctx.WritePlain(" ")
		if err := v.Restore(ctx); err != nil {
			return errors.Annotatef(err, "An error occurred while restore AlterUserStmt.ResourceOptions[%d]", i)
		}
	}

	for i, v := range n.PasswordOrLockOptions {
		ctx.WritePlain(" ")
		if err := v.Restore(ctx); err != nil {
			return errors.Annotatef(err, "An error occurred while restore AlterUserStmt.PasswordOrLockOptions[%d]", i)
		}
	}

	if n.CommentOrAttributeOption != nil {
		if err := n.CommentOrAttributeOption.Restore(ctx); err != nil {
			return errors.Annotatef(err, "An error occurred while restore AlterUserStmt.CommentOrAttributeOption")
		}
	}

	if n.ResourceGroupNameOption != nil {
		if err := n.ResourceGroupNameOption.Restore(ctx); err != nil {
			return errors.Annotatef(err, "An error occurred while restore AlterUserStmt.ResourceGroupNameOption")
		}
	}

	return nil
}

// SecureText implements SensitiveStatement interface.
func (n *AlterUserStmt) SecureText() string {
	var buf bytes.Buffer
	buf.WriteString("alter user")
	for _, user := range n.Specs {
		buf.WriteString(" ")
		buf.WriteString(user.SecurityString())
	}
	return buf.String()
}

// Accept implements Node Accept interface.
func (n *AlterUserStmt) Accept(v Visitor) (Node, bool) {
	newNode, skipChildren := v.Enter(n)
	if skipChildren {
		return v.Leave(newNode)
	}
	n = newNode.(*AlterUserStmt)
	return v.Leave(n)
}

// AlterInstanceStmt modifies instance.
// See https://dev.mysql.com/doc/refman/8.0/en/alter-instance.html
type AlterInstanceStmt struct {
	stmtNode

	ReloadTLS         bool
	NoRollbackOnError bool
}

// Restore implements Node interface.
func (n *AlterInstanceStmt) Restore(ctx *format.RestoreCtx) error {
	ctx.WriteKeyWord("ALTER INSTANCE")
	if n.ReloadTLS {
		ctx.WriteKeyWord(" RELOAD TLS")
	}
	if n.NoRollbackOnError {
		ctx.WriteKeyWord(" NO ROLLBACK ON ERROR")
	}
	return nil
}

// Accept implements Node Accept interface.
func (n *AlterInstanceStmt) Accept(v Visitor) (Node, bool) {
	newNode, skipChildren := v.Enter(n)
	if skipChildren {
		return v.Leave(newNode)
	}
	n = newNode.(*AlterInstanceStmt)
	return v.Leave(n)
}

// AlterRangeStmt modifies range configuration.
type AlterRangeStmt struct {
	stmtNode
	RangeName       model.CIStr
	PlacementOption *PlacementOption
}

// Restore implements Node interface.
func (n *AlterRangeStmt) Restore(ctx *format.RestoreCtx) error {
	ctx.WriteKeyWord("ALTER RANGE ")
	ctx.WriteName(n.RangeName.O)
	ctx.WritePlain(" ")
	if err := n.PlacementOption.Restore(ctx); err != nil {
		return errors.Annotate(err, "An error occurred while restore AlterRangeStmt.PlacementOption")
	}
	return nil
}

// Accept implements Node Accept interface.
func (n *AlterRangeStmt) Accept(v Visitor) (Node, bool) {
	newNode, skipChildren := v.Enter(n)
	if skipChildren {
		return v.Leave(newNode)
	}
	n = newNode.(*AlterRangeStmt)
	return v.Leave(n)
}

// DropUserStmt creates user account.
// See http://dev.mysql.com/doc/refman/5.7/en/drop-user.html
type DropUserStmt struct {
	stmtNode

	IfExists   bool
	IsDropRole bool
	UserList   []*auth.UserIdentity
}

// Restore implements Node interface.
func (n *DropUserStmt) Restore(ctx *format.RestoreCtx) error {
	if n.IsDropRole {
		ctx.WriteKeyWord("DROP ROLE ")
	} else {
		ctx.WriteKeyWord("DROP USER ")
	}
	if n.IfExists {
		ctx.WriteKeyWord("IF EXISTS ")
	}
	for i, v := range n.UserList {
		if i != 0 {
			ctx.WritePlain(", ")
		}
		if err := v.Restore(ctx); err != nil {
			return errors.Annotatef(err, "An error occurred while restore DropUserStmt.UserList[%d]", i)
		}
	}
	return nil
}

// Accept implements Node Accept interface.
func (n *DropUserStmt) Accept(v Visitor) (Node, bool) {
	newNode, skipChildren := v.Enter(n)
	if skipChildren {
		return v.Leave(newNode)
	}
	n = newNode.(*DropUserStmt)
	return v.Leave(n)
}

// CreateBindingStmt creates sql binding hint.
type CreateBindingStmt struct {
	stmtNode

	GlobalScope bool
	OriginNode  StmtNode
	HintedNode  StmtNode
	PlanDigest  string
}

func (n *CreateBindingStmt) Restore(ctx *format.RestoreCtx) error {
	ctx.WriteKeyWord("CREATE ")
	if n.GlobalScope {
		ctx.WriteKeyWord("GLOBAL ")
	} else {
		ctx.WriteKeyWord("SESSION ")
	}
	if n.OriginNode == nil {
		ctx.WriteKeyWord("BINDING FROM HISTORY USING PLAN DIGEST ")
		ctx.WriteString(n.PlanDigest)
	} else {
		ctx.WriteKeyWord("BINDING FOR ")
		if err := n.OriginNode.Restore(ctx); err != nil {
			return errors.Trace(err)
		}
		ctx.WriteKeyWord(" USING ")
		if err := n.HintedNode.Restore(ctx); err != nil {
			return errors.Trace(err)
		}
	}
	return nil
}

func (n *CreateBindingStmt) Accept(v Visitor) (Node, bool) {
	newNode, skipChildren := v.Enter(n)
	if skipChildren {
		return v.Leave(newNode)
	}
	n = newNode.(*CreateBindingStmt)
	if n.OriginNode != nil {
		origNode, ok := n.OriginNode.Accept(v)
		if !ok {
			return n, false
		}
		n.OriginNode = origNode.(StmtNode)
		hintedNode, ok := n.HintedNode.Accept(v)
		if !ok {
			return n, false
		}
		n.HintedNode = hintedNode.(StmtNode)
	}
	return v.Leave(n)
}

// DropBindingStmt deletes sql binding hint.
type DropBindingStmt struct {
	stmtNode

	GlobalScope bool
	OriginNode  StmtNode
	HintedNode  StmtNode
	SQLDigest   string
}

func (n *DropBindingStmt) Restore(ctx *format.RestoreCtx) error {
	ctx.WriteKeyWord("DROP ")
	if n.GlobalScope {
		ctx.WriteKeyWord("GLOBAL ")
	} else {
		ctx.WriteKeyWord("SESSION ")
	}
	ctx.WriteKeyWord("BINDING FOR ")
	if n.OriginNode == nil {
		ctx.WriteKeyWord("SQL DIGEST ")
		ctx.WriteString(n.SQLDigest)
	} else {
		if err := n.OriginNode.Restore(ctx); err != nil {
			return errors.Trace(err)
		}
		if n.HintedNode != nil {
			ctx.WriteKeyWord(" USING ")
			if err := n.HintedNode.Restore(ctx); err != nil {
				return errors.Trace(err)
			}
		}
	}
	return nil
}

func (n *DropBindingStmt) Accept(v Visitor) (Node, bool) {
	newNode, skipChildren := v.Enter(n)
	if skipChildren {
		return v.Leave(newNode)
	}
	n = newNode.(*DropBindingStmt)
	if n.OriginNode != nil {
		//  OriginNode is nil means we build drop binding by sql digest
		origNode, ok := n.OriginNode.Accept(v)
		if !ok {
			return n, false
		}
		n.OriginNode = origNode.(StmtNode)
		if n.HintedNode != nil {
			hintedNode, ok := n.HintedNode.Accept(v)
			if !ok {
				return n, false
			}
			n.HintedNode = hintedNode.(StmtNode)
		}
	}
	return v.Leave(n)
}

// BindingStatusType defines the status type for the binding
type BindingStatusType int8

// Binding status types.
const (
	BindingStatusTypeEnabled BindingStatusType = iota
	BindingStatusTypeDisabled
)

// SetBindingStmt sets sql binding status.
type SetBindingStmt struct {
	stmtNode

	BindingStatusType BindingStatusType
	OriginNode        StmtNode
	HintedNode        StmtNode
	SQLDigest         string
}

func (n *SetBindingStmt) Restore(ctx *format.RestoreCtx) error {
	ctx.WriteKeyWord("SET ")
	ctx.WriteKeyWord("BINDING ")
	switch n.BindingStatusType {
	case BindingStatusTypeEnabled:
		ctx.WriteKeyWord("ENABLED ")
	case BindingStatusTypeDisabled:
		ctx.WriteKeyWord("DISABLED ")
	}
	ctx.WriteKeyWord("FOR ")
	if n.OriginNode == nil {
		ctx.WriteKeyWord("SQL DIGEST ")
		ctx.WriteString(n.SQLDigest)
	} else {
		if err := n.OriginNode.Restore(ctx); err != nil {
			return errors.Trace(err)
		}
		if n.HintedNode != nil {
			ctx.WriteKeyWord(" USING ")
			if err := n.HintedNode.Restore(ctx); err != nil {
				return errors.Trace(err)
			}
		}
	}
	return nil
}

func (n *SetBindingStmt) Accept(v Visitor) (Node, bool) {
	newNode, skipChildren := v.Enter(n)
	if skipChildren {
		return v.Leave(newNode)
	}
	n = newNode.(*SetBindingStmt)
	if n.OriginNode != nil {
		// OriginNode is nil means we set binding stmt by sql digest
		origNode, ok := n.OriginNode.Accept(v)
		if !ok {
			return n, false
		}
		n.OriginNode = origNode.(StmtNode)
		if n.HintedNode != nil {
			hintedNode, ok := n.HintedNode.Accept(v)
			if !ok {
				return n, false
			}
			n.HintedNode = hintedNode.(StmtNode)
		}
	}
	return v.Leave(n)
}

// Extended statistics types.
const (
	StatsTypeCardinality uint8 = iota
	StatsTypeDependency
	StatsTypeCorrelation
)

// StatisticsSpec is the specification for ADD /DROP STATISTICS.
type StatisticsSpec struct {
	StatsName string
	StatsType uint8
	Columns   []*ColumnName
}

// CreateStatisticsStmt is a statement to create extended statistics.
// Examples:
//
//	CREATE STATISTICS stats1 (cardinality) ON t(a, b, c);
//	CREATE STATISTICS stats2 (dependency) ON t(a, b);
//	CREATE STATISTICS stats3 (correlation) ON t(a, b);
type CreateStatisticsStmt struct {
	stmtNode

	IfNotExists bool
	StatsName   string
	StatsType   uint8
	Table       *TableName
	Columns     []*ColumnName
}

// Restore implements Node interface.
func (n *CreateStatisticsStmt) Restore(ctx *format.RestoreCtx) error {
	ctx.WriteKeyWord("CREATE STATISTICS ")
	if n.IfNotExists {
		ctx.WriteKeyWord("IF NOT EXISTS ")
	}
	ctx.WriteName(n.StatsName)
	switch n.StatsType {
	case StatsTypeCardinality:
		ctx.WriteKeyWord(" (cardinality) ")
	case StatsTypeDependency:
		ctx.WriteKeyWord(" (dependency) ")
	case StatsTypeCorrelation:
		ctx.WriteKeyWord(" (correlation) ")
	}
	ctx.WriteKeyWord("ON ")
	if err := n.Table.Restore(ctx); err != nil {
		return errors.Annotate(err, "An error occurred while restore CreateStatisticsStmt.Table")
	}

	ctx.WritePlain("(")
	for i, col := range n.Columns {
		if i != 0 {
			ctx.WritePlain(", ")
		}
		if err := col.Restore(ctx); err != nil {
			return errors.Annotatef(err, "An error occurred while restore CreateStatisticsStmt.Columns: [%v]", i)
		}
	}
	ctx.WritePlain(")")
	return nil
}

// Accept implements Node Accept interface.
func (n *CreateStatisticsStmt) Accept(v Visitor) (Node, bool) {
	newNode, skipChildren := v.Enter(n)
	if skipChildren {
		return v.Leave(newNode)
	}
	n = newNode.(*CreateStatisticsStmt)
	node, ok := n.Table.Accept(v)
	if !ok {
		return n, false
	}
	n.Table = node.(*TableName)
	for i, col := range n.Columns {
		node, ok = col.Accept(v)
		if !ok {
			return n, false
		}
		n.Columns[i] = node.(*ColumnName)
	}
	return v.Leave(n)
}

// DropStatisticsStmt is a statement to drop extended statistics.
// Examples:
//
//	DROP STATISTICS stats1;
type DropStatisticsStmt struct {
	stmtNode

	StatsName string
}

// Restore implements Node interface.
func (n *DropStatisticsStmt) Restore(ctx *format.RestoreCtx) error {
	ctx.WriteKeyWord("DROP STATISTICS ")
	ctx.WriteName(n.StatsName)
	return nil
}

// Accept implements Node Accept interface.
func (n *DropStatisticsStmt) Accept(v Visitor) (Node, bool) {
	newNode, skipChildren := v.Enter(n)
	if skipChildren {
		return v.Leave(newNode)
	}
	n = newNode.(*DropStatisticsStmt)
	return v.Leave(n)
}

// DoStmt is the struct for DO statement.
type DoStmt struct {
	stmtNode

	Exprs []ExprNode
}

// Restore implements Node interface.
func (n *DoStmt) Restore(ctx *format.RestoreCtx) error {
	ctx.WriteKeyWord("DO ")
	for i, v := range n.Exprs {
		if i != 0 {
			ctx.WritePlain(", ")
		}
		if err := v.Restore(ctx); err != nil {
			return errors.Annotatef(err, "An error occurred while restore DoStmt.Exprs[%d]", i)
		}
	}
	return nil
}

// Accept implements Node Accept interface.
func (n *DoStmt) Accept(v Visitor) (Node, bool) {
	newNode, skipChildren := v.Enter(n)
	if skipChildren {
		return v.Leave(newNode)
	}
	n = newNode.(*DoStmt)
	for i, val := range n.Exprs {
		node, ok := val.Accept(v)
		if !ok {
			return n, false
		}
		n.Exprs[i] = node.(ExprNode)
	}
	return v.Leave(n)
}

// AdminStmtType is the type for admin statement.
type AdminStmtType int

// Admin statement types.
const (
	AdminShowDDL AdminStmtType = iota + 1
	AdminCheckTable
	AdminShowDDLJobs
	AdminCancelDDLJobs
	AdminPauseDDLJobs
	AdminResumeDDLJobs
	AdminCheckIndex
	AdminRecoverIndex
	AdminCleanupIndex
	AdminCheckIndexRange
	AdminShowDDLJobQueries
	AdminShowDDLJobQueriesWithRange
	AdminChecksumTable
	AdminShowSlow
	AdminShowNextRowID
	AdminReloadExprPushdownBlacklist
	AdminReloadOptRuleBlacklist
	AdminPluginDisable
	AdminPluginEnable
	AdminFlushBindings
	AdminCaptureBindings
	AdminEvolveBindings
	AdminReloadBindings
	AdminReloadStatistics
	AdminFlushPlanCache
	AdminSetBDRRole
	AdminShowBDRRole
	AdminUnsetBDRRole
)

// HandleRange represents a range where handle value >= Begin and < End.
type HandleRange struct {
	Begin int64
	End   int64
}

// BDRRole represents the role of the cluster in BDR mode.
type BDRRole string

const (
	BDRRolePrimary   BDRRole = "primary"
	BDRRoleSecondary BDRRole = "secondary"
	BDRRoleNone      BDRRole = ""
)

// DeniedByBDR checks whether the DDL is denied by BDR.
func DeniedByBDR(role BDRRole, action model.ActionType, job *model.Job) (denied bool) {
	ddlType, ok := model.ActionBDRMap[action]
	switch role {
	case BDRRolePrimary:
		if !ok {
			return true
		}

		// Can't add unique index on primary role.
		if job != nil && (action == model.ActionAddIndex || action == model.ActionAddPrimaryKey) &&
			len(job.Args) >= 1 && job.Args[0].(bool) {
			// job.Args[0] is unique when job.Type is ActionAddIndex or ActionAddPrimaryKey.
			return true
		}

		if ddlType == model.SafeDDL || ddlType == model.UnmanagementDDL {
			return false
		}
	case BDRRoleSecondary:
		if !ok {
			return true
		}
		if ddlType == model.UnmanagementDDL {
			return false
		}
	default:
		// if user do not set bdr role, we will not deny any ddl as `none`
		return false
	}

	return true
}

type StatementScope int

const (
	StatementScopeNone StatementScope = iota
	StatementScopeSession
	StatementScopeInstance
	StatementScopeGlobal
)

// ShowSlowType defines the type for SlowSlow statement.
type ShowSlowType int

const (
	// ShowSlowTop is a ShowSlowType constant.
	ShowSlowTop ShowSlowType = iota
	// ShowSlowRecent is a ShowSlowType constant.
	ShowSlowRecent
)

// ShowSlowKind defines the kind for SlowSlow statement when the type is ShowSlowTop.
type ShowSlowKind int

const (
	// ShowSlowKindDefault is a ShowSlowKind constant.
	ShowSlowKindDefault ShowSlowKind = iota
	// ShowSlowKindInternal is a ShowSlowKind constant.
	ShowSlowKindInternal
	// ShowSlowKindAll is a ShowSlowKind constant.
	ShowSlowKindAll
)

// ShowSlow is used for the following command:
//
//	admin show slow top [ internal | all] N
//	admin show slow recent N
type ShowSlow struct {
	Tp    ShowSlowType
	Count uint64
	Kind  ShowSlowKind
}

// Restore implements Node interface.
func (n *ShowSlow) Restore(ctx *format.RestoreCtx) error {
	switch n.Tp {
	case ShowSlowRecent:
		ctx.WriteKeyWord("RECENT ")
	case ShowSlowTop:
		ctx.WriteKeyWord("TOP ")
		switch n.Kind {
		case ShowSlowKindDefault:
			// do nothing
		case ShowSlowKindInternal:
			ctx.WriteKeyWord("INTERNAL ")
		case ShowSlowKindAll:
			ctx.WriteKeyWord("ALL ")
		default:
			return errors.New("Unsupported kind of ShowSlowTop")
		}
	default:
		return errors.New("Unsupported type of ShowSlow")
	}
	ctx.WritePlainf("%d", n.Count)
	return nil
}

// LimitSimple is the struct for Admin statement limit option.
type LimitSimple struct {
	Count  uint64
	Offset uint64
}

// AdminStmt is the struct for Admin statement.
type AdminStmt struct {
	stmtNode

	Tp        AdminStmtType
	Index     string
	Tables    []*TableName
	JobIDs    []int64
	JobNumber int64

	HandleRanges   []HandleRange
	ShowSlow       *ShowSlow
	Plugins        []string
	Where          ExprNode
	StatementScope StatementScope
	LimitSimple    LimitSimple
	BDRRole        BDRRole
}

// Restore implements Node interface.
func (n *AdminStmt) Restore(ctx *format.RestoreCtx) error {
	restoreTables := func() error {
		for i, v := range n.Tables {
			if i != 0 {
				ctx.WritePlain(", ")
			}
			if err := v.Restore(ctx); err != nil {
				return errors.Annotatef(err, "An error occurred while restore AdminStmt.Tables[%d]", i)
			}
		}
		return nil
	}
	restoreJobIDs := func() {
		for i, v := range n.JobIDs {
			if i != 0 {
				ctx.WritePlain(", ")
			}
			ctx.WritePlainf("%d", v)
		}
	}

	ctx.WriteKeyWord("ADMIN ")
	switch n.Tp {
	case AdminShowDDL:
		ctx.WriteKeyWord("SHOW DDL")
	case AdminShowDDLJobs:
		ctx.WriteKeyWord("SHOW DDL JOBS")
		if n.JobNumber != 0 {
			ctx.WritePlainf(" %d", n.JobNumber)
		}
		if n.Where != nil {
			ctx.WriteKeyWord(" WHERE ")
			if err := n.Where.Restore(ctx); err != nil {
				return errors.Annotate(err, "An error occurred while restore ShowStmt.Where")
			}
		}
	case AdminShowNextRowID:
		ctx.WriteKeyWord("SHOW ")
		if err := restoreTables(); err != nil {
			return err
		}
		ctx.WriteKeyWord(" NEXT_ROW_ID")
	case AdminCheckTable:
		ctx.WriteKeyWord("CHECK TABLE ")
		if err := restoreTables(); err != nil {
			return err
		}
	case AdminCheckIndex:
		ctx.WriteKeyWord("CHECK INDEX ")
		if err := restoreTables(); err != nil {
			return err
		}
		ctx.WritePlainf(" %s", n.Index)
	case AdminRecoverIndex:
		ctx.WriteKeyWord("RECOVER INDEX ")
		if err := restoreTables(); err != nil {
			return err
		}
		ctx.WritePlainf(" %s", n.Index)
	case AdminCleanupIndex:
		ctx.WriteKeyWord("CLEANUP INDEX ")
		if err := restoreTables(); err != nil {
			return err
		}
		ctx.WritePlainf(" %s", n.Index)
	case AdminCheckIndexRange:
		ctx.WriteKeyWord("CHECK INDEX ")
		if err := restoreTables(); err != nil {
			return err
		}
		ctx.WritePlainf(" %s", n.Index)
		if n.HandleRanges != nil {
			ctx.WritePlain(" ")
			for i, v := range n.HandleRanges {
				if i != 0 {
					ctx.WritePlain(", ")
				}
				ctx.WritePlainf("(%d,%d)", v.Begin, v.End)
			}
		}
	case AdminChecksumTable:
		ctx.WriteKeyWord("CHECKSUM TABLE ")
		if err := restoreTables(); err != nil {
			return err
		}
	case AdminCancelDDLJobs:
		ctx.WriteKeyWord("CANCEL DDL JOBS ")
		restoreJobIDs()
	case AdminPauseDDLJobs:
		ctx.WriteKeyWord("PAUSE DDL JOBS ")
		restoreJobIDs()
	case AdminResumeDDLJobs:
		ctx.WriteKeyWord("RESUME DDL JOBS ")
		restoreJobIDs()
	case AdminShowDDLJobQueries:
		ctx.WriteKeyWord("SHOW DDL JOB QUERIES ")
		restoreJobIDs()
	case AdminShowDDLJobQueriesWithRange:
		ctx.WriteKeyWord("SHOW DDL JOB QUERIES LIMIT ")
		ctx.WritePlainf("%d, %d", n.LimitSimple.Offset, n.LimitSimple.Count)
	case AdminShowSlow:
		ctx.WriteKeyWord("SHOW SLOW ")
		if err := n.ShowSlow.Restore(ctx); err != nil {
			return errors.Annotate(err, "An error occurred while restore AdminStmt.ShowSlow")
		}
	case AdminReloadExprPushdownBlacklist:
		ctx.WriteKeyWord("RELOAD EXPR_PUSHDOWN_BLACKLIST")
	case AdminReloadOptRuleBlacklist:
		ctx.WriteKeyWord("RELOAD OPT_RULE_BLACKLIST")
	case AdminPluginEnable:
		ctx.WriteKeyWord("PLUGINS ENABLE")
		for i, v := range n.Plugins {
			if i == 0 {
				ctx.WritePlain(" ")
			} else {
				ctx.WritePlain(", ")
			}
			ctx.WritePlain(v)
		}
	case AdminPluginDisable:
		ctx.WriteKeyWord("PLUGINS DISABLE")
		for i, v := range n.Plugins {
			if i == 0 {
				ctx.WritePlain(" ")
			} else {
				ctx.WritePlain(", ")
			}
			ctx.WritePlain(v)
		}
	case AdminFlushBindings:
		ctx.WriteKeyWord("FLUSH BINDINGS")
	case AdminCaptureBindings:
		ctx.WriteKeyWord("CAPTURE BINDINGS")
	case AdminEvolveBindings:
		ctx.WriteKeyWord("EVOLVE BINDINGS")
	case AdminReloadBindings:
		ctx.WriteKeyWord("RELOAD BINDINGS")
	case AdminReloadStatistics:
		ctx.WriteKeyWord("RELOAD STATS_EXTENDED")
	case AdminFlushPlanCache:
		if n.StatementScope == StatementScopeSession {
			ctx.WriteKeyWord("FLUSH SESSION PLAN_CACHE")
		} else if n.StatementScope == StatementScopeInstance {
			ctx.WriteKeyWord("FLUSH INSTANCE PLAN_CACHE")
		} else if n.StatementScope == StatementScopeGlobal {
			ctx.WriteKeyWord("FLUSH GLOBAL PLAN_CACHE")
		}
	case AdminSetBDRRole:
		switch n.BDRRole {
		case BDRRolePrimary:
			ctx.WriteKeyWord("SET BDR ROLE PRIMARY")
		case BDRRoleSecondary:
			ctx.WriteKeyWord("SET BDR ROLE SECONDARY")
		default:
			return errors.New("Unsupported BDR role")
		}
	case AdminShowBDRRole:
		ctx.WriteKeyWord("SHOW BDR ROLE")
	case AdminUnsetBDRRole:
		ctx.WriteKeyWord("UNSET BDR ROLE")
	default:
		return errors.New("Unsupported AdminStmt type")
	}
	return nil
}

// Accept implements Node Accept interface.
func (n *AdminStmt) Accept(v Visitor) (Node, bool) {
	newNode, skipChildren := v.Enter(n)
	if skipChildren {
		return v.Leave(newNode)
	}

	n = newNode.(*AdminStmt)
	for i, val := range n.Tables {
		node, ok := val.Accept(v)
		if !ok {
			return n, false
		}
		n.Tables[i] = node.(*TableName)
	}

	if n.Where != nil {
		node, ok := n.Where.Accept(v)
		if !ok {
			return n, false
		}
		n.Where = node.(ExprNode)
	}

	return v.Leave(n)
}

// RoleOrPriv is a temporary structure to be further processed into auth.RoleIdentity or PrivElem
type RoleOrPriv struct {
	Symbols string      // hold undecided symbols
	Node    interface{} // hold auth.RoleIdentity or PrivElem that can be sure when parsing
}

func (n *RoleOrPriv) ToRole() (*auth.RoleIdentity, error) {
	if n.Node != nil {
		if r, ok := n.Node.(*auth.RoleIdentity); ok {
			return r, nil
		}
		return nil, errors.Errorf("can't convert to RoleIdentity, type %T", n.Node)
	}
	return &auth.RoleIdentity{Username: n.Symbols, Hostname: "%"}, nil
}

func (n *RoleOrPriv) ToPriv() (*PrivElem, error) {
	if n.Node != nil {
		if p, ok := n.Node.(*PrivElem); ok {
			return p, nil
		}
		return nil, errors.Errorf("can't convert to PrivElem, type %T", n.Node)
	}
	if len(n.Symbols) == 0 {
		return nil, errors.New("symbols should not be length 0")
	}
	return &PrivElem{Priv: mysql.ExtendedPriv, Name: n.Symbols}, nil
}

// PrivElem is the privilege type and optional column list.
type PrivElem struct {
	node

	Priv mysql.PrivilegeType
	Cols []*ColumnName
	Name string
}

// Restore implements Node interface.
func (n *PrivElem) Restore(ctx *format.RestoreCtx) error {
	if n.Priv == mysql.AllPriv {
		ctx.WriteKeyWord("ALL")
	} else if n.Priv == mysql.ExtendedPriv {
		ctx.WriteKeyWord(n.Name)
	} else {
		str, ok := mysql.Priv2Str[n.Priv]
		if !ok {
			return errors.New("Undefined privilege type")
		}
		ctx.WriteKeyWord(str)
	}
	if n.Cols != nil {
		ctx.WritePlain(" (")
		for i, v := range n.Cols {
			if i != 0 {
				ctx.WritePlain(",")
			}
			if err := v.Restore(ctx); err != nil {
				return errors.Annotatef(err, "An error occurred while restore PrivElem.Cols[%d]", i)
			}
		}
		ctx.WritePlain(")")
	}
	return nil
}

// Accept implements Node Accept interface.
func (n *PrivElem) Accept(v Visitor) (Node, bool) {
	newNode, skipChildren := v.Enter(n)
	if skipChildren {
		return v.Leave(newNode)
	}
	n = newNode.(*PrivElem)
	for i, val := range n.Cols {
		node, ok := val.Accept(v)
		if !ok {
			return n, false
		}
		n.Cols[i] = node.(*ColumnName)
	}
	return v.Leave(n)
}

// ObjectTypeType is the type for object type.
type ObjectTypeType int

const (
	// ObjectTypeNone is for empty object type.
	ObjectTypeNone ObjectTypeType = iota + 1
	// ObjectTypeTable means the following object is a table.
	ObjectTypeTable
	// ObjectTypeFunction means the following object is a stored function.
	ObjectTypeFunction
	// ObjectTypeProcedure means the following object is a stored procedure.
	ObjectTypeProcedure
)

// Restore implements Node interface.
func (n ObjectTypeType) Restore(ctx *format.RestoreCtx) error {
	switch n {
	case ObjectTypeNone:
		// do nothing
	case ObjectTypeTable:
		ctx.WriteKeyWord("TABLE")
	case ObjectTypeFunction:
		ctx.WriteKeyWord("FUNCTION")
	case ObjectTypeProcedure:
		ctx.WriteKeyWord("PROCEDURE")
	default:
		return errors.New("Unsupported object type")
	}
	return nil
}

// GrantLevelType is the type for grant level.
type GrantLevelType int

const (
	// GrantLevelNone is the dummy const for default value.
	GrantLevelNone GrantLevelType = iota + 1
	// GrantLevelGlobal means the privileges are administrative or apply to all databases on a given server.
	GrantLevelGlobal
	// GrantLevelDB means the privileges apply to all objects in a given database.
	GrantLevelDB
	// GrantLevelTable means the privileges apply to all columns in a given table.
	GrantLevelTable
)

// GrantLevel is used for store the privilege scope.
type GrantLevel struct {
	Level     GrantLevelType
	DBName    string
	TableName string
}

// Restore implements Node interface.
func (n *GrantLevel) Restore(ctx *format.RestoreCtx) error {
	switch n.Level {
	case GrantLevelDB:
		if n.DBName == "" {
			ctx.WritePlain("*")
		} else {
			ctx.WriteName(n.DBName)
			ctx.WritePlain(".*")
		}
	case GrantLevelGlobal:
		ctx.WritePlain("*.*")
	case GrantLevelTable:
		if n.DBName != "" {
			ctx.WriteName(n.DBName)
			ctx.WritePlain(".")
		}
		ctx.WriteName(n.TableName)
	}
	return nil
}

// RevokeStmt is the struct for REVOKE statement.
type RevokeStmt struct {
	stmtNode

	Privs      []*PrivElem
	ObjectType ObjectTypeType
	Level      *GrantLevel
	Users      []*UserSpec
}

// Restore implements Node interface.
func (n *RevokeStmt) Restore(ctx *format.RestoreCtx) error {
	ctx.WriteKeyWord("REVOKE ")
	for i, v := range n.Privs {
		if i != 0 {
			ctx.WritePlain(", ")
		}
		if err := v.Restore(ctx); err != nil {
			return errors.Annotatef(err, "An error occurred while restore RevokeStmt.Privs[%d]", i)
		}
	}
	ctx.WriteKeyWord(" ON ")
	if n.ObjectType != ObjectTypeNone {
		if err := n.ObjectType.Restore(ctx); err != nil {
			return errors.Annotate(err, "An error occurred while restore RevokeStmt.ObjectType")
		}
		ctx.WritePlain(" ")
	}
	if err := n.Level.Restore(ctx); err != nil {
		return errors.Annotate(err, "An error occurred while restore RevokeStmt.Level")
	}
	ctx.WriteKeyWord(" FROM ")
	for i, v := range n.Users {
		if i != 0 {
			ctx.WritePlain(", ")
		}
		if err := v.Restore(ctx); err != nil {
			return errors.Annotatef(err, "An error occurred while restore RevokeStmt.Users[%d]", i)
		}
	}
	return nil
}

// Accept implements Node Accept interface.
func (n *RevokeStmt) Accept(v Visitor) (Node, bool) {
	newNode, skipChildren := v.Enter(n)
	if skipChildren {
		return v.Leave(newNode)
	}
	n = newNode.(*RevokeStmt)
	for i, val := range n.Privs {
		node, ok := val.Accept(v)
		if !ok {
			return n, false
		}
		n.Privs[i] = node.(*PrivElem)
	}
	return v.Leave(n)
}

// RevokeStmt is the struct for REVOKE statement.
type RevokeRoleStmt struct {
	stmtNode

	Roles []*auth.RoleIdentity
	Users []*auth.UserIdentity
}

// Restore implements Node interface.
func (n *RevokeRoleStmt) Restore(ctx *format.RestoreCtx) error {
	ctx.WriteKeyWord("REVOKE ")
	for i, role := range n.Roles {
		if i != 0 {
			ctx.WritePlain(", ")
		}
		if err := role.Restore(ctx); err != nil {
			return errors.Annotatef(err, "An error occurred while restore RevokeRoleStmt.Roles[%d]", i)
		}
	}
	ctx.WriteKeyWord(" FROM ")
	for i, v := range n.Users {
		if i != 0 {
			ctx.WritePlain(", ")
		}
		if err := v.Restore(ctx); err != nil {
			return errors.Annotatef(err, "An error occurred while restore RevokeRoleStmt.Users[%d]", i)
		}
	}
	return nil
}

// Accept implements Node Accept interface.
func (n *RevokeRoleStmt) Accept(v Visitor) (Node, bool) {
	newNode, skipChildren := v.Enter(n)
	if skipChildren {
		return v.Leave(newNode)
	}
	n = newNode.(*RevokeRoleStmt)
	return v.Leave(n)
}

// GrantStmt is the struct for GRANT statement.
type GrantStmt struct {
	stmtNode

	Privs                 []*PrivElem
	ObjectType            ObjectTypeType
	Level                 *GrantLevel
	Users                 []*UserSpec
	AuthTokenOrTLSOptions []*AuthTokenOrTLSOption
	WithGrant             bool
}

// Restore implements Node interface.
func (n *GrantStmt) Restore(ctx *format.RestoreCtx) error {
	ctx.WriteKeyWord("GRANT ")
	for i, v := range n.Privs {
		if i != 0 && v.Priv != 0 {
			ctx.WritePlain(", ")
		} else if v.Priv == 0 {
			ctx.WritePlain(" ")
		}
		if err := v.Restore(ctx); err != nil {
			return errors.Annotatef(err, "An error occurred while restore GrantStmt.Privs[%d]", i)
		}
	}
	ctx.WriteKeyWord(" ON ")
	if n.ObjectType != ObjectTypeNone {
		if err := n.ObjectType.Restore(ctx); err != nil {
			return errors.Annotate(err, "An error occurred while restore GrantStmt.ObjectType")
		}
		ctx.WritePlain(" ")
	}
	if err := n.Level.Restore(ctx); err != nil {
		return errors.Annotate(err, "An error occurred while restore GrantStmt.Level")
	}
	ctx.WriteKeyWord(" TO ")
	for i, v := range n.Users {
		if i != 0 {
			ctx.WritePlain(", ")
		}
		if err := v.Restore(ctx); err != nil {
			return errors.Annotatef(err, "An error occurred while restore GrantStmt.Users[%d]", i)
		}
	}
	if n.AuthTokenOrTLSOptions != nil {
		if len(n.AuthTokenOrTLSOptions) != 0 {
			ctx.WriteKeyWord(" REQUIRE ")
		}
		for i, option := range n.AuthTokenOrTLSOptions {
			if i != 0 {
				ctx.WriteKeyWord(" AND ")
			}
			if err := option.Restore(ctx); err != nil {
				return errors.Annotatef(err, "An error occurred while restore GrantStmt.AuthTokenOrTLSOptions[%d]", i)
			}
		}
	}
	if n.WithGrant {
		ctx.WriteKeyWord(" WITH GRANT OPTION")
	}
	return nil
}

// SecureText implements SensitiveStatement interface.
func (n *GrantStmt) SecureText() string {
	text := n.text
	// Filter "identified by xxx" because it would expose password information.
	idx := strings.Index(strings.ToLower(text), "identified")
	if idx > 0 {
		text = text[:idx]
	}
	return text
}

// Accept implements Node Accept interface.
func (n *GrantStmt) Accept(v Visitor) (Node, bool) {
	newNode, skipChildren := v.Enter(n)
	if skipChildren {
		return v.Leave(newNode)
	}
	n = newNode.(*GrantStmt)
	for i, val := range n.Privs {
		node, ok := val.Accept(v)
		if !ok {
			return n, false
		}
		n.Privs[i] = node.(*PrivElem)
	}
	return v.Leave(n)
}

// GrantProxyStmt is the struct for GRANT PROXY statement.
type GrantProxyStmt struct {
	stmtNode

	LocalUser     *auth.UserIdentity
	ExternalUsers []*auth.UserIdentity
	WithGrant     bool
}

// Accept implements Node Accept interface.
func (n *GrantProxyStmt) Accept(v Visitor) (Node, bool) {
	newNode, skipChildren := v.Enter(n)
	if skipChildren {
		return v.Leave(newNode)
	}
	n = newNode.(*GrantProxyStmt)
	return v.Leave(n)
}

// Restore implements Node interface.
func (n *GrantProxyStmt) Restore(ctx *format.RestoreCtx) error {
	ctx.WriteKeyWord("GRANT PROXY ON ")
	if err := n.LocalUser.Restore(ctx); err != nil {
		return errors.Annotatef(err, "An error occurred while restore GrantProxyStmt.LocalUser")
	}
	ctx.WriteKeyWord(" TO ")
	for i, v := range n.ExternalUsers {
		if i != 0 {
			ctx.WritePlain(", ")
		}
		if err := v.Restore(ctx); err != nil {
			return errors.Annotatef(err, "An error occurred while restore GrantProxyStmt.ExternalUsers[%d]", i)
		}
	}
	if n.WithGrant {
		ctx.WriteKeyWord(" WITH GRANT OPTION")
	}
	return nil
}

// GrantRoleStmt is the struct for GRANT TO statement.
type GrantRoleStmt struct {
	stmtNode

	Roles []*auth.RoleIdentity
	Users []*auth.UserIdentity
}

// Accept implements Node Accept interface.
func (n *GrantRoleStmt) Accept(v Visitor) (Node, bool) {
	newNode, skipChildren := v.Enter(n)
	if skipChildren {
		return v.Leave(newNode)
	}
	n = newNode.(*GrantRoleStmt)
	return v.Leave(n)
}

// Restore implements Node interface.
func (n *GrantRoleStmt) Restore(ctx *format.RestoreCtx) error {
	ctx.WriteKeyWord("GRANT ")
	if len(n.Roles) > 0 {
		for i, role := range n.Roles {
			if i != 0 {
				ctx.WritePlain(", ")
			}
			if err := role.Restore(ctx); err != nil {
				return errors.Annotatef(err, "An error occurred while restore GrantRoleStmt.Roles[%d]", i)
			}
		}
	}
	ctx.WriteKeyWord(" TO ")
	for i, v := range n.Users {
		if i != 0 {
			ctx.WritePlain(", ")
		}
		if err := v.Restore(ctx); err != nil {
			return errors.Annotatef(err, "An error occurred while restore GrantStmt.Users[%d]", i)
		}
	}
	return nil
}

// SecureText implements SensitiveStatement interface.
func (n *GrantRoleStmt) SecureText() string {
	text := n.text
	// Filter "identified by xxx" because it would expose password information.
	idx := strings.Index(strings.ToLower(text), "identified")
	if idx > 0 {
		text = text[:idx]
	}
	return text
}

// ShutdownStmt is a statement to stop the TiDB server.
// See https://dev.mysql.com/doc/refman/5.7/en/shutdown.html
type ShutdownStmt struct {
	stmtNode
}

// Restore implements Node interface.
func (n *ShutdownStmt) Restore(ctx *format.RestoreCtx) error {
	ctx.WriteKeyWord("SHUTDOWN")
	return nil
}

// Accept implements Node Accept interface.
func (n *ShutdownStmt) Accept(v Visitor) (Node, bool) {
	newNode, skipChildren := v.Enter(n)
	if skipChildren {
		return v.Leave(newNode)
	}
	n = newNode.(*ShutdownStmt)
	return v.Leave(n)
}

// RestartStmt is a statement to restart the TiDB server.
// See https://dev.mysql.com/doc/refman/8.0/en/restart.html
type RestartStmt struct {
	stmtNode
}

// Restore implements Node interface.
func (n *RestartStmt) Restore(ctx *format.RestoreCtx) error {
	ctx.WriteKeyWord("RESTART")
	return nil
}

// Accept implements Node Accept interface.
func (n *RestartStmt) Accept(v Visitor) (Node, bool) {
	newNode, skipChildren := v.Enter(n)
	if skipChildren {
		return v.Leave(newNode)
	}
	n = newNode.(*RestartStmt)
	return v.Leave(n)
}

// HelpStmt is a statement for server side help
// See https://dev.mysql.com/doc/refman/8.0/en/help.html
type HelpStmt struct {
	stmtNode

	Topic string
}

// Restore implements Node interface.
func (n *HelpStmt) Restore(ctx *format.RestoreCtx) error {
	ctx.WriteKeyWord("HELP ")
	ctx.WriteString(n.Topic)
	return nil
}

// Accept implements Node Accept interface.
func (n *HelpStmt) Accept(v Visitor) (Node, bool) {
	newNode, skipChildren := v.Enter(n)
	if skipChildren {
		return v.Leave(newNode)
	}
	n = newNode.(*HelpStmt)
	return v.Leave(n)
}

// RenameUserStmt is a statement to rename a user.
// See http://dev.mysql.com/doc/refman/5.7/en/rename-user.html
type RenameUserStmt struct {
	stmtNode

	UserToUsers []*UserToUser
}

// Restore implements Node interface.
func (n *RenameUserStmt) Restore(ctx *format.RestoreCtx) error {
	ctx.WriteKeyWord("RENAME USER ")
	for index, user2user := range n.UserToUsers {
		if index != 0 {
			ctx.WritePlain(", ")
		}
		if err := user2user.Restore(ctx); err != nil {
			return errors.Annotate(err, "An error occurred while restore RenameUserStmt.UserToUsers")
		}
	}
	return nil
}

// Accept implements Node Accept interface.
func (n *RenameUserStmt) Accept(v Visitor) (Node, bool) {
	newNode, skipChildren := v.Enter(n)
	if skipChildren {
		return v.Leave(newNode)
	}
	n = newNode.(*RenameUserStmt)

	for i, t := range n.UserToUsers {
		node, ok := t.Accept(v)
		if !ok {
			return n, false
		}
		n.UserToUsers[i] = node.(*UserToUser)
	}
	return v.Leave(n)
}

// UserToUser represents renaming old user to new user used in RenameUserStmt.
type UserToUser struct {
	node
	OldUser *auth.UserIdentity
	NewUser *auth.UserIdentity
}

// Restore implements Node interface.
func (n *UserToUser) Restore(ctx *format.RestoreCtx) error {
	if err := n.OldUser.Restore(ctx); err != nil {
		return errors.Annotate(err, "An error occurred while restore UserToUser.OldUser")
	}
	ctx.WriteKeyWord(" TO ")
	if err := n.NewUser.Restore(ctx); err != nil {
		return errors.Annotate(err, "An error occurred while restore UserToUser.NewUser")
	}
	return nil
}

// Accept implements Node Accept interface.
func (n *UserToUser) Accept(v Visitor) (Node, bool) {
	newNode, skipChildren := v.Enter(n)
	if skipChildren {
		return v.Leave(newNode)
	}
	n = newNode.(*UserToUser)
	return v.Leave(n)
}

type BRIEKind uint8
type BRIEOptionType uint16

const (
	BRIEKindBackup BRIEKind = iota
	BRIEKindCancelJob
	BRIEKindStreamStart
	BRIEKindStreamMetaData
	BRIEKindStreamStatus
	BRIEKindStreamPause
	BRIEKindStreamResume
	BRIEKindStreamStop
	BRIEKindStreamPurge
	BRIEKindRestore
	BRIEKindRestorePIT
	BRIEKindShowJob
	BRIEKindShowQuery
	BRIEKindShowBackupMeta
	// common BRIE options
	BRIEOptionRateLimit BRIEOptionType = iota + 1
	BRIEOptionConcurrency
	BRIEOptionChecksum
	BRIEOptionSendCreds
	BRIEOptionCheckpoint
	BRIEOptionStartTS
	BRIEOptionUntilTS
	// backup options
	BRIEOptionBackupTimeAgo
	BRIEOptionBackupTS
	BRIEOptionBackupTSO
	BRIEOptionLastBackupTS
	BRIEOptionLastBackupTSO
	BRIEOptionGCTTL
	// restore options
	BRIEOptionOnline
	BRIEOptionFullBackupStorage
	BRIEOptionRestoredTS
	// import options
	BRIEOptionAnalyze
	BRIEOptionBackend
	BRIEOptionOnDuplicate
	BRIEOptionSkipSchemaFiles
	BRIEOptionStrictFormat
	BRIEOptionTiKVImporter
	BRIEOptionResume
	// CSV options
	BRIEOptionCSVBackslashEscape
	BRIEOptionCSVDelimiter
	BRIEOptionCSVHeader
	BRIEOptionCSVNotNull
	BRIEOptionCSVNull
	BRIEOptionCSVSeparator
	BRIEOptionCSVTrimLastSeparators

	BRIECSVHeaderIsColumns = ^uint64(0)
)

type BRIEOptionLevel uint64

const (
	BRIEOptionLevelOff      BRIEOptionLevel = iota // equals FALSE
	BRIEOptionLevelRequired                        // equals TRUE
	BRIEOptionLevelOptional
)

func (kind BRIEKind) String() string {
	switch kind {
	case BRIEKindBackup:
		return "BACKUP"
	case BRIEKindRestore:
		return "RESTORE"
	case BRIEKindStreamStart:
		return "BACKUP LOGS"
	case BRIEKindStreamStop:
		return "STOP BACKUP LOGS"
	case BRIEKindStreamPause:
		return "PAUSE BACKUP LOGS"
	case BRIEKindStreamResume:
		return "RESUME BACKUP LOGS"
	case BRIEKindStreamStatus:
		return "SHOW BACKUP LOGS STATUS"
	case BRIEKindStreamMetaData:
		return "SHOW BACKUP LOGS METADATA"
	case BRIEKindStreamPurge:
		return "PURGE BACKUP LOGS"
	case BRIEKindRestorePIT:
		return "RESTORE POINT"
	case BRIEKindShowJob:
		return "SHOW BR JOB"
	case BRIEKindShowQuery:
		return "SHOW BR JOB QUERY"
	case BRIEKindCancelJob:
		return "CANCEL BR JOB"
	case BRIEKindShowBackupMeta:
		return "SHOW BACKUP METADATA"
	default:
		return ""
	}
}

func (kind BRIEOptionType) String() string {
	switch kind {
	case BRIEOptionRateLimit:
		return "RATE_LIMIT"
	case BRIEOptionConcurrency:
		return "CONCURRENCY"
	case BRIEOptionChecksum:
		return "CHECKSUM"
	case BRIEOptionSendCreds:
		return "SEND_CREDENTIALS_TO_TIKV"
	case BRIEOptionBackupTimeAgo, BRIEOptionBackupTS, BRIEOptionBackupTSO:
		return "SNAPSHOT"
	case BRIEOptionLastBackupTS, BRIEOptionLastBackupTSO:
		return "LAST_BACKUP"
	case BRIEOptionOnline:
		return "ONLINE"
	case BRIEOptionCheckpoint:
		return "CHECKPOINT"
	case BRIEOptionAnalyze:
		return "ANALYZE"
	case BRIEOptionBackend:
		return "BACKEND"
	case BRIEOptionOnDuplicate:
		return "ON_DUPLICATE"
	case BRIEOptionSkipSchemaFiles:
		return "SKIP_SCHEMA_FILES"
	case BRIEOptionStrictFormat:
		return "STRICT_FORMAT"
	case BRIEOptionTiKVImporter:
		return "TIKV_IMPORTER"
	case BRIEOptionResume:
		return "RESUME"
	case BRIEOptionCSVBackslashEscape:
		return "CSV_BACKSLASH_ESCAPE"
	case BRIEOptionCSVDelimiter:
		return "CSV_DELIMITER"
	case BRIEOptionCSVHeader:
		return "CSV_HEADER"
	case BRIEOptionCSVNotNull:
		return "CSV_NOT_NULL"
	case BRIEOptionCSVNull:
		return "CSV_NULL"
	case BRIEOptionCSVSeparator:
		return "CSV_SEPARATOR"
	case BRIEOptionCSVTrimLastSeparators:
		return "CSV_TRIM_LAST_SEPARATORS"
	case BRIEOptionFullBackupStorage:
		return "FULL_BACKUP_STORAGE"
	case BRIEOptionRestoredTS:
		return "RESTORED_TS"
	case BRIEOptionStartTS:
		return "START_TS"
	case BRIEOptionUntilTS:
		return "UNTIL_TS"
	case BRIEOptionGCTTL:
		return "GC_TTL"
	default:
		return ""
	}
}

func (level BRIEOptionLevel) String() string {
	switch level {
	case BRIEOptionLevelOff:
		return "OFF"
	case BRIEOptionLevelOptional:
		return "OPTIONAL"
	case BRIEOptionLevelRequired:
		return "REQUIRED"
	default:
		return ""
	}
}

type BRIEOption struct {
	Tp        BRIEOptionType
	StrValue  string
	UintValue uint64
}

func (opt *BRIEOption) Restore(ctx *format.RestoreCtx) error {
	ctx.WriteKeyWord(opt.Tp.String())
	ctx.WritePlain(" = ")
	switch opt.Tp {
	case BRIEOptionBackupTS, BRIEOptionLastBackupTS, BRIEOptionBackend, BRIEOptionOnDuplicate, BRIEOptionTiKVImporter, BRIEOptionCSVDelimiter, BRIEOptionCSVNull, BRIEOptionCSVSeparator, BRIEOptionFullBackupStorage, BRIEOptionRestoredTS, BRIEOptionStartTS, BRIEOptionUntilTS, BRIEOptionGCTTL:
		ctx.WriteString(opt.StrValue)
	case BRIEOptionBackupTimeAgo:
		ctx.WritePlainf("%d ", opt.UintValue/1000)
		ctx.WriteKeyWord("MICROSECOND AGO")
	case BRIEOptionRateLimit:
		ctx.WritePlainf("%d ", opt.UintValue/1048576)
		ctx.WriteKeyWord("MB")
		ctx.WritePlain("/")
		ctx.WriteKeyWord("SECOND")
	case BRIEOptionCSVHeader:
		if opt.UintValue == BRIECSVHeaderIsColumns {
			ctx.WriteKeyWord("COLUMNS")
		} else {
			ctx.WritePlainf("%d", opt.UintValue)
		}
	case BRIEOptionChecksum, BRIEOptionAnalyze:
		// BACKUP/RESTORE doesn't support OPTIONAL value for now, should warn at executor
		ctx.WriteKeyWord(BRIEOptionLevel(opt.UintValue).String())
	default:
		ctx.WritePlainf("%d", opt.UintValue)
	}
	return nil
}

// BRIEStmt is a statement for backup, restore, import and export.
type BRIEStmt struct {
	stmtNode

	Kind    BRIEKind
	Schemas []string
	Tables  []*TableName
	Storage string
	JobID   int64
	Options []*BRIEOption
}

func (n *BRIEStmt) Accept(v Visitor) (Node, bool) {
	newNode, skipChildren := v.Enter(n)
	if skipChildren {
		return v.Leave(newNode)
	}
	n = newNode.(*BRIEStmt)
	for i, val := range n.Tables {
		node, ok := val.Accept(v)
		if !ok {
			return n, false
		}
		n.Tables[i] = node.(*TableName)
	}
	return v.Leave(n)
}

func (n *BRIEStmt) Restore(ctx *format.RestoreCtx) error {
	ctx.WriteKeyWord(n.Kind.String())

	switch n.Kind {
	case BRIEKindRestore, BRIEKindBackup:
		switch {
		case len(n.Tables) != 0:
			ctx.WriteKeyWord(" TABLE ")
			for index, table := range n.Tables {
				if index != 0 {
					ctx.WritePlain(", ")
				}
				if err := table.Restore(ctx); err != nil {
					return errors.Annotatef(err, "An error occurred while restore BRIEStmt.Tables[%d]", index)
				}
			}
		case len(n.Schemas) != 0:
			ctx.WriteKeyWord(" DATABASE ")
			for index, schema := range n.Schemas {
				if index != 0 {
					ctx.WritePlain(", ")
				}
				ctx.WriteName(schema)
			}
		default:
			ctx.WriteKeyWord(" DATABASE")
			ctx.WritePlain(" *")
		}

		if n.Kind == BRIEKindBackup {
			ctx.WriteKeyWord(" TO ")
			ctx.WriteString(n.Storage)
		} else {
			ctx.WriteKeyWord(" FROM ")
			ctx.WriteString(n.Storage)
		}
	case BRIEKindCancelJob, BRIEKindShowJob, BRIEKindShowQuery:
		ctx.WritePlainf(" %d", n.JobID)
	case BRIEKindStreamStart:
		ctx.WriteKeyWord(" TO ")
		ctx.WriteString(n.Storage)
	case BRIEKindRestorePIT, BRIEKindStreamMetaData, BRIEKindShowBackupMeta, BRIEKindStreamPurge:
		ctx.WriteKeyWord(" FROM ")
		ctx.WriteString(n.Storage)
	}

	for _, opt := range n.Options {
		ctx.WritePlain(" ")
		if err := opt.Restore(ctx); err != nil {
			return err
		}
	}

	return nil
}

// RedactURL redacts the secret tokens in the URL. only S3 url need redaction for now.
// if the url is not a valid url, return the original string.
func RedactURL(str string) string {
	// FIXME: this solution is not scalable, and duplicates some logic from BR.
	u, err := url.Parse(str)
	if err != nil {
		return str
	}
	scheme := u.Scheme
	failpoint.Inject("forceRedactURL", func() {
		scheme = "s3"
	})
	switch strings.ToLower(scheme) {
	case "s3", "ks3":
		values := u.Query()
		for k := range values {
			// see below on why we normalize key
			// https://github.com/pingcap/tidb/blob/a7c0d95f16ea2582bb569278c3f829403e6c3a7e/br/pkg/storage/parse.go#L163
			normalizedKey := strings.ToLower(strings.ReplaceAll(k, "_", "-"))
			if normalizedKey == "access-key" || normalizedKey == "secret-access-key" || normalizedKey == "session-token" {
				values[k] = []string{"xxxxxx"}
			}
		}
		u.RawQuery = values.Encode()
	}
	return u.String()
}

// SecureText implements SensitiveStmtNode
func (n *BRIEStmt) SecureText() string {
	redactedStmt := &BRIEStmt{
		Kind:    n.Kind,
		Schemas: n.Schemas,
		Tables:  n.Tables,
		Storage: RedactURL(n.Storage),
		Options: n.Options,
	}

	var sb strings.Builder
	_ = redactedStmt.Restore(format.NewRestoreCtx(format.DefaultRestoreFlags, &sb))
	return sb.String()
}

type ImportIntoActionTp string

const (
	ImportIntoCancel ImportIntoActionTp = "cancel"
)

// ImportIntoActionStmt represent CANCEL IMPORT INTO JOB statement.
// will support pause/resume/drop later.
type ImportIntoActionStmt struct {
	stmtNode

	Tp    ImportIntoActionTp
	JobID int64
}

func (n *ImportIntoActionStmt) Accept(v Visitor) (Node, bool) {
	newNode, _ := v.Enter(n)
	return v.Leave(newNode)
}

func (n *ImportIntoActionStmt) Restore(ctx *format.RestoreCtx) error {
	if n.Tp != ImportIntoCancel {
		return errors.Errorf("invalid IMPORT INTO action type: %s", n.Tp)
	}
	ctx.WriteKeyWord("CANCEL IMPORT JOB ")
	ctx.WritePlainf("%d", n.JobID)
	return nil
}

// Ident is the table identifier composed of schema name and table name.
type Ident struct {
	Schema model.CIStr
	Name   model.CIStr
}

// String implements fmt.Stringer interface.
func (i Ident) String() string {
	if i.Schema.O == "" {
		return i.Name.O
	}
	return fmt.Sprintf("%s.%s", i.Schema, i.Name)
}

// SelectStmtOpts wrap around select hints and switches
type SelectStmtOpts struct {
	Distinct        bool
	SQLBigResult    bool
	SQLBufferResult bool
	SQLCache        bool
	SQLSmallResult  bool
	CalcFoundRows   bool
	StraightJoin    bool
	Priority        mysql.PriorityEnum
	TableHints      []*TableOptimizerHint
	ExplicitAll     bool
}

// TableOptimizerHint is Table level optimizer hint
type TableOptimizerHint struct {
	node
	// HintName is the name or alias of the table(s) which the hint will affect.
	// Table hints has no schema info
	// It allows only table name or alias (if table has an alias)
	HintName model.CIStr
	// HintData is the payload of the hint. The actual type of this field
	// is defined differently as according `HintName`. Define as following:
	//
	// Statement Execution Time Optimizer Hints
	// See https://dev.mysql.com/doc/refman/5.7/en/optimizer-hints.html#optimizer-hints-execution-time
	// - MAX_EXECUTION_TIME  => uint64
	// - MEMORY_QUOTA        => int64
	// - QUERY_TYPE          => model.CIStr
	//
	// Time Range is used to hint the time range of inspection tables
	// e.g: select /*+ time_range('','') */ * from information_schema.inspection_result.
	// - TIME_RANGE          => ast.HintTimeRange
	// - READ_FROM_STORAGE   => model.CIStr
	// - USE_TOJA            => bool
	// - NTH_PLAN            => int64
	HintData interface{}
	// QBName is the default effective query block of this hint.
	QBName  model.CIStr
	Tables  []HintTable
	Indexes []model.CIStr
}

// HintTimeRange is the payload of `TIME_RANGE` hint
type HintTimeRange struct {
	From string
	To   string
}

// HintSetVar is the payload of `SET_VAR` hint
type HintSetVar struct {
	VarName string
	Value   string
}

// HintTable is table in the hint. It may have query block info.
type HintTable struct {
	DBName        model.CIStr
	TableName     model.CIStr
	QBName        model.CIStr
	PartitionList []model.CIStr
}

func (ht *HintTable) Restore(ctx *format.RestoreCtx) {
	if !ctx.Flags.HasWithoutSchemaNameFlag() {
		if ht.DBName.L != "" {
			ctx.WriteName(ht.DBName.String())
			ctx.WriteKeyWord(".")
		}
	}
	ctx.WriteName(ht.TableName.String())
	if ht.QBName.L != "" {
		ctx.WriteKeyWord("@")
		ctx.WriteName(ht.QBName.String())
	}
	if len(ht.PartitionList) > 0 {
		ctx.WriteKeyWord(" PARTITION")
		ctx.WritePlain("(")
		for i, p := range ht.PartitionList {
			if i > 0 {
				ctx.WritePlain(", ")
			}
			ctx.WriteName(p.String())
		}
		ctx.WritePlain(")")
	}
}

// Restore implements Node interface.
func (n *TableOptimizerHint) Restore(ctx *format.RestoreCtx) error {
	ctx.WriteKeyWord(n.HintName.String())
	ctx.WritePlain("(")
	if n.QBName.L != "" {
		if n.HintName.L != "qb_name" {
			ctx.WriteKeyWord("@")
		}
		ctx.WriteName(n.QBName.String())
	}
	if n.HintName.L == "qb_name" && len(n.Tables) == 0 {
		ctx.WritePlain(")")
		return nil
	}
	// Hints without args except query block.
	switch n.HintName.L {
	case "mpp_1phase_agg", "mpp_2phase_agg", "hash_agg", "stream_agg", "agg_to_cop", "read_consistent_replica", "no_index_merge", "ignore_plan_cache", "limit_to_cop", "straight_join", "merge", "no_decorrelate":
		ctx.WritePlain(")")
		return nil
	}
	if n.QBName.L != "" {
		ctx.WritePlain(" ")
	}
	// Hints with args except query block.
	switch n.HintName.L {
	case "max_execution_time":
		ctx.WritePlainf("%d", n.HintData.(uint64))
	case "resource_group":
		ctx.WriteName(n.HintData.(string))
	case "nth_plan":
		ctx.WritePlainf("%d", n.HintData.(int64))
	case "tidb_hj", "tidb_smj", "tidb_inlj", "hash_join", "hash_join_build", "hash_join_probe", "merge_join", "inl_join",
		"broadcast_join", "shuffle_join", "inl_hash_join", "inl_merge_join", "leading", "no_hash_join", "no_merge_join",
		"no_index_join", "no_index_hash_join", "no_index_merge_join":
		for i, table := range n.Tables {
			if i != 0 {
				ctx.WritePlain(", ")
			}
			table.Restore(ctx)
		}
	case "use_index", "ignore_index", "use_index_merge", "force_index", "order_index", "no_order_index":
		n.Tables[0].Restore(ctx)
		ctx.WritePlain(" ")
		for i, index := range n.Indexes {
			if i != 0 {
				ctx.WritePlain(", ")
			}
			ctx.WriteName(index.String())
		}
	case "qb_name":
		if len(n.Tables) > 0 {
			ctx.WritePlain(", ")
			for i, table := range n.Tables {
				if i != 0 {
					ctx.WritePlain(". ")
				}
				table.Restore(ctx)
			}
		}
	case "use_toja", "use_cascades":
		if n.HintData.(bool) {
			ctx.WritePlain("TRUE")
		} else {
			ctx.WritePlain("FALSE")
		}
	case "query_type":
		ctx.WriteKeyWord(n.HintData.(model.CIStr).String())
	case "memory_quota":
		ctx.WritePlainf("%d MB", n.HintData.(int64)/1024/1024)
	case "read_from_storage":
		ctx.WriteKeyWord(n.HintData.(model.CIStr).String())
		for i, table := range n.Tables {
			if i == 0 {
				ctx.WritePlain("[")
			}
			table.Restore(ctx)
			if i == len(n.Tables)-1 {
				ctx.WritePlain("]")
			} else {
				ctx.WritePlain(", ")
			}
		}
	case "time_range":
		hintData := n.HintData.(HintTimeRange)
		ctx.WriteString(hintData.From)
		ctx.WritePlain(", ")
		ctx.WriteString(hintData.To)
	case "set_var":
		hintData := n.HintData.(HintSetVar)
		ctx.WritePlain(hintData.VarName)
		ctx.WritePlain(" = ")
		ctx.WriteString(hintData.Value)
	}
	ctx.WritePlain(")")
	return nil
}

// Accept implements Node Accept interface.
func (n *TableOptimizerHint) Accept(v Visitor) (Node, bool) {
	newNode, skipChildren := v.Enter(n)
	if skipChildren {
		return v.Leave(newNode)
	}
	n = newNode.(*TableOptimizerHint)
	return v.Leave(n)
}

// TextString represent a string, it can be a binary literal.
type TextString struct {
	Value           string
	IsBinaryLiteral bool
}

type BinaryLiteral interface {
	ToString() string
}

// NewDecimal creates a types.Decimal value, it's provided by parser driver.
var NewDecimal func(string) (interface{}, error)

// NewHexLiteral creates a types.HexLiteral value, it's provided by parser driver.
var NewHexLiteral func(string) (interface{}, error)

// NewBitLiteral creates a types.BitLiteral value, it's provided by parser driver.
var NewBitLiteral func(string) (interface{}, error)

// SetResourceGroupStmt is a statement to set the resource group name for current session.
type SetResourceGroupStmt struct {
	stmtNode
	Name model.CIStr
}

func (n *SetResourceGroupStmt) Restore(ctx *format.RestoreCtx) error {
	ctx.WriteKeyWord("SET RESOURCE GROUP ")
	ctx.WriteName(n.Name.O)
	return nil
}

// Accept implements Node Accept interface.
func (n *SetResourceGroupStmt) Accept(v Visitor) (Node, bool) {
	newNode, skipChildren := v.Enter(n)
	if skipChildren {
		return v.Leave(newNode)
	}
	n = newNode.(*SetResourceGroupStmt)
	return v.Leave(n)
}

// CalibrateResourceType is the type for CalibrateResource statement.
type CalibrateResourceType int

// calibrate resource [ workload < TPCC | OLTP_READ_WRITE | OLTP_READ_ONLY | OLTP_WRITE_ONLY | TPCH_10> ]
const (
	WorkloadNone CalibrateResourceType = iota
	TPCC
	OLTPREADWRITE
	OLTPREADONLY
	OLTPWRITEONLY
	TPCH10
)

func (n CalibrateResourceType) Restore(ctx *format.RestoreCtx) error {
	switch n {
	case TPCC:
		ctx.WriteKeyWord(" WORKLOAD TPCC")
	case OLTPREADWRITE:
		ctx.WriteKeyWord(" WORKLOAD OLTP_READ_WRITE")
	case OLTPREADONLY:
		ctx.WriteKeyWord(" WORKLOAD OLTP_READ_ONLY")
	case OLTPWRITEONLY:
		ctx.WriteKeyWord(" WORKLOAD OLTP_WRITE_ONLY")
	case TPCH10:
		ctx.WriteKeyWord(" WORKLOAD TPCH_10")
	}
	return nil
}

// CalibrateResourceStmt is a statement to fetch the cluster RU capacity
type CalibrateResourceStmt struct {
	stmtNode
	DynamicCalibrateResourceOptionList []*DynamicCalibrateResourceOption
	Tp                                 CalibrateResourceType
}

// Restore implements Node interface.
func (n *CalibrateResourceStmt) Restore(ctx *format.RestoreCtx) error {
	ctx.WriteKeyWord("CALIBRATE RESOURCE")
	if err := n.Tp.Restore(ctx); err != nil {
		return errors.Annotate(err, "An error occurred while restore CalibrateResourceStmt.CalibrateResourceType")
	}
	for i, option := range n.DynamicCalibrateResourceOptionList {
		ctx.WritePlain(" ")
		if err := option.Restore(ctx); err != nil {
			return errors.Annotatef(err, "An error occurred while splicing DynamicCalibrateResourceOption: [%v]", i)
		}
	}
	return nil
}

// Accept implements Node Accept interface.
func (n *CalibrateResourceStmt) Accept(v Visitor) (Node, bool) {
	newNode, skipChildren := v.Enter(n)
	if skipChildren {
		return v.Leave(newNode)
	}
	n = newNode.(*CalibrateResourceStmt)
	for _, val := range n.DynamicCalibrateResourceOptionList {
		_, ok := val.Accept(v)
		if !ok {
			return n, false
		}
	}
	return v.Leave(n)
}

type DynamicCalibrateType int

const (
	// specific time
	CalibrateStartTime = iota
	CalibrateEndTime
	CalibrateDuration
)

type DynamicCalibrateResourceOption struct {
	stmtNode
	Tp       DynamicCalibrateType
	StrValue string
	Ts       ExprNode
	Unit     TimeUnitType
}

func (n *DynamicCalibrateResourceOption) Restore(ctx *format.RestoreCtx) error {
	switch n.Tp {
	case CalibrateStartTime:
		ctx.WriteKeyWord("START_TIME ")
		if err := n.Ts.Restore(ctx); err != nil {
			return errors.Annotate(err, "An error occurred while splicing DynamicCalibrateResourceOption StartTime")
		}
	case CalibrateEndTime:
		ctx.WriteKeyWord("END_TIME ")
		if err := n.Ts.Restore(ctx); err != nil {
			return errors.Annotate(err, "An error occurred while splicing DynamicCalibrateResourceOption EndTime")
		}
	case CalibrateDuration:
		ctx.WriteKeyWord("DURATION ")
		if len(n.StrValue) > 0 {
			ctx.WriteString(n.StrValue)
		} else {
			ctx.WriteKeyWord("INTERVAL ")
			if err := n.Ts.Restore(ctx); err != nil {
				return errors.Annotate(err, "An error occurred while restore DynamicCalibrateResourceOption DURATION TS")
			}
			ctx.WritePlain(" ")
			ctx.WriteKeyWord(n.Unit.String())
		}
	default:
		return errors.Errorf("invalid DynamicCalibrateResourceOption: %d", n.Tp)
	}
	return nil
}

// Accept implements Node Accept interface.
func (n *DynamicCalibrateResourceOption) Accept(v Visitor) (Node, bool) {
	newNode, skipChildren := v.Enter(n)
	if skipChildren {
		return v.Leave(newNode)
	}
	n = newNode.(*DynamicCalibrateResourceOption)
	if n.Ts != nil {
		node, ok := n.Ts.Accept(v)
		if !ok {
			return n, false
		}
		n.Ts = node.(ExprNode)
	}
	return v.Leave(n)
}

// DropQueryWatchStmt is a statement to drop a runaway watch item.
type DropQueryWatchStmt struct {
	stmtNode
	IntValue int64
}

func (n *DropQueryWatchStmt) Restore(ctx *format.RestoreCtx) error {
	ctx.WriteKeyWord("QUERY WATCH REMOVE ")
	ctx.WritePlainf("%d", n.IntValue)
	return nil
}

// Accept implements Node Accept interface.
func (n *DropQueryWatchStmt) Accept(v Visitor) (Node, bool) {
	newNode, _ := v.Enter(n)
	n = newNode.(*DropQueryWatchStmt)
	return v.Leave(n)
}

// AddQueryWatchStmt is a statement to add a runaway watch item.
type AddQueryWatchStmt struct {
	stmtNode
	QueryWatchOptionList []*QueryWatchOption
}

func (n *AddQueryWatchStmt) Restore(ctx *format.RestoreCtx) error {
	ctx.WriteKeyWord("QUERY WATCH ADD")
	for i, option := range n.QueryWatchOptionList {
		ctx.WritePlain(" ")
		if err := option.Restore(ctx); err != nil {
			return errors.Annotatef(err, "An error occurred while splicing QueryWatchOptionList: [%v]", i)
		}
	}
	return nil
}

// Accept implements Node Accept interface.
func (n *AddQueryWatchStmt) Accept(v Visitor) (Node, bool) {
	newNode, _ := v.Enter(n)
	n = newNode.(*AddQueryWatchStmt)
	for _, val := range n.QueryWatchOptionList {
		_, ok := val.Accept(v)
		if !ok {
			return n, false
		}
	}
	return v.Leave(n)
}

type QueryWatchOptionType int

const (
	QueryWatchResourceGroup QueryWatchOptionType = iota
	QueryWatchAction
	QueryWatchType
)

// QueryWatchOption is used for parsing manual management of watching runaway queries option.
type QueryWatchOption struct {
	stmtNode
	Tp        QueryWatchOptionType
	StrValue  model.CIStr
	IntValue  int32
	ExprValue ExprNode
	BoolValue bool
}

func (n *QueryWatchOption) Restore(ctx *format.RestoreCtx) error {
	switch n.Tp {
	case QueryWatchResourceGroup:
		ctx.WriteKeyWord("RESOURCE GROUP ")
		if n.ExprValue != nil {
			if err := n.ExprValue.Restore(ctx); err != nil {
				return errors.Annotatef(err, "An error occurred while splicing ExprValue: [%v]", n.ExprValue)
			}
		} else {
			ctx.WriteName(n.StrValue.O)
		}
	case QueryWatchAction:
		ctx.WriteKeyWord("ACTION ")
		ctx.WritePlain("= ")
		ctx.WriteKeyWord(model.RunawayActionType(n.IntValue).String())
	case QueryWatchType:
		if n.BoolValue {
			ctx.WriteKeyWord("SQL TEXT ")
			ctx.WriteKeyWord(model.RunawayWatchType(n.IntValue).String())
			ctx.WriteKeyWord(" TO ")
		} else {
			switch n.IntValue {
			case int32(model.WatchSimilar):
				ctx.WriteKeyWord("SQL DIGEST ")
			case int32(model.WatchPlan):
				ctx.WriteKeyWord("PLAN DIGEST ")
			}
		}
		if err := n.ExprValue.Restore(ctx); err != nil {
			return errors.Annotatef(err, "An error occurred while splicing ExprValue: [%v]", n.ExprValue)
		}
	}
	return nil
}

// Accept implements Node Accept interface.
func (n *QueryWatchOption) Accept(v Visitor) (Node, bool) {
	newNode, skipChildren := v.Enter(n)
	if skipChildren {
		return v.Leave(newNode)
	}
	n = newNode.(*QueryWatchOption)
	if n.ExprValue != nil {
		node, ok := n.ExprValue.Accept(v)
		if !ok {
			return n, false
		}
		n.ExprValue = node.(ExprNode)
	}
	return v.Leave(n)
}

func CheckQueryWatchAppend(ops []*QueryWatchOption, newOp *QueryWatchOption) bool {
	for _, op := range ops {
		if op.Tp == newOp.Tp {
			return false
		}
	}
	return true
}<|MERGE_RESOLUTION|>--- conflicted
+++ resolved
@@ -552,18 +552,8 @@
 
 // Prepared represents a prepared statement.
 type Prepared struct {
-<<<<<<< HEAD
-	Stmt          StmtNode
-	StmtType      string
-	Params        []ParamMarkerExpr
-	SchemaVersion int64
-	RelateVersion map[int64]uint64
-	CachedPlan    interface{}
-	CachedNames   interface{}
-=======
 	Stmt     StmtNode
 	StmtType string
->>>>>>> da775f61
 }
 
 // ExecuteStmt is a statement to execute PreparedStmt.
