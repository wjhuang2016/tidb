--- conflicted
+++ resolved
@@ -1008,14 +1008,7 @@
 	return is.SchemaByName(model.NewCIStr(name))
 }
 
-<<<<<<< HEAD
-func loadTableInfo(ctx context.Context, r autoid.Requirement, infoData *Data, tblID, dbID int64, ts uint64, schemaVersion int64) (table.Table, error) {
-	if ctx == nil {
-		ctx = nil
-	}
-=======
 func (is *infoschemaV2) loadTableInfo(ctx context.Context, tblID, dbID int64, ts uint64, schemaVersion int64) (table.Table, error) {
->>>>>>> eeb3d73f
 	defer tracing.StartRegion(ctx, "infoschema.loadTableInfo").End()
 	failpoint.Inject("mockLoadTableInfoError", func(_ failpoint.Value) {
 		failpoint.Return(nil, errors.New("mockLoadTableInfoError"))
