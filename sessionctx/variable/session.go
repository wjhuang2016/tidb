// Copyright 2015 PingCAP, Inc.
//
// Licensed under the Apache License, Version 2.0 (the "License");
// you may not use this file except in compliance with the License.
// You may obtain a copy of the License at
//
//     http://www.apache.org/licenses/LICENSE-2.0
//
// Unless required by applicable law or agreed to in writing, software
// distributed under the License is distributed on an "AS IS" BASIS,
// WITHOUT WARRANTIES OR CONDITIONS OF ANY KIND, either express or implied.
// See the License for the specific language governing permissions and
// limitations under the License.

package variable

import (
	"bytes"
	"context"
	"crypto/tls"
	"encoding/binary"
	"encoding/json"
	"fmt"
	"math"
	"math/rand"
	"net"
	"strconv"
	"strings"
	"sync"
	"sync/atomic"
	"time"

	"github.com/pingcap/errors"
	"github.com/pingcap/tidb/config"
	"github.com/pingcap/tidb/kv"
	"github.com/pingcap/tidb/meta/autoid"
	"github.com/pingcap/tidb/metrics"
	"github.com/pingcap/tidb/parser"
	"github.com/pingcap/tidb/parser/ast"
	"github.com/pingcap/tidb/parser/auth"
	"github.com/pingcap/tidb/parser/charset"
	"github.com/pingcap/tidb/parser/model"
	"github.com/pingcap/tidb/parser/mysql"
	ptypes "github.com/pingcap/tidb/parser/types"
	"github.com/pingcap/tidb/sessionctx/sessionstates"
	"github.com/pingcap/tidb/sessionctx/stmtctx"
	pumpcli "github.com/pingcap/tidb/tidb-binlog/pump_client"
	"github.com/pingcap/tidb/types"
	"github.com/pingcap/tidb/util/chunk"
	"github.com/pingcap/tidb/util/disk"
	"github.com/pingcap/tidb/util/execdetails"
	"github.com/pingcap/tidb/util/kvcache"
	"github.com/pingcap/tidb/util/mathutil"
	"github.com/pingcap/tidb/util/memory"
	"github.com/pingcap/tidb/util/replayer"
	"github.com/pingcap/tidb/util/rowcodec"
	"github.com/pingcap/tidb/util/stringutil"
	"github.com/pingcap/tidb/util/tableutil"
	"github.com/pingcap/tidb/util/tiflashcompute"
	"github.com/pingcap/tidb/util/timeutil"
	tikvstore "github.com/tikv/client-go/v2/kv"
	"github.com/tikv/client-go/v2/tikv"
	"github.com/twmb/murmur3"
	atomic2 "go.uber.org/atomic"
	"golang.org/x/exp/maps"
	"golang.org/x/exp/slices"
)

var (
	// PreparedStmtCount is exported for test.
	PreparedStmtCount int64
	// enableAdaptiveReplicaRead indicates whether closest adaptive replica read
	// can be enabled. We forces disable replica read when tidb server in missing
	// in regions that contains tikv server to avoid read traffic skew.
	enableAdaptiveReplicaRead uint32 = 1
)

// SetEnableAdaptiveReplicaRead set `enableAdaptiveReplicaRead` with given value.
// return true if the value is changed.
func SetEnableAdaptiveReplicaRead(enabled bool) bool {
	value := uint32(0)
	if enabled {
		value = 1
	}
	return atomic.SwapUint32(&enableAdaptiveReplicaRead, value) != value
}

// IsAdaptiveReplicaReadEnabled returns whether adaptive closest replica read can be enabled.
func IsAdaptiveReplicaReadEnabled() bool {
	return atomic.LoadUint32(&enableAdaptiveReplicaRead) > 0
}

// RetryInfo saves retry information.
type RetryInfo struct {
	Retrying               bool
	DroppedPreparedStmtIDs []uint32
	autoIncrementIDs       retryInfoAutoIDs
	autoRandomIDs          retryInfoAutoIDs
	LastRcReadTS           uint64
}

// ReuseChunkPool save Alloc object
type ReuseChunkPool struct {
	mu    sync.Mutex
	Alloc chunk.Allocator
}

// Clean does some clean work.
func (r *RetryInfo) Clean() {
	r.autoIncrementIDs.clean()
	r.autoRandomIDs.clean()

	if len(r.DroppedPreparedStmtIDs) > 0 {
		r.DroppedPreparedStmtIDs = r.DroppedPreparedStmtIDs[:0]
	}
}

// ResetOffset resets the current retry offset.
func (r *RetryInfo) ResetOffset() {
	r.autoIncrementIDs.resetOffset()
	r.autoRandomIDs.resetOffset()
}

// AddAutoIncrementID adds id to autoIncrementIDs.
func (r *RetryInfo) AddAutoIncrementID(id int64) {
	r.autoIncrementIDs.autoIDs = append(r.autoIncrementIDs.autoIDs, id)
}

// GetCurrAutoIncrementID gets current autoIncrementID.
func (r *RetryInfo) GetCurrAutoIncrementID() (int64, bool) {
	return r.autoIncrementIDs.getCurrent()
}

// AddAutoRandomID adds id to autoRandomIDs.
func (r *RetryInfo) AddAutoRandomID(id int64) {
	r.autoRandomIDs.autoIDs = append(r.autoRandomIDs.autoIDs, id)
}

// GetCurrAutoRandomID gets current AutoRandomID.
func (r *RetryInfo) GetCurrAutoRandomID() (int64, bool) {
	return r.autoRandomIDs.getCurrent()
}

type retryInfoAutoIDs struct {
	currentOffset int
	autoIDs       []int64
}

func (r *retryInfoAutoIDs) resetOffset() {
	r.currentOffset = 0
}

func (r *retryInfoAutoIDs) clean() {
	r.currentOffset = 0
	if len(r.autoIDs) > 0 {
		r.autoIDs = r.autoIDs[:0]
	}
}

func (r *retryInfoAutoIDs) getCurrent() (int64, bool) {
	if r.currentOffset >= len(r.autoIDs) {
		return 0, false
	}
	id := r.autoIDs[r.currentOffset]
	r.currentOffset++
	return id, true
}

// TransactionContext is used to store variables that has transaction scope.
type TransactionContext struct {
	TxnCtxNoNeedToRestore
	TxnCtxNeedToRestore
}

// TxnCtxNeedToRestore stores transaction variables which need to be restored when rolling back to a savepoint.
type TxnCtxNeedToRestore struct {
	// TableDeltaMap is used in the schema validator for DDL changes in one table not to block others.
	// It's also used in the statistics updating.
	// Note: for the partitioned table, it stores all the partition IDs.
	TableDeltaMap map[int64]TableDelta

	// pessimisticLockCache is the cache for pessimistic locked keys,
	// The value never changes during the transaction.
	pessimisticLockCache map[string][]byte

	// CachedTables is not nil if the transaction write on cached table.
	CachedTables map[int64]interface{}

	// InsertTTLRowsCount counts how many rows are inserted in this statement
	InsertTTLRowsCount int
}

// TxnCtxNoNeedToRestore stores transaction variables which do not need to restored when rolling back to a savepoint.
type TxnCtxNoNeedToRestore struct {
	forUpdateTS uint64
	Binlog      interface{}
	InfoSchema  interface{}
	History     interface{}
	StartTS     uint64

	// ShardStep indicates the max size of continuous rowid shard in one transaction.
	ShardStep    int
	shardRemain  int
	currentShard int64

	// unchangedKeys is used to store the unchanged keys that needs to lock for pessimistic transaction.
	unchangedKeys map[string]struct{}

	PessimisticCacheHit int

	// CreateTime For metrics.
	CreateTime     time.Time
	StatementCount int
	CouldRetry     bool
	IsPessimistic  bool
	// IsStaleness indicates whether the txn is read only staleness txn.
	IsStaleness bool
	// IsExplicit indicates whether the txn is an interactive txn, which is typically started with a BEGIN
	// or START TRANSACTION statement, or by setting autocommit to 0.
	IsExplicit bool
	Isolation  string
	LockExpire uint32
	ForUpdate  uint32
	// TxnScope indicates the value of txn_scope
	TxnScope string

	// Savepoints contains all definitions of the savepoint of a transaction at runtime, the order of the SavepointRecord is the same with the SAVEPOINT statements.
	// It is used for a lookup when running `ROLLBACK TO` statement.
	Savepoints []SavepointRecord

	// TableDeltaMap lock to prevent potential data race
	tdmLock sync.Mutex

	// TemporaryTables is used to store transaction-specific information for global temporary tables.
	// It can also be stored in sessionCtx with local temporary tables, but it's easier to clean this data after transaction ends.
	TemporaryTables map[int64]tableutil.TempTable
	// EnableMDL indicates whether to enable the MDL lock for the transaction.
	EnableMDL bool
	// relatedTableForMDL records the `lock` table for metadata lock. It maps from int64 to int64(version).
	relatedTableForMDL *sync.Map

	// FairLockingUsed marking whether at least one of the statements in the transaction was executed in
	// fair locking mode.
	FairLockingUsed bool
	// FairLockingEffective marking whether at least one of the statements in the transaction was executed in
	// fair locking mode, and it takes effect (which is determined according to whether lock-with-conflict
	// has occurred during execution of any statement).
	FairLockingEffective bool

	// CurrentStmtPessimisticLockCache is the cache for pessimistic locked keys in the current statement.
	// It is merged into `pessimisticLockCache` after a statement finishes.
	// Read results cannot be directly written into pessimisticLockCache because failed statement need to rollback
	// its pessimistic locks.
	CurrentStmtPessimisticLockCache map[string][]byte
}

// SavepointRecord indicates a transaction's savepoint record.
type SavepointRecord struct {
	// name is the name of the savepoint
	Name string
	// MemDBCheckpoint is the transaction's memdb checkpoint.
	MemDBCheckpoint *tikv.MemDBCheckpoint
	// TxnCtxSavepoint is the savepoint of TransactionContext
	TxnCtxSavepoint TxnCtxNeedToRestore
}

// GetCurrentShard returns the shard for the next `count` IDs.
func (s *SessionVars) GetCurrentShard(count int) int64 {
	tc := s.TxnCtx
	if s.shardRand == nil {
		s.shardRand = rand.New(rand.NewSource(int64(tc.StartTS))) // #nosec G404
	}
	if tc.shardRemain <= 0 {
		tc.updateShard(s.shardRand)
		tc.shardRemain = tc.ShardStep
	}
	tc.shardRemain -= count
	return tc.currentShard
}

func (tc *TransactionContext) updateShard(shardRand *rand.Rand) {
	var buf [8]byte
	binary.LittleEndian.PutUint64(buf[:], shardRand.Uint64())
	tc.currentShard = int64(murmur3.Sum32(buf[:]))
}

// AddUnchangedKeyForLock adds an unchanged key for pessimistic lock.
func (tc *TransactionContext) AddUnchangedKeyForLock(key []byte) {
	if tc.unchangedKeys == nil {
		tc.unchangedKeys = map[string]struct{}{}
	}
	tc.unchangedKeys[string(key)] = struct{}{}
}

// CollectUnchangedKeysForLock collects unchanged keys for pessimistic lock.
func (tc *TransactionContext) CollectUnchangedKeysForLock(buf []kv.Key) []kv.Key {
	for key := range tc.unchangedKeys {
		buf = append(buf, kv.Key(key))
	}
	tc.unchangedKeys = nil
	return buf
}

// UpdateDeltaForTable updates the delta info for some table.
func (tc *TransactionContext) UpdateDeltaForTable(physicalTableID int64, delta int64, count int64, colSize map[int64]int64) {
	tc.tdmLock.Lock()
	defer tc.tdmLock.Unlock()
	if tc.TableDeltaMap == nil {
		tc.TableDeltaMap = make(map[int64]TableDelta)
	}
	item := tc.TableDeltaMap[physicalTableID]
	if item.ColSize == nil && colSize != nil {
		item.ColSize = make(map[int64]int64, len(colSize))
	}
	item.Delta += delta
	item.Count += count
	item.TableID = physicalTableID
	for key, val := range colSize {
		item.ColSize[key] += val
	}
	tc.TableDeltaMap[physicalTableID] = item
}

// GetKeyInPessimisticLockCache gets a key in pessimistic lock cache.
func (tc *TransactionContext) GetKeyInPessimisticLockCache(key kv.Key) (val []byte, ok bool) {
	if tc.pessimisticLockCache == nil && tc.CurrentStmtPessimisticLockCache == nil {
		return nil, false
	}
	if tc.CurrentStmtPessimisticLockCache != nil {
		val, ok = tc.CurrentStmtPessimisticLockCache[string(key)]
		if ok {
			tc.PessimisticCacheHit++
			return
		}
	}
	if tc.pessimisticLockCache != nil {
		val, ok = tc.pessimisticLockCache[string(key)]
		if ok {
			tc.PessimisticCacheHit++
		}
	}
	return
}

// SetPessimisticLockCache sets a key value pair in pessimistic lock cache.
// The value is buffered in the statement cache until the current statement finishes.
func (tc *TransactionContext) SetPessimisticLockCache(key kv.Key, val []byte) {
	if tc.CurrentStmtPessimisticLockCache == nil {
		tc.CurrentStmtPessimisticLockCache = make(map[string][]byte)
	}
	tc.CurrentStmtPessimisticLockCache[string(key)] = val
}

// Cleanup clears up transaction info that no longer use.
func (tc *TransactionContext) Cleanup() {
	// tc.InfoSchema = nil; we cannot do it now, because some operation like handleFieldList depend on this.
	tc.Binlog = nil
	tc.History = nil
	tc.tdmLock.Lock()
	tc.TableDeltaMap = nil
	tc.relatedTableForMDL = nil
	tc.tdmLock.Unlock()
	tc.pessimisticLockCache = nil
	tc.CurrentStmtPessimisticLockCache = nil
	tc.IsStaleness = false
	tc.Savepoints = nil
	tc.EnableMDL = false
}

// ClearDelta clears the delta map.
func (tc *TransactionContext) ClearDelta() {
	tc.tdmLock.Lock()
	tc.TableDeltaMap = nil
	tc.tdmLock.Unlock()
}

// GetForUpdateTS returns the ts for update.
func (tc *TransactionContext) GetForUpdateTS() uint64 {
	if tc.forUpdateTS > tc.StartTS {
		return tc.forUpdateTS
	}
	return tc.StartTS
}

// SetForUpdateTS sets the ts for update.
func (tc *TransactionContext) SetForUpdateTS(forUpdateTS uint64) {
	if forUpdateTS > tc.forUpdateTS {
		tc.forUpdateTS = forUpdateTS
	}
}

// GetCurrentSavepoint gets TransactionContext's savepoint.
func (tc *TransactionContext) GetCurrentSavepoint() TxnCtxNeedToRestore {
	tableDeltaMap := make(map[int64]TableDelta, len(tc.TableDeltaMap))
	for k, v := range tc.TableDeltaMap {
		tableDeltaMap[k] = v.Clone()
	}
	pessimisticLockCache := make(map[string][]byte, len(tc.pessimisticLockCache))
	maps.Copy(pessimisticLockCache, tc.pessimisticLockCache)
	CurrentStmtPessimisticLockCache := make(map[string][]byte, len(tc.CurrentStmtPessimisticLockCache))
	maps.Copy(CurrentStmtPessimisticLockCache, tc.CurrentStmtPessimisticLockCache)
	cachedTables := make(map[int64]interface{}, len(tc.CachedTables))
	maps.Copy(cachedTables, tc.CachedTables)
	return TxnCtxNeedToRestore{
		TableDeltaMap:        tableDeltaMap,
		pessimisticLockCache: pessimisticLockCache,
		CachedTables:         cachedTables,
		InsertTTLRowsCount:   tc.InsertTTLRowsCount,
	}
}

// RestoreBySavepoint restores TransactionContext to the specify savepoint.
func (tc *TransactionContext) RestoreBySavepoint(savepoint TxnCtxNeedToRestore) {
	tc.TableDeltaMap = savepoint.TableDeltaMap
	tc.pessimisticLockCache = savepoint.pessimisticLockCache
	tc.CachedTables = savepoint.CachedTables
	tc.InsertTTLRowsCount = savepoint.InsertTTLRowsCount
}

// AddSavepoint adds a new savepoint.
func (tc *TransactionContext) AddSavepoint(name string, memdbCheckpoint *tikv.MemDBCheckpoint) {
	name = strings.ToLower(name)
	tc.DeleteSavepoint(name)

	record := SavepointRecord{
		Name:            name,
		MemDBCheckpoint: memdbCheckpoint,
		TxnCtxSavepoint: tc.GetCurrentSavepoint(),
	}
	tc.Savepoints = append(tc.Savepoints, record)
}

// DeleteSavepoint deletes the savepoint, return false indicate the savepoint name doesn't exists.
func (tc *TransactionContext) DeleteSavepoint(name string) bool {
	name = strings.ToLower(name)
	for i, sp := range tc.Savepoints {
		if sp.Name == name {
			tc.Savepoints = append(tc.Savepoints[:i], tc.Savepoints[i+1:]...)
			return true
		}
	}
	return false
}

// ReleaseSavepoint deletes the named savepoint and the later savepoints, return false indicate the named savepoint doesn't exists.
func (tc *TransactionContext) ReleaseSavepoint(name string) bool {
	name = strings.ToLower(name)
	for i, sp := range tc.Savepoints {
		if sp.Name == name {
			tc.Savepoints = append(tc.Savepoints[:i])
			return true
		}
	}
	return false
}

// RollbackToSavepoint rollbacks to the specified savepoint by name.
func (tc *TransactionContext) RollbackToSavepoint(name string) *SavepointRecord {
	name = strings.ToLower(name)
	for idx, sp := range tc.Savepoints {
		if name == sp.Name {
			tc.RestoreBySavepoint(sp.TxnCtxSavepoint)
			tc.Savepoints = tc.Savepoints[:idx+1]
			return &tc.Savepoints[idx]
		}
	}
	return nil
}

// FlushStmtPessimisticLockCache merges the current statement pessimistic lock cache into transaction pessimistic lock
// cache. The caller may need to clear the stmt cache itself.
func (tc *TransactionContext) FlushStmtPessimisticLockCache() {
	if tc.CurrentStmtPessimisticLockCache == nil {
		return
	}
	if tc.pessimisticLockCache == nil {
		tc.pessimisticLockCache = make(map[string][]byte)
	}
	for key, val := range tc.CurrentStmtPessimisticLockCache {
		tc.pessimisticLockCache[key] = val
	}
	tc.CurrentStmtPessimisticLockCache = nil
}

// WriteStmtBufs can be used by insert/replace/delete/update statement.
// TODO: use a common memory pool to replace this.
type WriteStmtBufs struct {
	// RowValBuf is used by tablecodec.EncodeRow, to reduce runtime.growslice.
	RowValBuf []byte
	// AddRowValues use to store temp insert rows value, to reduce memory allocations when importing data.
	AddRowValues []types.Datum

	// IndexValsBuf is used by index.FetchValues
	IndexValsBuf []types.Datum
	// IndexKeyBuf is used by index.GenIndexKey
	IndexKeyBuf []byte
}

func (ib *WriteStmtBufs) clean() {
	ib.RowValBuf = nil
	ib.AddRowValues = nil
	ib.IndexValsBuf = nil
	ib.IndexKeyBuf = nil
}

// TableSnapshot represents a data snapshot of the table contained in `information_schema`.
type TableSnapshot struct {
	Rows [][]types.Datum
	Err  error
}

type txnIsolationLevelOneShotState uint

// RewritePhaseInfo records some information about the rewrite phase
type RewritePhaseInfo struct {
	// DurationRewrite is the duration of rewriting the SQL.
	DurationRewrite time.Duration

	// DurationPreprocessSubQuery is the duration of pre-processing sub-queries.
	DurationPreprocessSubQuery time.Duration

	// PreprocessSubQueries is the number of pre-processed sub-queries.
	PreprocessSubQueries int
}

// Reset resets all fields in RewritePhaseInfo.
func (r *RewritePhaseInfo) Reset() {
	r.DurationRewrite = 0
	r.DurationPreprocessSubQuery = 0
	r.PreprocessSubQueries = 0
}

// TemporaryTableData is a interface to maintain temporary data in session
type TemporaryTableData interface {
	kv.Retriever
	// Staging create a new staging buffer inside the MemBuffer.
	// Subsequent writes will be temporarily stored in this new staging buffer.
	// When you think all modifications looks good, you can call `Release` to public all of them to the upper level buffer.
	Staging() kv.StagingHandle
	// Release publish all modifications in the latest staging buffer to upper level.
	Release(kv.StagingHandle)
	// Cleanup cleanups the resources referenced by the StagingHandle.
	// If the changes are not published by `Release`, they will be discarded.
	Cleanup(kv.StagingHandle)
	// GetTableSize get the size of a table
	GetTableSize(tblID int64) int64
	// DeleteTableKey removes the entry for key k from table
	DeleteTableKey(tblID int64, k kv.Key) error
	// SetTableKey sets the entry for k from table
	SetTableKey(tblID int64, k kv.Key, val []byte) error
}

// temporaryTableData is used for store temporary table data in session
type temporaryTableData struct {
	kv.MemBuffer
	tblSize map[int64]int64
}

// NewTemporaryTableData creates a new TemporaryTableData
func NewTemporaryTableData(memBuffer kv.MemBuffer) TemporaryTableData {
	return &temporaryTableData{
		MemBuffer: memBuffer,
		tblSize:   make(map[int64]int64),
	}
}

// GetTableSize get the size of a table
func (d *temporaryTableData) GetTableSize(tblID int64) int64 {
	if tblSize, ok := d.tblSize[tblID]; ok {
		return tblSize
	}
	return 0
}

// DeleteTableKey removes the entry for key k from table
func (d *temporaryTableData) DeleteTableKey(tblID int64, k kv.Key) error {
	bufferSize := d.MemBuffer.Size()
	defer d.updateTblSize(tblID, bufferSize)

	return d.MemBuffer.Delete(k)
}

// SetTableKey sets the entry for k from table
func (d *temporaryTableData) SetTableKey(tblID int64, k kv.Key, val []byte) error {
	bufferSize := d.MemBuffer.Size()
	defer d.updateTblSize(tblID, bufferSize)

	return d.MemBuffer.Set(k, val)
}

func (d *temporaryTableData) updateTblSize(tblID int64, beforeSize int) {
	delta := int64(d.MemBuffer.Size() - beforeSize)
	d.tblSize[tblID] = d.GetTableSize(tblID) + delta
}

const (
	// oneShotDef means default, that is tx_isolation_one_shot not set.
	oneShotDef txnIsolationLevelOneShotState = iota
	// oneShotSet means it's set in current transaction.
	oneShotSet
	// onsShotUse means it should be used in current transaction.
	oneShotUse
)

// ReadConsistencyLevel is the level of read consistency.
type ReadConsistencyLevel string

const (
	// ReadConsistencyStrict means read by strict consistency, default value.
	ReadConsistencyStrict ReadConsistencyLevel = "strict"
	// ReadConsistencyWeak means read can be weak consistency.
	ReadConsistencyWeak ReadConsistencyLevel = "weak"
)

// IsWeak returns true only if it's a weak-consistency read.
func (r ReadConsistencyLevel) IsWeak() bool {
	return r == ReadConsistencyWeak
}

func validateReadConsistencyLevel(val string) error {
	switch v := ReadConsistencyLevel(strings.ToLower(val)); v {
	case ReadConsistencyStrict, ReadConsistencyWeak:
		return nil
	default:
		return ErrWrongTypeForVar.GenWithStackByArgs(TiDBReadConsistency)
	}
}

// SetUserVarVal set user defined variables' value
func (s *SessionVars) SetUserVarVal(name string, dt types.Datum) {
	s.userVars.lock.Lock()
	defer s.userVars.lock.Unlock()
	s.userVars.values[name] = dt
}

// GetUserVarVal get user defined variables' value
func (s *SessionVars) GetUserVarVal(name string) (types.Datum, bool) {
	s.userVars.lock.RLock()
	defer s.userVars.lock.RUnlock()
	dt, ok := s.userVars.values[name]
	return dt, ok
}

// SetUserVarType set user defined variables' type
func (s *SessionVars) SetUserVarType(name string, ft *types.FieldType) {
	s.userVars.lock.Lock()
	defer s.userVars.lock.Unlock()
	s.userVars.types[name] = ft
}

// GetUserVarType get user defined variables' type
func (s *SessionVars) GetUserVarType(name string) (*types.FieldType, bool) {
	s.userVars.lock.RLock()
	defer s.userVars.lock.RUnlock()
	ft, ok := s.userVars.types[name]
	return ft, ok
}

// HookContext contains the necessary variables for executing set/get hook
type HookContext interface {
	GetStore() kv.Storage
}

// SessionVars is to handle user-defined or global variables in the current session.
type SessionVars struct {
	Concurrency
	MemQuota
	BatchSize
	// DMLBatchSize indicates the number of rows batch-committed for a statement.
	// It will be used when using LOAD DATA or BatchInsert or BatchDelete is on.
	DMLBatchSize        int
	RetryLimit          int64
	DisableTxnAutoRetry bool
	userVars            struct {
		// lock is for user defined variables. values and types is read/write protected.
		lock sync.RWMutex
		// values stores the Datum for user variables
		values map[string]types.Datum
		// types stores the FieldType for user variables, it cannot be inferred from values when values have not been set yet.
		types map[string]*types.FieldType
	}
	// systems variables, don't modify it directly, use GetSystemVar/SetSystemVar method.
	systems map[string]string
	// stmtVars variables are temporarily set by SET_VAR hint
	// It only take effect for the duration of a single statement
	stmtVars map[string]string
	// SysWarningCount is the system variable "warning_count", because it is on the hot path, so we extract it from the systems
	SysWarningCount int
	// SysErrorCount is the system variable "error_count", because it is on the hot path, so we extract it from the systems
	SysErrorCount uint16
	// nonPreparedPlanCacheStmts stores PlanCacheStmts for non-prepared plan cache.
	nonPreparedPlanCacheStmts *kvcache.SimpleLRUCache
	// PreparedStmts stores prepared statement.
	PreparedStmts        map[uint32]interface{}
	PreparedStmtNameToID map[string]uint32
	// preparedStmtID is id of prepared statement.
	preparedStmtID uint32
	// Parameter values for plan cache.
	PlanCacheParams   *PlanCacheParamList
	LastUpdateTime4PC types.Time

	// ActiveRoles stores active roles for current user
	ActiveRoles []*auth.RoleIdentity

	RetryInfo *RetryInfo
	//  TxnCtx Should be reset on transaction finished.
	TxnCtx *TransactionContext
	// TxnCtxMu is used to protect TxnCtx.
	TxnCtxMu sync.Mutex

	// TxnManager is used to manage txn context in session
	TxnManager interface{}

	// KVVars is the variables for KV storage.
	KVVars *tikvstore.Variables

	// txnIsolationLevelOneShot is used to implements "set transaction isolation level ..."
	txnIsolationLevelOneShot struct {
		state txnIsolationLevelOneShotState
		value string
	}

	// Status stands for the session status. e.g. in transaction or not, auto commit is on or off, and so on.
	Status uint16

	// ClientCapability is client's capability.
	ClientCapability uint32

	// TLSConnectionState is the TLS connection state (nil if not using TLS).
	TLSConnectionState *tls.ConnectionState

	// ConnectionID is the connection id of the current session.
	ConnectionID uint64

	// PlanID is the unique id of logical and physical plan.
	PlanID atomic.Int32

	// PlanColumnID is the unique id for column when building plan.
	PlanColumnID atomic.Int64

	// MapHashCode2UniqueID4ExtendedCol map the expr's hash code to specified unique ID.
	MapHashCode2UniqueID4ExtendedCol map[string]int

	// User is the user identity with which the session login.
	User *auth.UserIdentity

	// Port is the port of the connected socket
	Port string

	// CurrentDB is the default database of this session.
	CurrentDB string

	// CurrentDBChanged indicates if the CurrentDB has been updated, and if it is we should print it into
	// the slow log to make it be compatible with MySQL, https://github.com/pingcap/tidb/issues/17846.
	CurrentDBChanged bool

	// StrictSQLMode indicates if the session is in strict mode.
	StrictSQLMode bool

	// CommonGlobalLoaded indicates if common global variable has been loaded for this session.
	CommonGlobalLoaded bool

	// InRestrictedSQL indicates if the session is handling restricted SQL execution.
	InRestrictedSQL bool

	// SnapshotTS is used for reading history data. For simplicity, SnapshotTS only supports distsql request.
	SnapshotTS uint64

	// TxnReadTS is used for staleness transaction, it provides next staleness transaction startTS.
	TxnReadTS *TxnReadTS

	// SnapshotInfoschema is used with SnapshotTS, when the schema version at snapshotTS less than current schema
	// version, we load an old version schema for query.
	SnapshotInfoschema interface{}

	// BinlogClient is used to write binlog.
	BinlogClient *pumpcli.PumpsClient

	// GlobalVarsAccessor is used to set and get global variables.
	GlobalVarsAccessor GlobalVarAccessor

	// LastFoundRows is the number of found rows of last query statement
	LastFoundRows uint64

	// StmtCtx holds variables for current executing statement.
	StmtCtx *stmtctx.StatementContext

	// RefCountOfStmtCtx indicates the reference count of StmtCtx. When the
	// StmtCtx is accessed by other sessions, e.g. oom-alarm-handler/expensive-query-handler, add one first.
	// Note: this variable should be accessed and updated by atomic operations.
	RefCountOfStmtCtx stmtctx.ReferenceCount

	// AllowAggPushDown can be set to false to forbid aggregation push down.
	AllowAggPushDown bool

	// AllowDeriveTopN is used to enable/disable derived TopN optimization.
	AllowDeriveTopN bool

	// AllowCartesianBCJ means allow broadcast CARTESIAN join, 0 means not allow, 1 means allow broadcast CARTESIAN join
	// but the table size should under the broadcast threshold, 2 means allow broadcast CARTESIAN join even if the table
	// size exceeds the broadcast threshold
	AllowCartesianBCJ int

	// MPPOuterJoinFixedBuildSide means in MPP plan, always use right(left) table as build side for left(right) out join
	MPPOuterJoinFixedBuildSide bool

	// AllowDistinctAggPushDown can be set true to allow agg with distinct push down to tikv/tiflash.
	AllowDistinctAggPushDown bool

	// EnableSkewDistinctAgg can be set true to allow skew distinct aggregate rewrite
	EnableSkewDistinctAgg bool

	// Enable3StageDistinctAgg indicates whether to allow 3 stage distinct aggregate
	Enable3StageDistinctAgg bool

	// Enable3StageMultiDistinctAgg indicates whether to allow 3 stage multi distinct aggregate
	Enable3StageMultiDistinctAgg bool

	// MultiStatementMode permits incorrect client library usage. Not recommended to be turned on.
	MultiStatementMode int

	// InMultiStmts indicates whether the statement is a multi-statement like `update t set a=1; update t set b=2;`.
	InMultiStmts bool

	// AllowWriteRowID variable is currently not recommended to be turned on.
	AllowWriteRowID bool

	// AllowBatchCop means if we should send batch coprocessor to TiFlash. Default value is 1, means to use batch cop in case of aggregation and join.
	// Value set to 2 means to force to send batch cop for any query. Value set to 0 means never use batch cop.
	AllowBatchCop int

	// allowMPPExecution means if we should use mpp way to execute query.
	// Default value is `true`, means to be determined by the optimizer.
	// Value set to `false` means never use mpp.
	allowMPPExecution bool

	// HashExchangeWithNewCollation means if we support hash exchange when new collation is enabled.
	// Default value is `true`, means support hash exchange when new collation is enabled.
	// Value set to `false` means not use hash exchange when new collation is enabled.
	HashExchangeWithNewCollation bool

	// enforceMPPExecution means if we should enforce mpp way to execute query.
	// Default value is `false`, means to be determined by variable `allowMPPExecution`.
	// Value set to `true` means enforce use mpp.
	// Note if you want to set `enforceMPPExecution` to `true`, you must set `allowMPPExecution` to `true` first.
	enforceMPPExecution bool

	// TiFlashMaxThreads is the maximum number of threads to execute the request which is pushed down to tiflash.
	// Default value is -1, means it will not be pushed down to tiflash.
	// If the value is bigger than -1, it will be pushed down to tiflash and used to create db context in tiflash.
	TiFlashMaxThreads int64

	// TiFlashMaxBytesBeforeExternalJoin is the maximum bytes used by a TiFlash join before spill to disk
	// Default value is -1, means it will not be pushed down to TiFlash
	// If the value is bigger than -1, it will be pushed down to TiFlash, and if the value is 0, it means
	// not limit and spill will never happen
	TiFlashMaxBytesBeforeExternalJoin int64

	// TiFlashMaxBytesBeforeExternalGroupBy is the maximum bytes used by a TiFlash hash aggregation before spill to disk
	// Default value is -1, means it will not be pushed down to TiFlash
	// If the value is bigger than -1, it will be pushed down to TiFlash, and if the value is 0, it means
	// not limit and spill will never happen
	TiFlashMaxBytesBeforeExternalGroupBy int64

	// TiFlashMaxBytesBeforeExternalSort is the maximum bytes used by a TiFlash sort/TopN before spill to disk
	// Default value is -1, means it will not be pushed down to TiFlash
	// If the value is bigger than -1, it will be pushed down to TiFlash, and if the value is 0, it means
	// not limit and spill will never happen
	TiFlashMaxBytesBeforeExternalSort int64

	// TiDBAllowAutoRandExplicitInsert indicates whether explicit insertion on auto_random column is allowed.
	AllowAutoRandExplicitInsert bool

	// BroadcastJoinThresholdSize is used to limit the size of smaller table.
	// It's unit is bytes, if the size of small table is larger than it, we will not use bcj.
	BroadcastJoinThresholdSize int64

	// BroadcastJoinThresholdCount is used to limit the total count of smaller table.
	// If we can't estimate the size of one side of join child, we will check if its row number exceeds this limitation.
	BroadcastJoinThresholdCount int64

	// PreferBCJByExchangeDataSize indicates the method used to choose mpp broadcast join
	// false: choose mpp broadcast join by `BroadcastJoinThresholdSize` and `BroadcastJoinThresholdCount`
	// true: compare data exchange size of join and choose the smallest one
	PreferBCJByExchangeDataSize bool

	// LimitPushDownThreshold determines if push Limit or TopN down to TiKV forcibly.
	LimitPushDownThreshold int64

	// CorrelationThreshold is the guard to enable row count estimation using column order correlation.
	CorrelationThreshold float64

	// EnableCorrelationAdjustment is used to indicate if correlation adjustment is enabled.
	EnableCorrelationAdjustment bool

	// CorrelationExpFactor is used to control the heuristic approach of row count estimation when CorrelationThreshold is not met.
	CorrelationExpFactor int

	// cpuFactor is the CPU cost of processing one expression for one row.
	cpuFactor float64
	// copCPUFactor is the CPU cost of processing one expression for one row in coprocessor.
	copCPUFactor float64
	// networkFactor is the network cost of transferring 1 byte data.
	networkFactor float64
	// ScanFactor is the IO cost of scanning 1 byte data on TiKV and TiFlash.
	scanFactor float64
	// descScanFactor is the IO cost of scanning 1 byte data on TiKV and TiFlash in desc order.
	descScanFactor float64
	// seekFactor is the IO cost of seeking the start value of a range in TiKV or TiFlash.
	seekFactor float64
	// memoryFactor is the memory cost of storing one tuple.
	memoryFactor float64
	// diskFactor is the IO cost of reading/writing one byte to temporary disk.
	diskFactor float64
	// concurrencyFactor is the CPU cost of additional one goroutine.
	concurrencyFactor float64

	// enableForceInlineCTE is used to enable/disable force inline CTE.
	enableForceInlineCTE bool

	// CopTiFlashConcurrencyFactor is the concurrency number of computation in tiflash coprocessor.
	CopTiFlashConcurrencyFactor float64

	// CurrInsertValues is used to record current ValuesExpr's values.
	// See http://dev.mysql.com/doc/refman/5.7/en/miscellaneous-functions.html#function_values
	CurrInsertValues chunk.Row

	// In https://github.com/pingcap/tidb/issues/14164, we can see that MySQL can enter the column that is not in the insert's SELECT's output.
	// We store the extra columns in this variable.
	CurrInsertBatchExtraCols [][]types.Datum

	// Per-connection time zones. Each client that connects has its own time zone setting, given by the session time_zone variable.
	// See https://dev.mysql.com/doc/refman/5.7/en/time-zone-support.html
	TimeZone *time.Location

	SQLMode mysql.SQLMode

	// AutoIncrementIncrement and AutoIncrementOffset indicates the autoID's start value and increment.
	AutoIncrementIncrement int

	AutoIncrementOffset int

	/* TiDB system variables */

	// SkipASCIICheck check on input value.
	SkipASCIICheck bool

	// SkipUTF8Check check on input value.
	SkipUTF8Check bool

	// BatchInsert indicates if we should split insert data into multiple batches.
	BatchInsert bool

	// BatchDelete indicates if we should split delete data into multiple batches.
	BatchDelete bool

	// BatchCommit indicates if we should split the transaction into multiple batches.
	BatchCommit bool

	// IDAllocator is provided by kvEncoder, if it is provided, we will use it to alloc auto id instead of using
	// Table.alloc.
	IDAllocator autoid.Allocator

	// OptimizerSelectivityLevel defines the level of the selectivity estimation in plan.
	OptimizerSelectivityLevel int

	// OptimizerEnableNewOnlyFullGroupByCheck enables the new only_full_group_by check which is implemented by maintaining functional dependency.
	OptimizerEnableNewOnlyFullGroupByCheck bool

	// EnableOuterJoinWithJoinReorder enables TiDB to involve the outer join into the join reorder.
	EnableOuterJoinReorder bool

	// OptimizerEnableNAAJ enables TiDB to use null-aware anti join.
	OptimizerEnableNAAJ bool

	// EnableTablePartition enables table partition feature.
	EnableTablePartition string

	// EnableListTablePartition enables list table partition feature.
	EnableListTablePartition bool

	// EnableCascadesPlanner enables the cascades planner.
	EnableCascadesPlanner bool

	// EnableWindowFunction enables the window function.
	EnableWindowFunction bool

	// EnablePipelinedWindowExec enables executing window functions in a pipelined manner.
	EnablePipelinedWindowExec bool

	// AllowProjectionPushDown enables pushdown projection on TiKV.
	AllowProjectionPushDown bool

	// EnableStrictDoubleTypeCheck enables table field double type check.
	EnableStrictDoubleTypeCheck bool

	// EnableVectorizedExpression  enables the vectorized expression evaluation.
	EnableVectorizedExpression bool

	// DDLReorgPriority is the operation priority of adding indices.
	DDLReorgPriority int

	// EnableAutoIncrementInGenerated is used to control whether to allow auto incremented columns in generated columns.
	EnableAutoIncrementInGenerated bool

	// EnablePointGetCache is used to cache value for point get for read only scenario.
	EnablePointGetCache bool

	// PlacementMode the placement mode we use
	//   strict: Check placement settings strictly in ddl operations
	//   ignore: Ignore all placement settings in ddl operations
	PlacementMode string

	// WaitSplitRegionFinish defines the split region behaviour is sync or async.
	WaitSplitRegionFinish bool

	// WaitSplitRegionTimeout defines the split region timeout.
	WaitSplitRegionTimeout uint64

	// EnableChunkRPC indicates whether the coprocessor request can use chunk API.
	EnableChunkRPC bool

	writeStmtBufs WriteStmtBufs

	// ConstraintCheckInPlace indicates whether to check the constraint when the SQL executing.
	ConstraintCheckInPlace bool

	// CommandValue indicates which command current session is doing.
	CommandValue uint32

	// TiDBOptJoinReorderThreshold defines the minimal number of join nodes
	// to use the greedy join reorder algorithm.
	TiDBOptJoinReorderThreshold int

	// SlowQueryFile indicates which slow query log file for SLOW_QUERY table to parse.
	SlowQueryFile string

	// EnableFastAnalyze indicates whether to take fast analyze.
	EnableFastAnalyze bool

	// TxnMode indicates should be pessimistic or optimistic.
	TxnMode string

	// LowResolutionTSO is used for reading data with low resolution TSO which is updated once every two seconds.
	LowResolutionTSO bool

	// MaxExecutionTime is the timeout for select statement, in milliseconds.
	// If the value is 0, timeouts are not enabled.
	// See https://dev.mysql.com/doc/refman/5.7/en/server-system-variables.html#sysvar_max_execution_time
	MaxExecutionTime uint64

	// Killed is a flag to indicate that this query is killed.
	Killed uint32

	// ConnectionInfo indicates current connection info used by current session.
	ConnectionInfo *ConnectionInfo

	// NoopFuncsMode allows OFF/ON/WARN values as 0/1/2.
	NoopFuncsMode int

	// StartTime is the start time of the last query.
	StartTime time.Time

	// DurationParse is the duration of parsing SQL string to AST of the last query.
	DurationParse time.Duration

	// DurationCompile is the duration of compiling AST to execution plan of the last query.
	DurationCompile time.Duration

	// RewritePhaseInfo records all information about the rewriting phase.
	RewritePhaseInfo

	// DurationOptimization is the duration of optimizing a query.
	DurationOptimization time.Duration

	// DurationWaitTS is the duration of waiting for a snapshot TS
	DurationWaitTS time.Duration

	// PrevStmt is used to store the previous executed statement in the current session.
	PrevStmt fmt.Stringer

	// prevStmtDigest is used to store the digest of the previous statement in the current session.
	prevStmtDigest string

	// AllowRemoveAutoInc indicates whether a user can drop the auto_increment column attribute or not.
	AllowRemoveAutoInc bool

	// UsePlanBaselines indicates whether we will use plan baselines to adjust plan.
	UsePlanBaselines bool

	// EvolvePlanBaselines indicates whether we will evolve the plan baselines.
	EvolvePlanBaselines bool

	// EnableExtendedStats indicates whether we enable the extended statistics feature.
	EnableExtendedStats bool

	// Unexported fields should be accessed and set through interfaces like GetReplicaRead() and SetReplicaRead().

	// allowInSubqToJoinAndAgg can be set to false to forbid rewriting the semi join to inner join with agg.
	allowInSubqToJoinAndAgg bool

	// preferRangeScan allows optimizer to always prefer range scan over table scan.
	preferRangeScan bool

	// EnableIndexMerge enables the generation of IndexMergePath.
	enableIndexMerge bool

	// replicaRead is used for reading data from replicas, only follower is supported at this time.
	replicaRead kv.ReplicaReadType
	// ReplicaClosestReadThreshold is the minimum response body size that a cop request should be sent to the closest replica.
	// this variable only take effect when `tidb_follower_read` = 'closest-adaptive'
	ReplicaClosestReadThreshold int64

	// IsolationReadEngines is used to isolation read, tidb only read from the stores whose engine type is in the engines.
	IsolationReadEngines map[kv.StoreType]struct{}

	mppVersion kv.MppVersion

	mppExchangeCompressionMode kv.ExchangeCompressionMode

	PlannerSelectBlockAsName atomic.Pointer[[]ast.HintTable]

	// LockWaitTimeout is the duration waiting for pessimistic lock in milliseconds
	LockWaitTimeout int64

	// MetricSchemaStep indicates the step when query metric schema.
	MetricSchemaStep int64

	// CDCWriteSource indicates the following data is written by TiCDC if it is not 0.
	CDCWriteSource uint64

	// MetricSchemaRangeDuration indicates the step when query metric schema.
	MetricSchemaRangeDuration int64

	// Some data of cluster-level memory tables will be retrieved many times in different inspection rules,
	// and the cost of retrieving some data is expensive. We use the `TableSnapshot` to cache those data
	// and obtain them lazily, and provide a consistent view of inspection tables for each inspection rules.
	// All cached snapshots will be released at the end of retrieving
	InspectionTableCache map[string]TableSnapshot

	// RowEncoder is reused in session for encode row data.
	RowEncoder rowcodec.Encoder

	// SequenceState cache all sequence's latest value accessed by lastval() builtins. It's a session scoped
	// variable, and all public methods of SequenceState are currently-safe.
	SequenceState *SequenceState

	// WindowingUseHighPrecision determines whether to compute window operations without loss of precision.
	// see https://dev.mysql.com/doc/refman/8.0/en/window-function-optimization.html for more details.
	WindowingUseHighPrecision bool

	// FoundInPlanCache indicates whether this statement was found in plan cache.
	FoundInPlanCache bool
	// PrevFoundInPlanCache indicates whether the last statement was found in plan cache.
	PrevFoundInPlanCache bool

	// FoundInBinding indicates whether the execution plan is matched with the hints in the binding.
	FoundInBinding bool
	// PrevFoundInBinding indicates whether the last execution plan is matched with the hints in the binding.
	PrevFoundInBinding bool

	// OptimizerUseInvisibleIndexes indicates whether optimizer can use invisible index
	OptimizerUseInvisibleIndexes bool

	// SelectLimit limits the max counts of select statement's output
	SelectLimit uint64

	// EnableClusteredIndex indicates whether to enable clustered index when creating a new table.
	EnableClusteredIndex ClusteredIndexDefMode

	// PresumeKeyNotExists indicates lazy existence checking is enabled.
	PresumeKeyNotExists bool

	// EnableParallelApply indicates that thether to use parallel apply.
	EnableParallelApply bool

	// EnableRedactLog indicates that whether redact log.
	EnableRedactLog bool

	// ShardAllocateStep indicates the max size of continuous rowid shard in one transaction.
	ShardAllocateStep int64

	// LastTxnInfo keeps track the info of last committed transaction.
	LastTxnInfo string

	// LastQueryInfo keeps track the info of last query.
	LastQueryInfo sessionstates.QueryInfo

	// LastDDLInfo keeps track the info of last DDL.
	LastDDLInfo sessionstates.LastDDLInfo

	// PartitionPruneMode indicates how and when to prune partitions.
	PartitionPruneMode atomic2.String

	// TxnScope indicates the scope of the transactions. It should be `global` or equal to the value of key `zone` in config.Labels.
	TxnScope kv.TxnScopeVar

	// EnabledRateLimitAction indicates whether enabled ratelimit action during coprocessor
	EnabledRateLimitAction bool

	// EnableAsyncCommit indicates whether to enable the async commit feature.
	EnableAsyncCommit bool

	// Enable1PC indicates whether to enable the one-phase commit feature.
	Enable1PC bool

	// GuaranteeLinearizability indicates whether to guarantee linearizability
	GuaranteeLinearizability bool

	// AnalyzeVersion indicates how TiDB collect and use analyzed statistics.
	AnalyzeVersion int

	// EnableIndexMergeJoin indicates whether to enable index merge join.
	EnableIndexMergeJoin bool

	// TrackAggregateMemoryUsage indicates whether to track the memory usage of aggregate function.
	TrackAggregateMemoryUsage bool

	// TiDBEnableExchangePartition indicates whether to enable exchange partition
	TiDBEnableExchangePartition bool

	// AllowFallbackToTiKV indicates the engine types whose unavailability triggers fallback to TiKV.
	// Now we only support TiFlash.
	AllowFallbackToTiKV map[kv.StoreType]struct{}

	// CTEMaxRecursionDepth indicates The common table expression (CTE) maximum recursion depth.
	// see https://dev.mysql.com/doc/refman/8.0/en/server-system-variables.html#sysvar_cte_max_recursion_depth
	CTEMaxRecursionDepth int

	// The temporary table size threshold, which is different from MySQL. See https://github.com/pingcap/tidb/issues/28691.
	TMPTableSize int64

	// EnableStableResultMode if stabilize query results.
	EnableStableResultMode bool

	// EnablePseudoForOutdatedStats if using pseudo for outdated stats
	EnablePseudoForOutdatedStats bool

	// RegardNULLAsPoint if regard NULL as Point
	RegardNULLAsPoint bool

	// LocalTemporaryTables is *infoschema.LocalTemporaryTables, use interface to avoid circle dependency.
	// It's nil if there is no local temporary table.
	LocalTemporaryTables interface{}

	// TemporaryTableData stores committed kv values for temporary table for current session.
	TemporaryTableData TemporaryTableData

	// MPPStoreFailTTL indicates the duration that protect TiDB from sending task to a new recovered TiFlash.
	MPPStoreFailTTL string

	// ReadStaleness indicates the staleness duration for the following query
	ReadStaleness time.Duration

	// cachedStmtCtx is used to optimze the object allocation.
	cachedStmtCtx [2]stmtctx.StatementContext

	// Rng stores the rand_seed1 and rand_seed2 for Rand() function
	Rng *mathutil.MysqlRng

	// EnablePaging indicates whether enable paging in coprocessor requests.
	EnablePaging bool

	// EnableLegacyInstanceScope says if SET SESSION can be used to set an instance
	// scope variable. The default is TRUE.
	EnableLegacyInstanceScope bool

	// ReadConsistency indicates the read consistency requirement.
	ReadConsistency ReadConsistencyLevel

	// StatsLoadSyncWait indicates how long to wait for stats load before timeout.
	StatsLoadSyncWait int64

	// SysdateIsNow indicates whether Sysdate is an alias of Now function
	SysdateIsNow bool
	// EnableMutationChecker indicates whether to check data consistency for mutations
	EnableMutationChecker bool
	// AssertionLevel controls how strict the assertions on data mutations should be.
	AssertionLevel AssertionLevel
	// IgnorePreparedCacheCloseStmt controls if ignore the close-stmt command for prepared statement.
	IgnorePreparedCacheCloseStmt bool
	// EnableNewCostInterface is a internal switch to indicates whether to use the new cost calculation interface.
	EnableNewCostInterface bool
	// CostModelVersion is a internal switch to indicates the Cost Model Version.
	CostModelVersion int
	// IndexJoinDoubleReadPenaltyCostRate indicates whether to add some penalty cost to IndexJoin and how much of it.
	IndexJoinDoubleReadPenaltyCostRate float64

	// BatchPendingTiFlashCount shows the threshold of pending TiFlash tables when batch adding.
	BatchPendingTiFlashCount int
	// RcWriteCheckTS indicates whether some special write statements don't get latest tso from PD at RC
	RcWriteCheckTS bool
	// RemoveOrderbyInSubquery indicates whether to remove ORDER BY in subquery.
	RemoveOrderbyInSubquery bool
	// NonTransactionalIgnoreError indicates whether to ignore error in non-transactional statements.
	// When set to false, returns immediately when it meets the first error.
	NonTransactionalIgnoreError bool

	// MaxAllowedPacket indicates the maximum size of a packet for the MySQL protocol.
	MaxAllowedPacket uint64

	// TiFlash related optimization, only for MPP.
	TiFlashFineGrainedShuffleStreamCount int64
	TiFlashFineGrainedShuffleBatchSize   uint64

	// RequestSourceType is the type of inner request.
	RequestSourceType string

	// MemoryDebugModeMinHeapInUse indicated the minimum heapInUse threshold that triggers the memoryDebugMode.
	MemoryDebugModeMinHeapInUse int64
	// MemoryDebugModeAlarmRatio indicated the allowable bias ratio of memory tracking accuracy check.
	// When `(memory trakced by tidb) * (1+MemoryDebugModeAlarmRatio) < actual heapInUse`, an alarm log will be recorded.
	MemoryDebugModeAlarmRatio int64

	// EnableAnalyzeSnapshot indicates whether to read data on snapshot when collecting statistics.
	// When it is false, ANALYZE reads the latest data.
	// When it is true, ANALYZE reads data on the snapshot at the beginning of ANALYZE.
	EnableAnalyzeSnapshot bool

	// DefaultStrMatchSelectivity adjust the estimation strategy for string matching expressions that can't be estimated by building into range.
	// when > 0: it's the selectivity for the expression.
	// when = 0: try to use TopN to evaluate the like expression to estimate the selectivity.
	DefaultStrMatchSelectivity float64

	// TiFlashFastScan indicates whether use fast scan in TiFlash
	TiFlashFastScan bool

	// PrimaryKeyRequired indicates if sql_require_primary_key sysvar is set
	PrimaryKeyRequired bool

	// EnablePreparedPlanCache indicates whether to enable prepared plan cache.
	EnablePreparedPlanCache bool

	// PreparedPlanCacheSize controls the size of prepared plan cache.
	PreparedPlanCacheSize uint64

	// PreparedPlanCacheMonitor indicates whether to enable prepared plan cache monitor.
	EnablePreparedPlanCacheMemoryMonitor bool

	// EnablePlanCacheForParamLimit controls whether the prepare statement with parameterized limit can be cached
	EnablePlanCacheForParamLimit bool

	// EnablePlanCacheForSubquery controls whether the prepare statement with sub query can be cached
	EnablePlanCacheForSubquery bool

	// EnableNonPreparedPlanCache indicates whether to enable non-prepared plan cache.
	EnableNonPreparedPlanCache bool

	// EnableNonPreparedPlanCacheForDML indicates whether to enable non-prepared plan cache for DML statements.
	EnableNonPreparedPlanCacheForDML bool

	// PlanCacheInvalidationOnFreshStats controls if plan cache will be invalidated automatically when
	// related stats are analyzed after the plan cache is generated.
	PlanCacheInvalidationOnFreshStats bool

	// NonPreparedPlanCacheSize controls the size of non-prepared plan cache.
	NonPreparedPlanCacheSize uint64

	// PlanCacheMaxPlanSize controls the maximum size of a plan that can be cached.
	PlanCacheMaxPlanSize uint64

	// SessionPlanCacheSize controls the size of session plan cache.
	SessionPlanCacheSize uint64

	// ConstraintCheckInPlacePessimistic controls whether to skip the locking of some keys in pessimistic transactions.
	// Postpone the conflict check and constraint check to prewrite or later pessimistic locking requests.
	ConstraintCheckInPlacePessimistic bool

	// EnableTiFlashReadForWriteStmt indicates whether to enable TiFlash to read for write statements.
	EnableTiFlashReadForWriteStmt bool

	// EnableUnsafeSubstitute indicates whether to enable generate column takes unsafe substitute.
	EnableUnsafeSubstitute bool

	// ForeignKeyChecks indicates whether to enable foreign key constraint check.
	ForeignKeyChecks bool

	// RangeMaxSize is the max memory limit for ranges. When the optimizer estimates that the memory usage of complete
	// ranges would exceed the limit, it chooses less accurate ranges such as full range. 0 indicates that there is no
	// memory limit for ranges.
	RangeMaxSize int64

	// LastPlanReplayerToken indicates the last plan replayer token
	LastPlanReplayerToken string

	// InPlanReplayer means we are now executing a statement for a PLAN REPLAYER SQL.
	// Note that PLAN REPLAYER CAPTURE is not included here.
	InPlanReplayer bool

	// AnalyzePartitionConcurrency indicates concurrency for partitions in Analyze
	AnalyzePartitionConcurrency int
	// AnalyzePartitionMergeConcurrency indicates concurrency for merging partition stats
	AnalyzePartitionMergeConcurrency int

	// EnableExternalTSRead indicates whether to enable read through external ts
	EnableExternalTSRead bool

	HookContext

	// MemTracker indicates the memory tracker of current session.
	MemTracker *memory.Tracker
	// MemDBDBFootprint tracks the memory footprint of memdb, and is attached to `MemTracker`
	MemDBFootprint *memory.Tracker
	DiskTracker    *memory.Tracker

	// OptPrefixIndexSingleScan indicates whether to do some optimizations to avoid double scan for prefix index.
	// When set to true, `col is (not) null`(`col` is index prefix column) is regarded as index filter rather than table filter.
	OptPrefixIndexSingleScan bool

	// ChunkPool Several chunks and columns are cached
	ChunkPool ReuseChunkPool
	// EnableReuseCheck indicates  request chunk whether use chunk alloc
	EnableReuseCheck bool

	// EnableAdvancedJoinHint indicates whether the join method hint is compatible with join order hint.
	EnableAdvancedJoinHint bool

	// preuseChunkAlloc indicates whether pre statement use chunk alloc
	// like select @@last_sql_use_alloc
	preUseChunkAlloc bool

	// EnablePlanReplayerCapture indicates whether enabled plan replayer capture
	EnablePlanReplayerCapture bool

	// EnablePlanReplayedContinuesCapture indicates whether enabled plan replayer continues capture
	EnablePlanReplayedContinuesCapture bool

	// PlanReplayerFinishedTaskKey used to record the finished plan replayer task key in order not to record the
	// duplicate task in plan replayer continues capture
	PlanReplayerFinishedTaskKey map[replayer.PlanReplayerTaskKey]struct{}

	// StoreBatchSize indicates the batch size limit of store batch, set this field to 0 to disable store batch.
	StoreBatchSize int

	// shardRand is used by TxnCtx, for the GetCurrentShard() method.
	shardRand *rand.Rand

	// Resource group name
	ResourceGroupName string

	// PessimisticTransactionFairLocking controls whether fair locking for pessimistic transaction
	// is enabled.
	PessimisticTransactionFairLocking bool

	// EnableINLJoinInnerMultiPattern indicates whether enable multi pattern for index join inner side
	// For now it is not public to user
	EnableINLJoinInnerMultiPattern bool

	// Enable late materialization: push down some selection condition to tablescan.
	EnableLateMaterialization bool

	// EnableRowLevelChecksum indicates whether row level checksum is enabled.
	EnableRowLevelChecksum bool

	// TiFlashComputeDispatchPolicy indicates how to dipatch task to tiflash_compute nodes.
	// Only for disaggregated-tiflash mode.
	TiFlashComputeDispatchPolicy tiflashcompute.DispatchPolicy

	// SlowTxnThreshold is the threshold of slow transaction logs
	SlowTxnThreshold uint64

	// LoadBasedReplicaReadThreshold is the threshold for the estimated wait duration of a store.
	// If exceeding the threshold, try other stores using replica read.
	LoadBasedReplicaReadThreshold time.Duration

	// OptOrderingIdxSelThresh is the threshold for optimizer to consider the ordering index.
	// If there exists an index whose estimated selectivity is smaller than this threshold, the optimizer won't
	// use the ExpectedCnt to adjust the estimated row count for index scan.
	OptOrderingIdxSelThresh float64

	// OptimizerFixControl control some details of the optimizer behavior through the tidb_opt_fix_control variable.
	OptimizerFixControl map[uint64]string

<<<<<<< HEAD
	// FastCheckTable is used to control whether fast check table is enabled.
	FastCheckTable bool
=======
	// HypoIndexes are for the Index Advisor.
	HypoIndexes map[string]map[string]map[string]*model.IndexInfo // dbName -> tblName -> idxName -> idxInfo
>>>>>>> 5db4b38f
}

// planReplayerSessionFinishedTaskKeyLen is used to control the max size for the finished plan replayer task key in session
// in order to control the used memory
const planReplayerSessionFinishedTaskKeyLen = 128

// AddPlanReplayerFinishedTaskKey record finished task key in session
func (s *SessionVars) AddPlanReplayerFinishedTaskKey(key replayer.PlanReplayerTaskKey) {
	if len(s.PlanReplayerFinishedTaskKey) >= planReplayerSessionFinishedTaskKeyLen {
		s.initializePlanReplayerFinishedTaskKey()
	}
	s.PlanReplayerFinishedTaskKey[key] = struct{}{}
}

func (s *SessionVars) initializePlanReplayerFinishedTaskKey() {
	s.PlanReplayerFinishedTaskKey = make(map[replayer.PlanReplayerTaskKey]struct{}, planReplayerSessionFinishedTaskKeyLen)
}

// CheckPlanReplayerFinishedTaskKey check whether the key exists
func (s *SessionVars) CheckPlanReplayerFinishedTaskKey(key replayer.PlanReplayerTaskKey) bool {
	if s.PlanReplayerFinishedTaskKey == nil {
		s.initializePlanReplayerFinishedTaskKey()
		return false
	}
	_, ok := s.PlanReplayerFinishedTaskKey[key]
	return ok
}

// IsPlanReplayerCaptureEnabled indicates whether capture or continues capture enabled
func (s *SessionVars) IsPlanReplayerCaptureEnabled() bool {
	return s.EnablePlanReplayerCapture || s.EnablePlanReplayedContinuesCapture
}

// GetNewChunkWithCapacity Attempt to request memory from the chunk pool
// thread safety
func (s *SessionVars) GetNewChunkWithCapacity(fields []*types.FieldType, capacity int, maxCachesize int, pool chunk.Allocator) *chunk.Chunk {
	if pool == nil {
		return chunk.New(fields, capacity, maxCachesize)
	}
	s.ChunkPool.mu.Lock()
	defer s.ChunkPool.mu.Unlock()
	if pool.CheckReuseAllocSize() && (!s.GetUseChunkAlloc()) {
		s.StmtCtx.SetUseChunkAlloc()
	}
	chk := pool.Alloc(fields, capacity, maxCachesize)
	return chk
}

// ExchangeChunkStatus give the status to preUseChunkAlloc
func (s *SessionVars) ExchangeChunkStatus() {
	s.preUseChunkAlloc = s.GetUseChunkAlloc()
}

// GetUseChunkAlloc return useChunkAlloc status
func (s *SessionVars) GetUseChunkAlloc() bool {
	return s.StmtCtx.GetUseChunkAllocStatus()
}

// SetAlloc Attempt to set the buffer pool address
func (s *SessionVars) SetAlloc(alloc chunk.Allocator) {
	if !s.EnableReuseCheck {
		return
	}
	s.ChunkPool.Alloc = alloc
}

// IsAllocValid check if chunk reuse is enable or ChunkPool is inused.
func (s *SessionVars) IsAllocValid() bool {
	if !s.EnableReuseCheck {
		return false
	}
	s.ChunkPool.mu.Lock()
	defer s.ChunkPool.mu.Unlock()
	return s.ChunkPool.Alloc != nil
}

// ClearAlloc indicates stop reuse chunk
func (s *SessionVars) ClearAlloc(alloc *chunk.Allocator, b bool) {
	if !b {
		s.ChunkPool.Alloc = nil
		return
	}

	// If an error is reported, re-apply for alloc
	// Prevent the goroutine left before, affecting the execution of the next sql
	// issuse 38918
	s.ChunkPool.mu.Lock()
	s.ChunkPool.Alloc = nil
	s.ChunkPool.mu.Unlock()
	*alloc = chunk.NewAllocator()
}

// GetPreparedStmtByName returns the prepared statement specified by stmtName.
func (s *SessionVars) GetPreparedStmtByName(stmtName string) (interface{}, error) {
	stmtID, ok := s.PreparedStmtNameToID[stmtName]
	if !ok {
		return nil, ErrStmtNotFound
	}
	return s.GetPreparedStmtByID(stmtID)
}

// GetPreparedStmtByID returns the prepared statement specified by stmtID.
func (s *SessionVars) GetPreparedStmtByID(stmtID uint32) (interface{}, error) {
	stmt, ok := s.PreparedStmts[stmtID]
	if !ok {
		return nil, ErrStmtNotFound
	}
	return stmt, nil
}

// InitStatementContext initializes a StatementContext, the object is reused to reduce allocation.
func (s *SessionVars) InitStatementContext() *stmtctx.StatementContext {
	sc := &s.cachedStmtCtx[0]
	if sc == s.StmtCtx {
		sc = &s.cachedStmtCtx[1]
	}
	if s.RefCountOfStmtCtx.TryFreeze() {
		*sc = stmtctx.StatementContext{}
		s.RefCountOfStmtCtx.UnFreeze()
	} else {
		sc = &stmtctx.StatementContext{}
	}
	return sc
}

// IsMPPAllowed returns whether mpp execution is allowed.
func (s *SessionVars) IsMPPAllowed() bool {
	return s.allowMPPExecution
}

// IsMPPEnforced returns whether mpp execution is enforced.
func (s *SessionVars) IsMPPEnforced() bool {
	return s.allowMPPExecution && s.enforceMPPExecution
}

// ChooseMppVersion indicates the mpp-version used to build mpp plan, if mpp-version is unspecified, use the latest version.
func (s *SessionVars) ChooseMppVersion() kv.MppVersion {
	if s.mppVersion == kv.MppVersionUnspecified {
		return kv.GetNewestMppVersion()
	}
	return s.mppVersion
}

// ChooseMppExchangeCompressionMode indicates the data compression method in mpp exchange operator
func (s *SessionVars) ChooseMppExchangeCompressionMode() kv.ExchangeCompressionMode {
	if s.mppExchangeCompressionMode == kv.ExchangeCompressionModeUnspecified {
		// If unspecified, use recommended mode
		return kv.RecommendedExchangeCompressionMode
	}
	return s.mppExchangeCompressionMode
}

// RaiseWarningWhenMPPEnforced will raise a warning when mpp mode is enforced and executing explain statement.
// TODO: Confirm whether this function will be inlined and
// omit the overhead of string construction when calling with false condition.
func (s *SessionVars) RaiseWarningWhenMPPEnforced(warning string) {
	if !s.IsMPPEnforced() {
		return
	}
	if s.StmtCtx.InExplainStmt {
		s.StmtCtx.AppendWarning(errors.New(warning))
	} else {
		s.StmtCtx.AppendExtraWarning(errors.New(warning))
	}
}

// CheckAndGetTxnScope will return the transaction scope we should use in the current session.
func (s *SessionVars) CheckAndGetTxnScope() string {
	if s.InRestrictedSQL || !EnableLocalTxn.Load() {
		return kv.GlobalTxnScope
	}
	if s.TxnScope.GetVarValue() == kv.LocalTxnScope {
		return s.TxnScope.GetTxnScope()
	}
	return kv.GlobalTxnScope
}

// IsDynamicPartitionPruneEnabled indicates whether dynamic partition prune enabled
// Note that: IsDynamicPartitionPruneEnabled only indicates whether dynamic partition prune mode is enabled according to
// session variable, it isn't guaranteed to be used during query due to other conditions checking.
func (s *SessionVars) IsDynamicPartitionPruneEnabled() bool {
	return PartitionPruneMode(s.PartitionPruneMode.Load()) == Dynamic
}

// IsRowLevelChecksumEnabled indicates whether row level checksum is enabled for current session, that is
// tidb_enable_row_level_checksum is on and tidb_row_format_version is 2 and it's not a internal session.
func (s *SessionVars) IsRowLevelChecksumEnabled() bool {
	return s.EnableRowLevelChecksum && s.RowEncoder.Enable && !s.InRestrictedSQL
}

// BuildParserConfig generate parser.ParserConfig for initial parser
func (s *SessionVars) BuildParserConfig() parser.ParserConfig {
	return parser.ParserConfig{
		EnableWindowFunction:        s.EnableWindowFunction,
		EnableStrictDoubleTypeCheck: s.EnableStrictDoubleTypeCheck,
		SkipPositionRecording:       true,
	}
}

// AllocNewPlanID alloc new ID
func (s *SessionVars) AllocNewPlanID() int {
	return int(s.PlanID.Add(1))
}

const (
	// PlacementModeStrict indicates all placement operations should be checked strictly in ddl
	PlacementModeStrict string = "STRICT"
	// PlacementModeIgnore indicates ignore all placement operations in ddl
	PlacementModeIgnore string = "IGNORE"
)

// PartitionPruneMode presents the prune mode used.
type PartitionPruneMode string

const (
	// Static indicates only prune at plan phase.
	Static PartitionPruneMode = "static"
	// Dynamic indicates only prune at execute phase.
	Dynamic PartitionPruneMode = "dynamic"

	// Don't use out-of-date mode.

	// StaticOnly is out-of-date.
	StaticOnly PartitionPruneMode = "static-only"
	// DynamicOnly is out-of-date.
	DynamicOnly PartitionPruneMode = "dynamic-only"
	// StaticButPrepareDynamic is out-of-date.
	StaticButPrepareDynamic PartitionPruneMode = "static-collect-dynamic"
)

// Valid indicate PruneMode is validated.
func (p PartitionPruneMode) Valid() bool {
	switch p {
	case Static, Dynamic, StaticOnly, DynamicOnly:
		return true
	default:
		return false
	}
}

// Update updates out-of-date PruneMode.
func (p PartitionPruneMode) Update() PartitionPruneMode {
	switch p {
	case StaticOnly, StaticButPrepareDynamic:
		return Static
	case DynamicOnly:
		return Dynamic
	default:
		return p
	}
}

// PlanCacheParamList stores the parameters for plan cache.
// Use attached methods to access or modify parameter values instead of accessing them directly.
type PlanCacheParamList struct {
	paramValues     []types.Datum
	forNonPrepCache bool
}

// NewPlanCacheParamList creates a new PlanCacheParams.
func NewPlanCacheParamList() *PlanCacheParamList {
	p := &PlanCacheParamList{paramValues: make([]types.Datum, 0, 8)}
	p.Reset()
	return p
}

// Reset resets the PlanCacheParams.
func (p *PlanCacheParamList) Reset() {
	p.paramValues = p.paramValues[:0]
	p.forNonPrepCache = false
}

// String implements the fmt.Stringer interface.
func (p *PlanCacheParamList) String() string {
	if p == nil || len(p.paramValues) == 0 ||
		p.forNonPrepCache { // hide non-prep parameter values by default
		return ""
	}
	return " [arguments: " + types.DatumsToStrNoErr(p.paramValues) + "]"
}

// Append appends a parameter value to the PlanCacheParams.
func (p *PlanCacheParamList) Append(vs ...types.Datum) {
	p.paramValues = append(p.paramValues, vs...)
}

// SetForNonPrepCache sets the flag forNonPrepCache.
func (p *PlanCacheParamList) SetForNonPrepCache(flag bool) {
	p.forNonPrepCache = flag
}

// GetParamValue returns the value of the parameter at the specified index.
func (p *PlanCacheParamList) GetParamValue(idx int) types.Datum {
	return p.paramValues[idx]
}

// AllParamValues returns all parameter values.
func (p *PlanCacheParamList) AllParamValues() []types.Datum {
	return p.paramValues
}

// ConnectionInfo presents the connection information, which is mainly used by audit logs.
type ConnectionInfo struct {
	ConnectionID      uint64
	ConnectionType    string
	Host              string
	ClientIP          string
	ClientPort        string
	ServerID          int
	ServerIP          string
	ServerPort        int
	Duration          float64
	User              string
	ServerOSLoginUser string
	OSVersion         string
	ClientVersion     string
	ServerVersion     string
	SSLVersion        string
	PID               int
	DB                string
}

const (
	// ConnTypeSocket indicates socket without TLS.
	ConnTypeSocket string = "TCP"
	// ConnTypeUnixSocket indicates Unix Socket.
	ConnTypeUnixSocket string = "UnixSocket"
	// ConnTypeTLS indicates socket with TLS.
	ConnTypeTLS string = "SSL/TLS"
)

// IsSecureTransport checks whether the connection is secure.
func (connInfo *ConnectionInfo) IsSecureTransport() bool {
	switch connInfo.ConnectionType {
	case ConnTypeUnixSocket, ConnTypeTLS:
		return true
	}
	return false
}

// NewSessionVars creates a session vars object.
func NewSessionVars(hctx HookContext) *SessionVars {
	vars := &SessionVars{
		userVars: struct {
			lock   sync.RWMutex
			values map[string]types.Datum
			types  map[string]*types.FieldType
		}{
			values: make(map[string]types.Datum),
			types:  make(map[string]*types.FieldType),
		},
		systems:                       make(map[string]string),
		stmtVars:                      make(map[string]string),
		PreparedStmts:                 make(map[uint32]interface{}),
		PreparedStmtNameToID:          make(map[string]uint32),
		PlanCacheParams:               NewPlanCacheParamList(),
		TxnCtx:                        &TransactionContext{},
		RetryInfo:                     &RetryInfo{},
		ActiveRoles:                   make([]*auth.RoleIdentity, 0, 10),
		StrictSQLMode:                 true,
		AutoIncrementIncrement:        DefAutoIncrementIncrement,
		AutoIncrementOffset:           DefAutoIncrementOffset,
		Status:                        mysql.ServerStatusAutocommit,
		StmtCtx:                       new(stmtctx.StatementContext),
		AllowAggPushDown:              false,
		AllowCartesianBCJ:             DefOptCartesianBCJ,
		MPPOuterJoinFixedBuildSide:    DefOptMPPOuterJoinFixedBuildSide,
		BroadcastJoinThresholdSize:    DefBroadcastJoinThresholdSize,
		BroadcastJoinThresholdCount:   DefBroadcastJoinThresholdSize,
		OptimizerSelectivityLevel:     DefTiDBOptimizerSelectivityLevel,
		EnableOuterJoinReorder:        DefTiDBEnableOuterJoinReorder,
		RetryLimit:                    DefTiDBRetryLimit,
		DisableTxnAutoRetry:           DefTiDBDisableTxnAutoRetry,
		DDLReorgPriority:              kv.PriorityLow,
		allowInSubqToJoinAndAgg:       DefOptInSubqToJoinAndAgg,
		preferRangeScan:               DefOptPreferRangeScan,
		EnableCorrelationAdjustment:   DefOptEnableCorrelationAdjustment,
		LimitPushDownThreshold:        DefOptLimitPushDownThreshold,
		CorrelationThreshold:          DefOptCorrelationThreshold,
		CorrelationExpFactor:          DefOptCorrelationExpFactor,
		cpuFactor:                     DefOptCPUFactor,
		copCPUFactor:                  DefOptCopCPUFactor,
		CopTiFlashConcurrencyFactor:   DefOptTiFlashConcurrencyFactor,
		networkFactor:                 DefOptNetworkFactor,
		scanFactor:                    DefOptScanFactor,
		descScanFactor:                DefOptDescScanFactor,
		seekFactor:                    DefOptSeekFactor,
		memoryFactor:                  DefOptMemoryFactor,
		diskFactor:                    DefOptDiskFactor,
		concurrencyFactor:             DefOptConcurrencyFactor,
		enableForceInlineCTE:          DefOptForceInlineCTE,
		EnableVectorizedExpression:    DefEnableVectorizedExpression,
		CommandValue:                  uint32(mysql.ComSleep),
		TiDBOptJoinReorderThreshold:   DefTiDBOptJoinReorderThreshold,
		SlowQueryFile:                 config.GetGlobalConfig().Log.SlowQueryFile,
		WaitSplitRegionFinish:         DefTiDBWaitSplitRegionFinish,
		WaitSplitRegionTimeout:        DefWaitSplitRegionTimeout,
		enableIndexMerge:              DefTiDBEnableIndexMerge,
		NoopFuncsMode:                 TiDBOptOnOffWarn(DefTiDBEnableNoopFuncs),
		replicaRead:                   kv.ReplicaReadLeader,
		AllowRemoveAutoInc:            DefTiDBAllowRemoveAutoInc,
		UsePlanBaselines:              DefTiDBUsePlanBaselines,
		EvolvePlanBaselines:           DefTiDBEvolvePlanBaselines,
		EnableExtendedStats:           false,
		IsolationReadEngines:          make(map[kv.StoreType]struct{}),
		LockWaitTimeout:               DefInnodbLockWaitTimeout * 1000,
		MetricSchemaStep:              DefTiDBMetricSchemaStep,
		MetricSchemaRangeDuration:     DefTiDBMetricSchemaRangeDuration,
		SequenceState:                 NewSequenceState(),
		WindowingUseHighPrecision:     true,
		PrevFoundInPlanCache:          DefTiDBFoundInPlanCache,
		FoundInPlanCache:              DefTiDBFoundInPlanCache,
		PrevFoundInBinding:            DefTiDBFoundInBinding,
		FoundInBinding:                DefTiDBFoundInBinding,
		SelectLimit:                   math.MaxUint64,
		AllowAutoRandExplicitInsert:   DefTiDBAllowAutoRandExplicitInsert,
		EnableClusteredIndex:          DefTiDBEnableClusteredIndex,
		EnableParallelApply:           DefTiDBEnableParallelApply,
		ShardAllocateStep:             DefTiDBShardAllocateStep,
		PartitionPruneMode:            *atomic2.NewString(DefTiDBPartitionPruneMode),
		TxnScope:                      kv.NewDefaultTxnScopeVar(),
		EnabledRateLimitAction:        DefTiDBEnableRateLimitAction,
		EnableAsyncCommit:             DefTiDBEnableAsyncCommit,
		Enable1PC:                     DefTiDBEnable1PC,
		GuaranteeLinearizability:      DefTiDBGuaranteeLinearizability,
		AnalyzeVersion:                DefTiDBAnalyzeVersion,
		EnableIndexMergeJoin:          DefTiDBEnableIndexMergeJoin,
		AllowFallbackToTiKV:           make(map[kv.StoreType]struct{}),
		CTEMaxRecursionDepth:          DefCTEMaxRecursionDepth,
		TMPTableSize:                  DefTiDBTmpTableMaxSize,
		MPPStoreFailTTL:               DefTiDBMPPStoreFailTTL,
		Rng:                           mathutil.NewWithTime(),
		StatsLoadSyncWait:             StatsLoadSyncWait.Load(),
		EnableLegacyInstanceScope:     DefEnableLegacyInstanceScope,
		RemoveOrderbyInSubquery:       DefTiDBRemoveOrderbyInSubquery,
		EnableSkewDistinctAgg:         DefTiDBSkewDistinctAgg,
		Enable3StageDistinctAgg:       DefTiDB3StageDistinctAgg,
		MaxAllowedPacket:              DefMaxAllowedPacket,
		TiFlashFastScan:               DefTiFlashFastScan,
		EnableTiFlashReadForWriteStmt: true,
		ForeignKeyChecks:              DefTiDBForeignKeyChecks,
		HookContext:                   hctx,
		EnableReuseCheck:              DefTiDBEnableReusechunk,
		preUseChunkAlloc:              DefTiDBUseAlloc,
		ChunkPool:                     ReuseChunkPool{Alloc: nil},
		mppExchangeCompressionMode:    DefaultExchangeCompressionMode,
		mppVersion:                    kv.MppVersionUnspecified,
		EnableLateMaterialization:     DefTiDBOptEnableLateMaterialization,
		TiFlashComputeDispatchPolicy:  tiflashcompute.DispatchPolicyConsistentHash,
	}
	vars.KVVars = tikvstore.NewVariables(&vars.Killed)
	vars.Concurrency = Concurrency{
		indexLookupConcurrency:            DefIndexLookupConcurrency,
		indexSerialScanConcurrency:        DefIndexSerialScanConcurrency,
		indexLookupJoinConcurrency:        DefIndexLookupJoinConcurrency,
		hashJoinConcurrency:               DefTiDBHashJoinConcurrency,
		projectionConcurrency:             DefTiDBProjectionConcurrency,
		distSQLScanConcurrency:            DefDistSQLScanConcurrency,
		hashAggPartialConcurrency:         DefTiDBHashAggPartialConcurrency,
		hashAggFinalConcurrency:           DefTiDBHashAggFinalConcurrency,
		windowConcurrency:                 DefTiDBWindowConcurrency,
		mergeJoinConcurrency:              DefTiDBMergeJoinConcurrency,
		streamAggConcurrency:              DefTiDBStreamAggConcurrency,
		indexMergeIntersectionConcurrency: DefTiDBIndexMergeIntersectionConcurrency,
		ExecutorConcurrency:               DefExecutorConcurrency,
	}
	vars.MemQuota = MemQuota{
		MemQuotaQuery:      DefTiDBMemQuotaQuery,
		MemQuotaApplyCache: DefTiDBMemQuotaApplyCache,
	}
	vars.BatchSize = BatchSize{
		IndexJoinBatchSize: DefIndexJoinBatchSize,
		IndexLookupSize:    DefIndexLookupSize,
		InitChunkSize:      DefInitChunkSize,
		MaxChunkSize:       DefMaxChunkSize,
		MinPagingSize:      DefMinPagingSize,
		MaxPagingSize:      DefMaxPagingSize,
	}
	vars.DMLBatchSize = DefDMLBatchSize
	vars.AllowBatchCop = DefTiDBAllowBatchCop
	vars.allowMPPExecution = DefTiDBAllowMPPExecution
	vars.HashExchangeWithNewCollation = DefTiDBHashExchangeWithNewCollation
	vars.enforceMPPExecution = DefTiDBEnforceMPPExecution
	vars.TiFlashMaxThreads = DefTiFlashMaxThreads
	vars.TiFlashMaxBytesBeforeExternalJoin = DefTiFlashMaxBytesBeforeExternalJoin
	vars.TiFlashMaxBytesBeforeExternalGroupBy = DefTiFlashMaxBytesBeforeExternalGroupBy
	vars.TiFlashMaxBytesBeforeExternalSort = DefTiFlashMaxBytesBeforeExternalSort
	vars.MPPStoreFailTTL = DefTiDBMPPStoreFailTTL
	vars.DiskTracker = disk.NewTracker(memory.LabelForSession, -1)
	vars.MemTracker = memory.NewTracker(memory.LabelForSession, vars.MemQuotaQuery)
	vars.MemTracker.IsRootTrackerOfSess = true

	for _, engine := range config.GetGlobalConfig().IsolationRead.Engines {
		switch engine {
		case kv.TiFlash.Name():
			vars.IsolationReadEngines[kv.TiFlash] = struct{}{}
		case kv.TiKV.Name():
			vars.IsolationReadEngines[kv.TiKV] = struct{}{}
		case kv.TiDB.Name():
			vars.IsolationReadEngines[kv.TiDB] = struct{}{}
		}
	}
	if !EnableLocalTxn.Load() {
		vars.TxnScope = kv.NewGlobalTxnScopeVar()
	}
	if EnableRowLevelChecksum.Load() {
		vars.EnableRowLevelChecksum = true
	}
	vars.systems[CharacterSetConnection], vars.systems[CollationConnection] = charset.GetDefaultCharsetAndCollate()
	return vars
}

// GetAllowInSubqToJoinAndAgg get AllowInSubqToJoinAndAgg from sql hints and SessionVars.allowInSubqToJoinAndAgg.
func (s *SessionVars) GetAllowInSubqToJoinAndAgg() bool {
	if s.StmtCtx.HasAllowInSubqToJoinAndAggHint {
		return s.StmtCtx.AllowInSubqToJoinAndAgg
	}
	return s.allowInSubqToJoinAndAgg
}

// SetAllowInSubqToJoinAndAgg set SessionVars.allowInSubqToJoinAndAgg.
func (s *SessionVars) SetAllowInSubqToJoinAndAgg(val bool) {
	s.allowInSubqToJoinAndAgg = val
}

// GetAllowPreferRangeScan get preferRangeScan from SessionVars.preferRangeScan.
func (s *SessionVars) GetAllowPreferRangeScan() bool {
	return s.preferRangeScan
}

// SetAllowPreferRangeScan set SessionVars.preferRangeScan.
func (s *SessionVars) SetAllowPreferRangeScan(val bool) {
	s.preferRangeScan = val
}

// GetEnableCascadesPlanner get EnableCascadesPlanner from sql hints and SessionVars.EnableCascadesPlanner.
func (s *SessionVars) GetEnableCascadesPlanner() bool {
	if s.StmtCtx.HasEnableCascadesPlannerHint {
		return s.StmtCtx.EnableCascadesPlanner
	}
	return s.EnableCascadesPlanner
}

// SetEnableCascadesPlanner set SessionVars.EnableCascadesPlanner.
func (s *SessionVars) SetEnableCascadesPlanner(val bool) {
	s.EnableCascadesPlanner = val
}

// GetEnableIndexMerge get EnableIndexMerge from SessionVars.enableIndexMerge.
func (s *SessionVars) GetEnableIndexMerge() bool {
	return s.enableIndexMerge
}

// SetEnableIndexMerge set SessionVars.enableIndexMerge.
func (s *SessionVars) SetEnableIndexMerge(val bool) {
	s.enableIndexMerge = val
}

// GetEnablePseudoForOutdatedStats get EnablePseudoForOutdatedStats from SessionVars.EnablePseudoForOutdatedStats.
func (s *SessionVars) GetEnablePseudoForOutdatedStats() bool {
	return s.EnablePseudoForOutdatedStats
}

// SetEnablePseudoForOutdatedStats set SessionVars.EnablePseudoForOutdatedStats.
func (s *SessionVars) SetEnablePseudoForOutdatedStats(val bool) {
	s.EnablePseudoForOutdatedStats = val
}

// GetReplicaRead get ReplicaRead from sql hints and SessionVars.replicaRead.
func (s *SessionVars) GetReplicaRead() kv.ReplicaReadType {
	if s.StmtCtx.HasReplicaReadHint {
		return kv.ReplicaReadType(s.StmtCtx.ReplicaRead)
	}
	// if closest-adaptive is unavailable, fallback to leader read
	if s.replicaRead == kv.ReplicaReadClosestAdaptive && !IsAdaptiveReplicaReadEnabled() {
		return kv.ReplicaReadLeader
	}
	return s.replicaRead
}

// SetReplicaRead set SessionVars.replicaRead.
func (s *SessionVars) SetReplicaRead(val kv.ReplicaReadType) {
	s.replicaRead = val
}

// IsReplicaReadClosestAdaptive returns whether adaptive closest replica can be enabled.
func (s *SessionVars) IsReplicaReadClosestAdaptive() bool {
	return s.replicaRead == kv.ReplicaReadClosestAdaptive && IsAdaptiveReplicaReadEnabled()
}

// GetWriteStmtBufs get pointer of SessionVars.writeStmtBufs.
func (s *SessionVars) GetWriteStmtBufs() *WriteStmtBufs {
	return &s.writeStmtBufs
}

// GetSplitRegionTimeout gets split region timeout.
func (s *SessionVars) GetSplitRegionTimeout() time.Duration {
	return time.Duration(s.WaitSplitRegionTimeout) * time.Second
}

// GetIsolationReadEngines gets isolation read engines.
func (s *SessionVars) GetIsolationReadEngines() map[kv.StoreType]struct{} {
	return s.IsolationReadEngines
}

// CleanBuffers cleans the temporary bufs
func (s *SessionVars) CleanBuffers() {
	s.GetWriteStmtBufs().clean()
}

// AllocPlanColumnID allocates column id for plan.
func (s *SessionVars) AllocPlanColumnID() int64 {
	return s.PlanColumnID.Add(1)
}

// GetCharsetInfo gets charset and collation for current context.
// What character set should the server translate a statement to after receiving it?
// For this, the server uses the character_set_connection and collation_connection system variables.
// It converts statements sent by the client from character_set_client to character_set_connection
// (except for string literals that have an introducer such as _latin1 or _utf8).
// collation_connection is important for comparisons of literal strings.
// For comparisons of strings with column values, collation_connection does not matter because columns
// have their own collation, which has a higher collation precedence.
// See https://dev.mysql.com/doc/refman/5.7/en/charset-connection.html
func (s *SessionVars) GetCharsetInfo() (charset, collation string) {
	charset = s.systems[CharacterSetConnection]
	collation = s.systems[CollationConnection]
	return
}

// GetParseParams gets the parse parameters from session variables.
func (s *SessionVars) GetParseParams() []parser.ParseParam {
	chs, coll := s.GetCharsetInfo()
	cli, err := s.GetSessionOrGlobalSystemVar(context.Background(), CharacterSetClient)
	if err != nil {
		cli = ""
	}
	return []parser.ParseParam{
		parser.CharsetConnection(chs),
		parser.CollationConnection(coll),
		parser.CharsetClient(cli),
	}
}

// SetStringUserVar set the value and collation for user defined variable.
func (s *SessionVars) SetStringUserVar(name string, strVal string, collation string) {
	name = strings.ToLower(name)
	if len(collation) > 0 {
		s.SetUserVarVal(name, types.NewCollationStringDatum(stringutil.Copy(strVal), collation))
	} else {
		_, collation = s.GetCharsetInfo()
		s.SetUserVarVal(name, types.NewCollationStringDatum(stringutil.Copy(strVal), collation))
	}
}

// UnsetUserVar unset an user defined variable by name.
func (s *SessionVars) UnsetUserVar(varName string) {
	varName = strings.ToLower(varName)
	s.userVars.lock.Lock()
	defer s.userVars.lock.Unlock()
	delete(s.userVars.values, varName)
	delete(s.userVars.types, varName)
}

// SetLastInsertID saves the last insert id to the session context.
// TODO: we may store the result for last_insert_id sys var later.
func (s *SessionVars) SetLastInsertID(insertID uint64) {
	s.StmtCtx.LastInsertID = insertID
}

// SetStatusFlag sets the session server status variable.
// If on is true sets the flag in session status,
// otherwise removes the flag.
func (s *SessionVars) SetStatusFlag(flag uint16, on bool) {
	if on {
		s.Status |= flag
		return
	}
	s.Status &= ^flag
}

// GetStatusFlag gets the session server status variable, returns true if it is on.
func (s *SessionVars) GetStatusFlag(flag uint16) bool {
	return s.Status&flag > 0
}

// SetInTxn sets whether the session is in transaction.
// It also updates the IsExplicit flag in TxnCtx if val is true.
func (s *SessionVars) SetInTxn(val bool) {
	s.SetStatusFlag(mysql.ServerStatusInTrans, val)
	if val {
		s.TxnCtx.IsExplicit = val
	}
}

// InTxn returns if the session is in transaction.
func (s *SessionVars) InTxn() bool {
	return s.GetStatusFlag(mysql.ServerStatusInTrans)
}

// IsAutocommit returns if the session is set to autocommit.
func (s *SessionVars) IsAutocommit() bool {
	return s.GetStatusFlag(mysql.ServerStatusAutocommit)
}

// IsIsolation if true it means the transaction is at that isolation level.
func (s *SessionVars) IsIsolation(isolation string) bool {
	if s.TxnCtx.Isolation != "" {
		return s.TxnCtx.Isolation == isolation
	}
	if s.txnIsolationLevelOneShot.state == oneShotUse {
		s.TxnCtx.Isolation = s.txnIsolationLevelOneShot.value
	}
	if s.TxnCtx.Isolation == "" {
		s.TxnCtx.Isolation, _ = s.GetSystemVar(TxnIsolation)
	}
	return s.TxnCtx.Isolation == isolation
}

// IsolationLevelForNewTxn returns the isolation level if we want to enter a new transaction
func (s *SessionVars) IsolationLevelForNewTxn() (isolation string) {
	if s.InTxn() {
		if s.txnIsolationLevelOneShot.state == oneShotSet {
			isolation = s.txnIsolationLevelOneShot.value
		}
	} else {
		if s.txnIsolationLevelOneShot.state == oneShotUse {
			isolation = s.txnIsolationLevelOneShot.value
		}
	}

	if isolation == "" {
		isolation, _ = s.GetSystemVar(TxnIsolation)
	}

	return
}

// SetTxnIsolationLevelOneShotStateForNextTxn sets the txnIsolationLevelOneShot.state for next transaction.
func (s *SessionVars) SetTxnIsolationLevelOneShotStateForNextTxn() {
	if isoLevelOneShot := &s.txnIsolationLevelOneShot; isoLevelOneShot.state != oneShotDef {
		switch isoLevelOneShot.state {
		case oneShotSet:
			isoLevelOneShot.state = oneShotUse
		case oneShotUse:
			isoLevelOneShot.state = oneShotDef
			isoLevelOneShot.value = ""
		}
	}
}

// IsPessimisticReadConsistency if true it means the statement is in an read consistency pessimistic transaction.
func (s *SessionVars) IsPessimisticReadConsistency() bool {
	return s.TxnCtx.IsPessimistic && s.IsIsolation(ast.ReadCommitted)
}

// GetNextPreparedStmtID generates and returns the next session scope prepared statement id.
func (s *SessionVars) GetNextPreparedStmtID() uint32 {
	s.preparedStmtID++
	return s.preparedStmtID
}

// SetNextPreparedStmtID sets the next prepared statement id. It's only used in restoring session states.
func (s *SessionVars) SetNextPreparedStmtID(preparedStmtID uint32) {
	s.preparedStmtID = preparedStmtID
}

// Location returns the value of time_zone session variable. If it is nil, then return time.Local.
func (s *SessionVars) Location() *time.Location {
	loc := s.TimeZone
	if loc == nil {
		loc = timeutil.SystemLocation()
	}
	return loc
}

// GetSystemVar gets the string value of a system variable.
func (s *SessionVars) GetSystemVar(name string) (string, bool) {
	if name == WarningCount {
		return strconv.Itoa(s.SysWarningCount), true
	} else if name == ErrorCount {
		return strconv.Itoa(int(s.SysErrorCount)), true
	}
	if val, ok := s.stmtVars[name]; ok {
		return val, ok
	}
	val, ok := s.systems[name]
	return val, ok
}

func (s *SessionVars) setDDLReorgPriority(val string) {
	val = strings.ToLower(val)
	switch val {
	case "priority_low":
		s.DDLReorgPriority = kv.PriorityLow
	case "priority_normal":
		s.DDLReorgPriority = kv.PriorityNormal
	case "priority_high":
		s.DDLReorgPriority = kv.PriorityHigh
	default:
		s.DDLReorgPriority = kv.PriorityLow
	}
}

type planCacheStmtKey string

func (k planCacheStmtKey) Hash() []byte {
	return []byte(k)
}

// AddNonPreparedPlanCacheStmt adds this PlanCacheStmt into non-preapred plan-cache stmt cache
func (s *SessionVars) AddNonPreparedPlanCacheStmt(sql string, stmt interface{}) {
	if s.nonPreparedPlanCacheStmts == nil {
		s.nonPreparedPlanCacheStmts = kvcache.NewSimpleLRUCache(uint(s.SessionPlanCacheSize), 0, 0)
	}
	s.nonPreparedPlanCacheStmts.Put(planCacheStmtKey(sql), stmt)
}

// GetNonPreparedPlanCacheStmt gets the PlanCacheStmt.
func (s *SessionVars) GetNonPreparedPlanCacheStmt(sql string) interface{} {
	if s.nonPreparedPlanCacheStmts == nil {
		return nil
	}
	stmt, _ := s.nonPreparedPlanCacheStmts.Get(planCacheStmtKey(sql))
	return stmt
}

// AddPreparedStmt adds prepareStmt to current session and count in global.
func (s *SessionVars) AddPreparedStmt(stmtID uint32, stmt interface{}) error {
	if _, exists := s.PreparedStmts[stmtID]; !exists {
		maxPreparedStmtCount := MaxPreparedStmtCountValue.Load()
		newPreparedStmtCount := atomic.AddInt64(&PreparedStmtCount, 1)
		if maxPreparedStmtCount >= 0 && newPreparedStmtCount > maxPreparedStmtCount {
			atomic.AddInt64(&PreparedStmtCount, -1)
			return ErrMaxPreparedStmtCountReached.GenWithStackByArgs(maxPreparedStmtCount)
		}
		metrics.PreparedStmtGauge.Set(float64(newPreparedStmtCount))
	}
	s.PreparedStmts[stmtID] = stmt
	return nil
}

// RemovePreparedStmt removes preparedStmt from current session and decrease count in global.
func (s *SessionVars) RemovePreparedStmt(stmtID uint32) {
	_, exists := s.PreparedStmts[stmtID]
	if !exists {
		return
	}
	delete(s.PreparedStmts, stmtID)
	afterMinus := atomic.AddInt64(&PreparedStmtCount, -1)
	metrics.PreparedStmtGauge.Set(float64(afterMinus))
}

// WithdrawAllPreparedStmt remove all preparedStmt in current session and decrease count in global.
func (s *SessionVars) WithdrawAllPreparedStmt() {
	psCount := len(s.PreparedStmts)
	if psCount == 0 {
		return
	}
	afterMinus := atomic.AddInt64(&PreparedStmtCount, -int64(psCount))
	metrics.PreparedStmtGauge.Set(float64(afterMinus))
}

// SetStmtVar sets the value of a system variable temporarily
func (s *SessionVars) setStmtVar(name string, val string) error {
	s.stmtVars[name] = val
	return nil
}

// ClearStmtVars clear temporarily system variables.
func (s *SessionVars) ClearStmtVars() {
	s.stmtVars = make(map[string]string)
}

// GetSessionOrGlobalSystemVar gets a system variable.
// If it is a session only variable, use the default value defined in code.
// Returns error if there is no such variable.
func (s *SessionVars) GetSessionOrGlobalSystemVar(ctx context.Context, name string) (string, error) {
	sv := GetSysVar(name)
	if sv == nil {
		return "", ErrUnknownSystemVar.GenWithStackByArgs(name)
	}
	if sv.HasNoneScope() {
		return sv.Value, nil
	}
	if sv.HasSessionScope() {
		// Populate the value to s.systems if it is not there already.
		// in future should be already loaded on session init
		if sv.GetSession != nil {
			// shortcut to the getter, we won't use the value
			return sv.GetSessionFromHook(s)
		}
		if _, ok := s.systems[sv.Name]; !ok {
			if sv.HasGlobalScope() {
				if val, err := s.GlobalVarsAccessor.GetGlobalSysVar(sv.Name); err == nil {
					s.systems[sv.Name] = val
				}
			} else {
				s.systems[sv.Name] = sv.Value // no global scope, use default
			}
		}
		return sv.GetSessionFromHook(s)
	}
	return sv.GetGlobalFromHook(ctx, s)
}

// GetSessionStatesSystemVar gets the session variable value for session states.
// It's only used for encoding session states when migrating a session.
// The returned boolean indicates whether to keep this value in the session states.
func (s *SessionVars) GetSessionStatesSystemVar(name string) (string, bool, error) {
	sv := GetSysVar(name)
	if sv == nil {
		return "", false, ErrUnknownSystemVar.GenWithStackByArgs(name)
	}
	// Call GetStateValue first if it exists. Otherwise, call GetSession.
	if sv.GetStateValue != nil {
		return sv.GetStateValue(s)
	}
	if sv.GetSession != nil {
		val, err := sv.GetSessionFromHook(s)
		return val, err == nil, err
	}
	// Only get the cached value. No need to check the global or default value.
	if val, ok := s.systems[sv.Name]; ok {
		return val, true, nil
	}
	return "", false, nil
}

// GetGlobalSystemVar gets a global system variable.
func (s *SessionVars) GetGlobalSystemVar(ctx context.Context, name string) (string, error) {
	sv := GetSysVar(name)
	if sv == nil {
		return "", ErrUnknownSystemVar.GenWithStackByArgs(name)
	}
	return sv.GetGlobalFromHook(ctx, s)
}

// SetStmtVar sets system variable and updates SessionVars states.
func (s *SessionVars) SetStmtVar(name string, value string) error {
	name = strings.ToLower(name)
	sysVar := GetSysVar(name)
	if sysVar == nil {
		return ErrUnknownSystemVar.GenWithStackByArgs(name)
	}
	sVal, err := sysVar.Validate(s, value, ScopeSession)
	if err != nil {
		return err
	}
	return s.setStmtVar(name, sVal)
}

// SetSystemVar sets the value of a system variable for session scope.
// Values are automatically normalized (i.e. oN / on / 1 => ON)
// and the validation function is run. To set with less validation, see
// SetSystemVarWithRelaxedValidation.
func (s *SessionVars) SetSystemVar(name string, val string) error {
	sv := GetSysVar(name)
	if sv == nil {
		return ErrUnknownSystemVar.GenWithStackByArgs(name)
	}
	val, err := sv.Validate(s, val, ScopeSession)
	if err != nil {
		return err
	}
	return sv.SetSessionFromHook(s, val)
}

// SetSystemVarWithoutValidation sets the value of a system variable for session scope.
// Deprecated: Values are NOT normalized or Validated.
func (s *SessionVars) SetSystemVarWithoutValidation(name string, val string) error {
	sv := GetSysVar(name)
	if sv == nil {
		return ErrUnknownSystemVar.GenWithStackByArgs(name)
	}
	return sv.SetSessionFromHook(s, val)
}

// SetSystemVarWithRelaxedValidation sets the value of a system variable for session scope.
// Validation functions are called, but scope validation is skipped.
// Errors are not expected to be returned because this could cause upgrade issues.
func (s *SessionVars) SetSystemVarWithRelaxedValidation(name string, val string) error {
	sv := GetSysVar(name)
	if sv == nil {
		return ErrUnknownSystemVar.GenWithStackByArgs(name)
	}
	val = sv.ValidateWithRelaxedValidation(s, val, ScopeSession)
	return sv.SetSessionFromHook(s, val)
}

// GetReadableTxnMode returns the session variable TxnMode but rewrites it to "OPTIMISTIC" when it's empty.
func (s *SessionVars) GetReadableTxnMode() string {
	txnMode := s.TxnMode
	if txnMode == "" {
		txnMode = ast.Optimistic
	}
	return txnMode
}

// SetPrevStmtDigest sets the digest of the previous statement.
func (s *SessionVars) SetPrevStmtDigest(prevStmtDigest string) {
	s.prevStmtDigest = prevStmtDigest
}

// GetPrevStmtDigest returns the digest of the previous statement.
func (s *SessionVars) GetPrevStmtDigest() string {
	// Because `prevStmt` may be truncated, so it's senseless to normalize it.
	// Even if `prevStmtDigest` is empty but `prevStmt` is not, just return it anyway.
	return s.prevStmtDigest
}

// LazyCheckKeyNotExists returns if we can lazy check key not exists.
func (s *SessionVars) LazyCheckKeyNotExists() bool {
	return s.PresumeKeyNotExists || (s.TxnCtx != nil && s.TxnCtx.IsPessimistic && !s.StmtCtx.DupKeyAsWarning)
}

// GetTemporaryTable returns a TempTable by tableInfo.
func (s *SessionVars) GetTemporaryTable(tblInfo *model.TableInfo) tableutil.TempTable {
	if tblInfo.TempTableType != model.TempTableNone {
		if s.TxnCtx.TemporaryTables == nil {
			s.TxnCtx.TemporaryTables = make(map[int64]tableutil.TempTable)
		}
		tempTables := s.TxnCtx.TemporaryTables
		tempTable, ok := tempTables[tblInfo.ID]
		if !ok {
			tempTable = tableutil.TempTableFromMeta(tblInfo)
			tempTables[tblInfo.ID] = tempTable
		}
		return tempTable
	}

	return nil
}

// EncodeSessionStates saves session states into SessionStates.
func (s *SessionVars) EncodeSessionStates(_ context.Context, sessionStates *sessionstates.SessionStates) (err error) {
	// Encode user-defined variables.
	s.userVars.lock.RLock()
	sessionStates.UserVars = make(map[string]*types.Datum, len(s.userVars.values))
	sessionStates.UserVarTypes = make(map[string]*ptypes.FieldType, len(s.userVars.types))
	for name, userVar := range s.userVars.values {
		sessionStates.UserVars[name] = userVar.Clone()
	}
	for name, userVarType := range s.userVars.types {
		sessionStates.UserVarTypes[name] = userVarType.Clone()
	}
	s.userVars.lock.RUnlock()

	// Encode other session contexts.
	sessionStates.PreparedStmtID = s.preparedStmtID
	sessionStates.Status = s.Status
	sessionStates.CurrentDB = s.CurrentDB
	sessionStates.LastTxnInfo = s.LastTxnInfo
	if s.LastQueryInfo.StartTS != 0 {
		sessionStates.LastQueryInfo = &s.LastQueryInfo
	}
	if s.LastDDLInfo.SeqNum != 0 {
		sessionStates.LastDDLInfo = &s.LastDDLInfo
	}
	sessionStates.LastFoundRows = s.LastFoundRows
	sessionStates.SequenceLatestValues = s.SequenceState.GetAllStates()
	sessionStates.FoundInPlanCache = s.PrevFoundInPlanCache
	sessionStates.FoundInBinding = s.PrevFoundInBinding
	sessionStates.ResourceGroupName = s.ResourceGroupName

	// Encode StatementContext. We encode it here to avoid circle dependency.
	sessionStates.LastAffectedRows = s.StmtCtx.PrevAffectedRows
	sessionStates.LastInsertID = s.StmtCtx.PrevLastInsertID
	sessionStates.Warnings = s.StmtCtx.GetWarnings()
	return
}

// DecodeSessionStates restores session states from SessionStates.
func (s *SessionVars) DecodeSessionStates(_ context.Context, sessionStates *sessionstates.SessionStates) (err error) {
	// Decode user-defined variables.
	for name, userVar := range sessionStates.UserVars {
		s.SetUserVarVal(name, *userVar.Clone())
	}
	for name, userVarType := range sessionStates.UserVarTypes {
		s.SetUserVarType(name, userVarType.Clone())
	}

	// Decode other session contexts.
	s.preparedStmtID = sessionStates.PreparedStmtID
	s.Status = sessionStates.Status
	s.CurrentDB = sessionStates.CurrentDB
	s.LastTxnInfo = sessionStates.LastTxnInfo
	if sessionStates.LastQueryInfo != nil {
		s.LastQueryInfo = *sessionStates.LastQueryInfo
	}
	if sessionStates.LastDDLInfo != nil {
		s.LastDDLInfo = *sessionStates.LastDDLInfo
	}
	s.LastFoundRows = sessionStates.LastFoundRows
	s.SequenceState.SetAllStates(sessionStates.SequenceLatestValues)
	s.FoundInPlanCache = sessionStates.FoundInPlanCache
	s.FoundInBinding = sessionStates.FoundInBinding
	s.ResourceGroupName = sessionStates.ResourceGroupName

	// Decode StatementContext.
	s.StmtCtx.SetAffectedRows(uint64(sessionStates.LastAffectedRows))
	s.StmtCtx.PrevLastInsertID = sessionStates.LastInsertID
	s.StmtCtx.SetWarnings(sessionStates.Warnings)
	return
}

// TableDelta stands for the changed count for one table or partition.
type TableDelta struct {
	Delta    int64
	Count    int64
	ColSize  map[int64]int64
	InitTime time.Time // InitTime is the time that this delta is generated.
	TableID  int64
}

// Clone returns a cloned TableDelta.
func (td TableDelta) Clone() TableDelta {
	colSize := make(map[int64]int64, len(td.ColSize))
	maps.Copy(colSize, td.ColSize)
	return TableDelta{
		Delta:    td.Delta,
		Count:    td.Count,
		ColSize:  colSize,
		InitTime: td.InitTime,
		TableID:  td.TableID,
	}
}

// ConcurrencyUnset means the value the of the concurrency related variable is unset.
const ConcurrencyUnset = -1

// Concurrency defines concurrency values.
type Concurrency struct {
	// indexLookupConcurrency is the number of concurrent index lookup worker.
	// indexLookupConcurrency is deprecated, use ExecutorConcurrency instead.
	indexLookupConcurrency int

	// indexLookupJoinConcurrency is the number of concurrent index lookup join inner worker.
	// indexLookupJoinConcurrency is deprecated, use ExecutorConcurrency instead.
	indexLookupJoinConcurrency int

	// distSQLScanConcurrency is the number of concurrent dist SQL scan worker.
	distSQLScanConcurrency int

	// hashJoinConcurrency is the number of concurrent hash join outer worker.
	// hashJoinConcurrency is deprecated, use ExecutorConcurrency instead.
	hashJoinConcurrency int

	// projectionConcurrency is the number of concurrent projection worker.
	// projectionConcurrency is deprecated, use ExecutorConcurrency instead.
	projectionConcurrency int

	// hashAggPartialConcurrency is the number of concurrent hash aggregation partial worker.
	// hashAggPartialConcurrency is deprecated, use ExecutorConcurrency instead.
	hashAggPartialConcurrency int

	// hashAggFinalConcurrency is the number of concurrent hash aggregation final worker.
	// hashAggFinalConcurrency is deprecated, use ExecutorConcurrency instead.
	hashAggFinalConcurrency int

	// windowConcurrency is the number of concurrent window worker.
	// windowConcurrency is deprecated, use ExecutorConcurrency instead.
	windowConcurrency int

	// mergeJoinConcurrency is the number of concurrent merge join worker
	mergeJoinConcurrency int

	// streamAggConcurrency is the number of concurrent stream aggregation worker.
	// streamAggConcurrency is deprecated, use ExecutorConcurrency instead.
	streamAggConcurrency int

	// indexMergeIntersectionConcurrency is the number of indexMergeProcessWorker
	// Only meaningful for dynamic pruned partition table.
	indexMergeIntersectionConcurrency int

	// indexSerialScanConcurrency is the number of concurrent index serial scan worker.
	indexSerialScanConcurrency int

	// ExecutorConcurrency is the number of concurrent worker for all executors.
	ExecutorConcurrency int

	// SourceAddr is the source address of request. Available in coprocessor ONLY.
	SourceAddr net.TCPAddr
}

// SetIndexLookupConcurrency set the number of concurrent index lookup worker.
func (c *Concurrency) SetIndexLookupConcurrency(n int) {
	c.indexLookupConcurrency = n
}

// SetIndexLookupJoinConcurrency set the number of concurrent index lookup join inner worker.
func (c *Concurrency) SetIndexLookupJoinConcurrency(n int) {
	c.indexLookupJoinConcurrency = n
}

// SetDistSQLScanConcurrency set the number of concurrent dist SQL scan worker.
func (c *Concurrency) SetDistSQLScanConcurrency(n int) {
	c.distSQLScanConcurrency = n
}

// SetHashJoinConcurrency set the number of concurrent hash join outer worker.
func (c *Concurrency) SetHashJoinConcurrency(n int) {
	c.hashJoinConcurrency = n
}

// SetProjectionConcurrency set the number of concurrent projection worker.
func (c *Concurrency) SetProjectionConcurrency(n int) {
	c.projectionConcurrency = n
}

// SetHashAggPartialConcurrency set the number of concurrent hash aggregation partial worker.
func (c *Concurrency) SetHashAggPartialConcurrency(n int) {
	c.hashAggPartialConcurrency = n
}

// SetHashAggFinalConcurrency set the number of concurrent hash aggregation final worker.
func (c *Concurrency) SetHashAggFinalConcurrency(n int) {
	c.hashAggFinalConcurrency = n
}

// SetWindowConcurrency set the number of concurrent window worker.
func (c *Concurrency) SetWindowConcurrency(n int) {
	c.windowConcurrency = n
}

// SetMergeJoinConcurrency set the number of concurrent merge join worker.
func (c *Concurrency) SetMergeJoinConcurrency(n int) {
	c.mergeJoinConcurrency = n
}

// SetStreamAggConcurrency set the number of concurrent stream aggregation worker.
func (c *Concurrency) SetStreamAggConcurrency(n int) {
	c.streamAggConcurrency = n
}

// SetIndexMergeIntersectionConcurrency set the number of concurrent intersection process worker.
func (c *Concurrency) SetIndexMergeIntersectionConcurrency(n int) {
	c.indexMergeIntersectionConcurrency = n
}

// SetIndexSerialScanConcurrency set the number of concurrent index serial scan worker.
func (c *Concurrency) SetIndexSerialScanConcurrency(n int) {
	c.indexSerialScanConcurrency = n
}

// IndexLookupConcurrency return the number of concurrent index lookup worker.
func (c *Concurrency) IndexLookupConcurrency() int {
	if c.indexLookupConcurrency != ConcurrencyUnset {
		return c.indexLookupConcurrency
	}
	return c.ExecutorConcurrency
}

// IndexLookupJoinConcurrency return the number of concurrent index lookup join inner worker.
func (c *Concurrency) IndexLookupJoinConcurrency() int {
	if c.indexLookupJoinConcurrency != ConcurrencyUnset {
		return c.indexLookupJoinConcurrency
	}
	return c.ExecutorConcurrency
}

// DistSQLScanConcurrency return the number of concurrent dist SQL scan worker.
func (c *Concurrency) DistSQLScanConcurrency() int {
	return c.distSQLScanConcurrency
}

// HashJoinConcurrency return the number of concurrent hash join outer worker.
func (c *Concurrency) HashJoinConcurrency() int {
	if c.hashJoinConcurrency != ConcurrencyUnset {
		return c.hashJoinConcurrency
	}
	return c.ExecutorConcurrency
}

// ProjectionConcurrency return the number of concurrent projection worker.
func (c *Concurrency) ProjectionConcurrency() int {
	if c.projectionConcurrency != ConcurrencyUnset {
		return c.projectionConcurrency
	}
	return c.ExecutorConcurrency
}

// HashAggPartialConcurrency return the number of concurrent hash aggregation partial worker.
func (c *Concurrency) HashAggPartialConcurrency() int {
	if c.hashAggPartialConcurrency != ConcurrencyUnset {
		return c.hashAggPartialConcurrency
	}
	return c.ExecutorConcurrency
}

// HashAggFinalConcurrency return the number of concurrent hash aggregation final worker.
func (c *Concurrency) HashAggFinalConcurrency() int {
	if c.hashAggFinalConcurrency != ConcurrencyUnset {
		return c.hashAggFinalConcurrency
	}
	return c.ExecutorConcurrency
}

// WindowConcurrency return the number of concurrent window worker.
func (c *Concurrency) WindowConcurrency() int {
	if c.windowConcurrency != ConcurrencyUnset {
		return c.windowConcurrency
	}
	return c.ExecutorConcurrency
}

// MergeJoinConcurrency return the number of concurrent merge join worker.
func (c *Concurrency) MergeJoinConcurrency() int {
	if c.mergeJoinConcurrency != ConcurrencyUnset {
		return c.mergeJoinConcurrency
	}
	return c.ExecutorConcurrency
}

// StreamAggConcurrency return the number of concurrent stream aggregation worker.
func (c *Concurrency) StreamAggConcurrency() int {
	if c.streamAggConcurrency != ConcurrencyUnset {
		return c.streamAggConcurrency
	}
	return c.ExecutorConcurrency
}

// IndexMergeIntersectionConcurrency return the number of concurrent process worker.
func (c *Concurrency) IndexMergeIntersectionConcurrency() int {
	if c.indexMergeIntersectionConcurrency != ConcurrencyUnset {
		return c.indexMergeIntersectionConcurrency
	}
	return c.ExecutorConcurrency
}

// IndexSerialScanConcurrency return the number of concurrent index serial scan worker.
// This option is not sync with ExecutorConcurrency since it's used by Analyze table.
func (c *Concurrency) IndexSerialScanConcurrency() int {
	return c.indexSerialScanConcurrency
}

// UnionConcurrency return the num of concurrent union worker.
func (c *Concurrency) UnionConcurrency() int {
	return c.ExecutorConcurrency
}

// MemQuota defines memory quota values.
type MemQuota struct {
	// MemQuotaQuery defines the memory quota for a query.
	MemQuotaQuery int64
	// MemQuotaApplyCache defines the memory capacity for apply cache.
	MemQuotaApplyCache int64
}

// BatchSize defines batch size values.
type BatchSize struct {
	// IndexJoinBatchSize is the batch size of a index lookup join.
	IndexJoinBatchSize int

	// IndexLookupSize is the number of handles for an index lookup task in index double read executor.
	IndexLookupSize int

	// InitChunkSize defines init row count of a Chunk during query execution.
	InitChunkSize int

	// MaxChunkSize defines max row count of a Chunk during query execution.
	MaxChunkSize int

	// MinPagingSize defines the min size used by the coprocessor paging protocol.
	MinPagingSize int

	// MinPagingSize defines the max size used by the coprocessor paging protocol.
	MaxPagingSize int
}

const (
	// SlowLogRowPrefixStr is slow log row prefix.
	SlowLogRowPrefixStr = "# "
	// SlowLogSpaceMarkStr is slow log space mark.
	SlowLogSpaceMarkStr = ": "
	// SlowLogSQLSuffixStr is slow log suffix.
	SlowLogSQLSuffixStr = ";"
	// SlowLogTimeStr is slow log field name.
	SlowLogTimeStr = "Time"
	// SlowLogStartPrefixStr is slow log start row prefix.
	SlowLogStartPrefixStr = SlowLogRowPrefixStr + SlowLogTimeStr + SlowLogSpaceMarkStr
	// SlowLogTxnStartTSStr is slow log field name.
	SlowLogTxnStartTSStr = "Txn_start_ts"
	// SlowLogKeyspaceName is slow log field name.
	SlowLogKeyspaceName = "Keyspace_name"
	// SlowLogKeyspaceID is slow log field name.
	SlowLogKeyspaceID = "Keyspace_ID"
	// SlowLogUserAndHostStr is the user and host field name, which is compatible with MySQL.
	SlowLogUserAndHostStr = "User@Host"
	// SlowLogUserStr is slow log field name.
	SlowLogUserStr = "User"
	// SlowLogHostStr only for slow_query table usage.
	SlowLogHostStr = "Host"
	// SlowLogConnIDStr is slow log field name.
	SlowLogConnIDStr = "Conn_ID"
	// SlowLogQueryTimeStr is slow log field name.
	SlowLogQueryTimeStr = "Query_time"
	// SlowLogParseTimeStr is the parse sql time.
	SlowLogParseTimeStr = "Parse_time"
	// SlowLogCompileTimeStr is the compile plan time.
	SlowLogCompileTimeStr = "Compile_time"
	// SlowLogRewriteTimeStr is the rewrite time.
	SlowLogRewriteTimeStr = "Rewrite_time"
	// SlowLogOptimizeTimeStr is the optimization time.
	SlowLogOptimizeTimeStr = "Optimize_time"
	// SlowLogWaitTSTimeStr is the time of waiting TS.
	SlowLogWaitTSTimeStr = "Wait_TS"
	// SlowLogPreprocSubQueriesStr is the number of pre-processed sub-queries.
	SlowLogPreprocSubQueriesStr = "Preproc_subqueries"
	// SlowLogPreProcSubQueryTimeStr is the total time of pre-processing sub-queries.
	SlowLogPreProcSubQueryTimeStr = "Preproc_subqueries_time"
	// SlowLogDBStr is slow log field name.
	SlowLogDBStr = "DB"
	// SlowLogIsInternalStr is slow log field name.
	SlowLogIsInternalStr = "Is_internal"
	// SlowLogIndexNamesStr is slow log field name.
	SlowLogIndexNamesStr = "Index_names"
	// SlowLogDigestStr is slow log field name.
	SlowLogDigestStr = "Digest"
	// SlowLogQuerySQLStr is slow log field name.
	SlowLogQuerySQLStr = "Query" // use for slow log table, slow log will not print this field name but print sql directly.
	// SlowLogStatsInfoStr is plan stats info.
	SlowLogStatsInfoStr = "Stats"
	// SlowLogNumCopTasksStr is the number of cop-tasks.
	SlowLogNumCopTasksStr = "Num_cop_tasks"
	// SlowLogCopProcAvg is the average process time of all cop-tasks.
	SlowLogCopProcAvg = "Cop_proc_avg"
	// SlowLogCopProcP90 is the p90 process time of all cop-tasks.
	SlowLogCopProcP90 = "Cop_proc_p90"
	// SlowLogCopProcMax is the max process time of all cop-tasks.
	SlowLogCopProcMax = "Cop_proc_max"
	// SlowLogCopProcAddr is the address of TiKV where the cop-task which cost max process time run.
	SlowLogCopProcAddr = "Cop_proc_addr"
	// SlowLogCopWaitAvg is the average wait time of all cop-tasks.
	SlowLogCopWaitAvg = "Cop_wait_avg" // #nosec G101
	// SlowLogCopWaitP90 is the p90 wait time of all cop-tasks.
	SlowLogCopWaitP90 = "Cop_wait_p90" // #nosec G101
	// SlowLogCopWaitMax is the max wait time of all cop-tasks.
	SlowLogCopWaitMax = "Cop_wait_max"
	// SlowLogCopWaitAddr is the address of TiKV where the cop-task which cost wait process time run.
	SlowLogCopWaitAddr = "Cop_wait_addr" // #nosec G101
	// SlowLogCopBackoffPrefix contains backoff information.
	SlowLogCopBackoffPrefix = "Cop_backoff_"
	// SlowLogMemMax is the max number bytes of memory used in this statement.
	SlowLogMemMax = "Mem_max"
	// SlowLogDiskMax is the nax number bytes of disk used in this statement.
	SlowLogDiskMax = "Disk_max"
	// SlowLogPrepared is used to indicate whether this sql execute in prepare.
	SlowLogPrepared = "Prepared"
	// SlowLogPlanFromCache is used to indicate whether this plan is from plan cache.
	SlowLogPlanFromCache = "Plan_from_cache"
	// SlowLogPlanFromBinding is used to indicate whether this plan is matched with the hints in the binding.
	SlowLogPlanFromBinding = "Plan_from_binding"
	// SlowLogHasMoreResults is used to indicate whether this sql has more following results.
	SlowLogHasMoreResults = "Has_more_results"
	// SlowLogSucc is used to indicate whether this sql execute successfully.
	SlowLogSucc = "Succ"
	// SlowLogPrevStmt is used to show the previous executed statement.
	SlowLogPrevStmt = "Prev_stmt"
	// SlowLogPlan is used to record the query plan.
	SlowLogPlan = "Plan"
	// SlowLogPlanDigest is used to record the query plan digest.
	SlowLogPlanDigest = "Plan_digest"
	// SlowLogBinaryPlan is used to record the binary plan.
	SlowLogBinaryPlan = "Binary_plan"
	// SlowLogPlanPrefix is the prefix of the plan value.
	SlowLogPlanPrefix = ast.TiDBDecodePlan + "('"
	// SlowLogBinaryPlanPrefix is the prefix of the binary plan value.
	SlowLogBinaryPlanPrefix = ast.TiDBDecodeBinaryPlan + "('"
	// SlowLogPlanSuffix is the suffix of the plan value.
	SlowLogPlanSuffix = "')"
	// SlowLogPrevStmtPrefix is the prefix of Prev_stmt in slow log file.
	SlowLogPrevStmtPrefix = SlowLogPrevStmt + SlowLogSpaceMarkStr
	// SlowLogKVTotal is the total time waiting for kv.
	SlowLogKVTotal = "KV_total"
	// SlowLogPDTotal is the total time waiting for pd.
	SlowLogPDTotal = "PD_total"
	// SlowLogBackoffTotal is the total time doing backoff.
	SlowLogBackoffTotal = "Backoff_total"
	// SlowLogWriteSQLRespTotal is the total time used to write response to client.
	SlowLogWriteSQLRespTotal = "Write_sql_response_total"
	// SlowLogExecRetryCount is the execution retry count.
	SlowLogExecRetryCount = "Exec_retry_count"
	// SlowLogExecRetryTime is the execution retry time.
	SlowLogExecRetryTime = "Exec_retry_time"
	// SlowLogBackoffDetail is the detail of backoff.
	SlowLogBackoffDetail = "Backoff_Detail"
	// SlowLogResultRows is the row count of the SQL result.
	SlowLogResultRows = "Result_rows"
	// SlowLogWarnings is the warnings generated during executing the statement.
	// Note that some extra warnings would also be printed through slow log.
	SlowLogWarnings = "Warnings"
	// SlowLogIsExplicitTxn is used to indicate whether this sql execute in explicit transaction or not.
	SlowLogIsExplicitTxn = "IsExplicitTxn"
	// SlowLogIsWriteCacheTable is used to indicate whether writing to the cache table need to wait for the read lock to expire.
	SlowLogIsWriteCacheTable = "IsWriteCacheTable"
	// SlowLogIsSyncStatsFailed is used to indicate whether any failure happen during sync stats
	SlowLogIsSyncStatsFailed = "IsSyncStatsFailed"
)

// GenerateBinaryPlan decides whether we should record binary plan in slow log and stmt summary.
// It's controlled by the global variable `tidb_generate_binary_plan`.
var GenerateBinaryPlan atomic2.Bool

// JSONSQLWarnForSlowLog helps to print the SQLWarn through the slow log in JSON format.
type JSONSQLWarnForSlowLog struct {
	Level   string
	Message string
	// IsExtra means this SQL Warn is expected to be recorded only under some conditions (like in EXPLAIN) and should
	// haven't been recorded as a warning now, but we recorded it anyway to help diagnostics.
	IsExtra bool `json:",omitempty"`
}

// SlowQueryLogItems is a collection of items that should be included in the
// slow query log.
type SlowQueryLogItems struct {
	TxnTS             uint64
	KeyspaceName      string
	KeyspaceID        uint32
	SQL               string
	Digest            string
	TimeTotal         time.Duration
	TimeParse         time.Duration
	TimeCompile       time.Duration
	TimeOptimize      time.Duration
	TimeWaitTS        time.Duration
	IndexNames        string
	CopTasks          *stmtctx.CopTasksDetails
	ExecDetail        execdetails.ExecDetails
	MemMax            int64
	DiskMax           int64
	Succ              bool
	Prepared          bool
	PlanFromCache     bool
	PlanFromBinding   bool
	HasMoreResults    bool
	PrevStmt          string
	Plan              string
	PlanDigest        string
	BinaryPlan        string
	RewriteInfo       RewritePhaseInfo
	KVTotal           time.Duration
	PDTotal           time.Duration
	BackoffTotal      time.Duration
	WriteSQLRespTotal time.Duration
	ExecRetryCount    uint
	ExecRetryTime     time.Duration
	ResultRows        int64
	IsExplicitTxn     bool
	IsWriteCacheTable bool
	UsedStats         map[int64]*stmtctx.UsedStatsInfoForTable
	IsSyncStatsFailed bool
	Warnings          []JSONSQLWarnForSlowLog
}

// SlowLogFormat uses for formatting slow log.
// The slow log output is like below:
// # Time: 2019-04-28T15:24:04.309074+08:00
// # Txn_start_ts: 406315658548871171
// # Keyspace_name: keyspace_a
// # Keyspace_ID: 1
// # User@Host: root[root] @ localhost [127.0.0.1]
// # Conn_ID: 6
// # Query_time: 4.895492
// # Process_time: 0.161 Request_count: 1 Total_keys: 100001 Processed_keys: 100000
// # DB: test
// # Index_names: [t1.idx1,t2.idx2]
// # Is_internal: false
// # Digest: 42a1c8aae6f133e934d4bf0147491709a8812ea05ff8819ec522780fe657b772
// # Stats: t1:1,t2:2
// # Num_cop_tasks: 10
// # Cop_process: Avg_time: 1s P90_time: 2s Max_time: 3s Max_addr: 10.6.131.78
// # Cop_wait: Avg_time: 10ms P90_time: 20ms Max_time: 30ms Max_Addr: 10.6.131.79
// # Memory_max: 4096
// # Disk_max: 65535
// # Succ: true
// # Prev_stmt: begin;
// select * from t_slim;
func (s *SessionVars) SlowLogFormat(logItems *SlowQueryLogItems) string {
	var buf bytes.Buffer

	writeSlowLogItem(&buf, SlowLogTxnStartTSStr, strconv.FormatUint(logItems.TxnTS, 10))
	if logItems.KeyspaceName != "" {
		writeSlowLogItem(&buf, SlowLogKeyspaceName, logItems.KeyspaceName)
		writeSlowLogItem(&buf, SlowLogKeyspaceID, fmt.Sprintf("%d", logItems.KeyspaceID))
	}

	if s.User != nil {
		hostAddress := s.User.Hostname
		if s.ConnectionInfo != nil {
			hostAddress = s.ConnectionInfo.ClientIP
		}
		writeSlowLogItem(&buf, SlowLogUserAndHostStr, fmt.Sprintf("%s[%s] @ %s [%s]", s.User.Username, s.User.Username, s.User.Hostname, hostAddress))
	}
	if s.ConnectionID != 0 {
		writeSlowLogItem(&buf, SlowLogConnIDStr, strconv.FormatUint(s.ConnectionID, 10))
	}
	if logItems.ExecRetryCount > 0 {
		buf.WriteString(SlowLogRowPrefixStr)
		buf.WriteString(SlowLogExecRetryTime)
		buf.WriteString(SlowLogSpaceMarkStr)
		buf.WriteString(strconv.FormatFloat(logItems.ExecRetryTime.Seconds(), 'f', -1, 64))
		buf.WriteString(" ")
		buf.WriteString(SlowLogExecRetryCount)
		buf.WriteString(SlowLogSpaceMarkStr)
		buf.WriteString(strconv.Itoa(int(logItems.ExecRetryCount)))
		buf.WriteString("\n")
	}
	writeSlowLogItem(&buf, SlowLogQueryTimeStr, strconv.FormatFloat(logItems.TimeTotal.Seconds(), 'f', -1, 64))
	writeSlowLogItem(&buf, SlowLogParseTimeStr, strconv.FormatFloat(logItems.TimeParse.Seconds(), 'f', -1, 64))
	writeSlowLogItem(&buf, SlowLogCompileTimeStr, strconv.FormatFloat(logItems.TimeCompile.Seconds(), 'f', -1, 64))

	buf.WriteString(SlowLogRowPrefixStr + fmt.Sprintf("%v%v%v", SlowLogRewriteTimeStr,
		SlowLogSpaceMarkStr, strconv.FormatFloat(logItems.RewriteInfo.DurationRewrite.Seconds(), 'f', -1, 64)))
	if logItems.RewriteInfo.PreprocessSubQueries > 0 {
		buf.WriteString(fmt.Sprintf(" %v%v%v %v%v%v", SlowLogPreprocSubQueriesStr, SlowLogSpaceMarkStr, logItems.RewriteInfo.PreprocessSubQueries,
			SlowLogPreProcSubQueryTimeStr, SlowLogSpaceMarkStr, strconv.FormatFloat(logItems.RewriteInfo.DurationPreprocessSubQuery.Seconds(), 'f', -1, 64)))
	}
	buf.WriteString("\n")

	writeSlowLogItem(&buf, SlowLogOptimizeTimeStr, strconv.FormatFloat(logItems.TimeOptimize.Seconds(), 'f', -1, 64))
	writeSlowLogItem(&buf, SlowLogWaitTSTimeStr, strconv.FormatFloat(logItems.TimeWaitTS.Seconds(), 'f', -1, 64))

	if execDetailStr := logItems.ExecDetail.String(); len(execDetailStr) > 0 {
		buf.WriteString(SlowLogRowPrefixStr + execDetailStr + "\n")
	}

	if len(s.CurrentDB) > 0 {
		writeSlowLogItem(&buf, SlowLogDBStr, strings.ToLower(s.CurrentDB))
	}
	if len(logItems.IndexNames) > 0 {
		writeSlowLogItem(&buf, SlowLogIndexNamesStr, logItems.IndexNames)
	}

	writeSlowLogItem(&buf, SlowLogIsInternalStr, strconv.FormatBool(s.InRestrictedSQL))
	if len(logItems.Digest) > 0 {
		writeSlowLogItem(&buf, SlowLogDigestStr, logItems.Digest)
	}
	if len(logItems.UsedStats) > 0 {
		buf.WriteString(SlowLogRowPrefixStr + SlowLogStatsInfoStr + SlowLogSpaceMarkStr)
		firstComma := false
		keys := maps.Keys(logItems.UsedStats)
		slices.Sort(keys)
		for _, id := range keys {
			usedStatsForTbl := logItems.UsedStats[id]
			if usedStatsForTbl == nil {
				continue
			}
			if firstComma {
				buf.WriteString(",")
			}
			usedStatsForTbl.WriteToSlowLog(&buf)
			firstComma = true
		}

		buf.WriteString("\n")
	}
	if logItems.CopTasks != nil {
		writeSlowLogItem(&buf, SlowLogNumCopTasksStr, strconv.FormatInt(int64(logItems.CopTasks.NumCopTasks), 10))
		if logItems.CopTasks.NumCopTasks > 0 {
			// make the result stable
			backoffs := make([]string, 0, 3)
			for backoff := range logItems.CopTasks.TotBackoffTimes {
				backoffs = append(backoffs, backoff)
			}
			slices.Sort(backoffs)

			if logItems.CopTasks.NumCopTasks == 1 {
				buf.WriteString(SlowLogRowPrefixStr + fmt.Sprintf("%v%v%v %v%v%v",
					SlowLogCopProcAvg, SlowLogSpaceMarkStr, logItems.CopTasks.AvgProcessTime.Seconds(),
					SlowLogCopProcAddr, SlowLogSpaceMarkStr, logItems.CopTasks.MaxProcessAddress) + "\n")
				buf.WriteString(SlowLogRowPrefixStr + fmt.Sprintf("%v%v%v %v%v%v",
					SlowLogCopWaitAvg, SlowLogSpaceMarkStr, logItems.CopTasks.AvgWaitTime.Seconds(),
					SlowLogCopWaitAddr, SlowLogSpaceMarkStr, logItems.CopTasks.MaxWaitAddress) + "\n")
				for _, backoff := range backoffs {
					backoffPrefix := SlowLogCopBackoffPrefix + backoff + "_"
					buf.WriteString(SlowLogRowPrefixStr + fmt.Sprintf("%v%v%v %v%v%v\n",
						backoffPrefix+"total_times", SlowLogSpaceMarkStr, logItems.CopTasks.TotBackoffTimes[backoff],
						backoffPrefix+"total_time", SlowLogSpaceMarkStr, logItems.CopTasks.TotBackoffTime[backoff].Seconds(),
					))
				}
			} else {
				buf.WriteString(SlowLogRowPrefixStr + fmt.Sprintf("%v%v%v %v%v%v %v%v%v %v%v%v",
					SlowLogCopProcAvg, SlowLogSpaceMarkStr, logItems.CopTasks.AvgProcessTime.Seconds(),
					SlowLogCopProcP90, SlowLogSpaceMarkStr, logItems.CopTasks.P90ProcessTime.Seconds(),
					SlowLogCopProcMax, SlowLogSpaceMarkStr, logItems.CopTasks.MaxProcessTime.Seconds(),
					SlowLogCopProcAddr, SlowLogSpaceMarkStr, logItems.CopTasks.MaxProcessAddress) + "\n")
				buf.WriteString(SlowLogRowPrefixStr + fmt.Sprintf("%v%v%v %v%v%v %v%v%v %v%v%v",
					SlowLogCopWaitAvg, SlowLogSpaceMarkStr, logItems.CopTasks.AvgWaitTime.Seconds(),
					SlowLogCopWaitP90, SlowLogSpaceMarkStr, logItems.CopTasks.P90WaitTime.Seconds(),
					SlowLogCopWaitMax, SlowLogSpaceMarkStr, logItems.CopTasks.MaxWaitTime.Seconds(),
					SlowLogCopWaitAddr, SlowLogSpaceMarkStr, logItems.CopTasks.MaxWaitAddress) + "\n")
				for _, backoff := range backoffs {
					backoffPrefix := SlowLogCopBackoffPrefix + backoff + "_"
					buf.WriteString(SlowLogRowPrefixStr + fmt.Sprintf("%v%v%v %v%v%v %v%v%v %v%v%v %v%v%v %v%v%v\n",
						backoffPrefix+"total_times", SlowLogSpaceMarkStr, logItems.CopTasks.TotBackoffTimes[backoff],
						backoffPrefix+"total_time", SlowLogSpaceMarkStr, logItems.CopTasks.TotBackoffTime[backoff].Seconds(),
						backoffPrefix+"max_time", SlowLogSpaceMarkStr, logItems.CopTasks.MaxBackoffTime[backoff].Seconds(),
						backoffPrefix+"max_addr", SlowLogSpaceMarkStr, logItems.CopTasks.MaxBackoffAddress[backoff],
						backoffPrefix+"avg_time", SlowLogSpaceMarkStr, logItems.CopTasks.AvgBackoffTime[backoff].Seconds(),
						backoffPrefix+"p90_time", SlowLogSpaceMarkStr, logItems.CopTasks.P90BackoffTime[backoff].Seconds(),
					))
				}
			}
		}
	}
	if logItems.MemMax > 0 {
		writeSlowLogItem(&buf, SlowLogMemMax, strconv.FormatInt(logItems.MemMax, 10))
	}
	if logItems.DiskMax > 0 {
		writeSlowLogItem(&buf, SlowLogDiskMax, strconv.FormatInt(logItems.DiskMax, 10))
	}

	writeSlowLogItem(&buf, SlowLogPrepared, strconv.FormatBool(logItems.Prepared))
	writeSlowLogItem(&buf, SlowLogPlanFromCache, strconv.FormatBool(logItems.PlanFromCache))
	writeSlowLogItem(&buf, SlowLogPlanFromBinding, strconv.FormatBool(logItems.PlanFromBinding))
	writeSlowLogItem(&buf, SlowLogHasMoreResults, strconv.FormatBool(logItems.HasMoreResults))
	writeSlowLogItem(&buf, SlowLogKVTotal, strconv.FormatFloat(logItems.KVTotal.Seconds(), 'f', -1, 64))
	writeSlowLogItem(&buf, SlowLogPDTotal, strconv.FormatFloat(logItems.PDTotal.Seconds(), 'f', -1, 64))
	writeSlowLogItem(&buf, SlowLogBackoffTotal, strconv.FormatFloat(logItems.BackoffTotal.Seconds(), 'f', -1, 64))
	writeSlowLogItem(&buf, SlowLogWriteSQLRespTotal, strconv.FormatFloat(logItems.WriteSQLRespTotal.Seconds(), 'f', -1, 64))
	writeSlowLogItem(&buf, SlowLogResultRows, strconv.FormatInt(logItems.ResultRows, 10))
	if len(logItems.Warnings) > 0 {
		buf.WriteString(SlowLogRowPrefixStr + SlowLogWarnings + SlowLogSpaceMarkStr)
		jsonEncoder := json.NewEncoder(&buf)
		jsonEncoder.SetEscapeHTML(false)
		// Note that the Encode() will append a '\n' so we don't need to add another.
		err := jsonEncoder.Encode(logItems.Warnings)
		if err != nil {
			buf.WriteString(err.Error())
		}
	}
	writeSlowLogItem(&buf, SlowLogSucc, strconv.FormatBool(logItems.Succ))
	writeSlowLogItem(&buf, SlowLogIsExplicitTxn, strconv.FormatBool(logItems.IsExplicitTxn))
	writeSlowLogItem(&buf, SlowLogIsSyncStatsFailed, strconv.FormatBool(logItems.IsSyncStatsFailed))
	if s.StmtCtx.WaitLockLeaseTime > 0 {
		writeSlowLogItem(&buf, SlowLogIsWriteCacheTable, strconv.FormatBool(logItems.IsWriteCacheTable))
	}
	if len(logItems.Plan) != 0 {
		writeSlowLogItem(&buf, SlowLogPlan, logItems.Plan)
	}
	if len(logItems.PlanDigest) != 0 {
		writeSlowLogItem(&buf, SlowLogPlanDigest, logItems.PlanDigest)
	}
	if len(logItems.BinaryPlan) != 0 {
		writeSlowLogItem(&buf, SlowLogBinaryPlan, logItems.BinaryPlan)
	}
	if logItems.PrevStmt != "" {
		writeSlowLogItem(&buf, SlowLogPrevStmt, logItems.PrevStmt)
	}

	if s.CurrentDBChanged {
		buf.WriteString(fmt.Sprintf("use %s;\n", strings.ToLower(s.CurrentDB)))
		s.CurrentDBChanged = false
	}

	buf.WriteString(logItems.SQL)
	if len(logItems.SQL) == 0 || logItems.SQL[len(logItems.SQL)-1] != ';' {
		buf.WriteString(";")
	}

	return buf.String()
}

// writeSlowLogItem writes a slow log item in the form of: "# ${key}:${value}"
func writeSlowLogItem(buf *bytes.Buffer, key, value string) {
	buf.WriteString(SlowLogRowPrefixStr + key + SlowLogSpaceMarkStr + value + "\n")
}

// TxnReadTS indicates the value and used situation for tx_read_ts
type TxnReadTS struct {
	readTS uint64
	used   bool
}

// NewTxnReadTS creates TxnReadTS
func NewTxnReadTS(ts uint64) *TxnReadTS {
	return &TxnReadTS{
		readTS: ts,
		used:   false,
	}
}

// UseTxnReadTS returns readTS, and mark used as true
func (t *TxnReadTS) UseTxnReadTS() uint64 {
	if t == nil {
		return 0
	}
	t.used = true
	return t.readTS
}

// SetTxnReadTS update readTS, and refresh used
func (t *TxnReadTS) SetTxnReadTS(ts uint64) {
	if t == nil {
		return
	}
	t.used = false
	t.readTS = ts
}

// PeakTxnReadTS returns readTS
func (t *TxnReadTS) PeakTxnReadTS() uint64 {
	if t == nil {
		return 0
	}
	return t.readTS
}

// CleanupTxnReadTSIfUsed cleans txnReadTS if used
func (s *SessionVars) CleanupTxnReadTSIfUsed() {
	if s.TxnReadTS == nil {
		return
	}
	if s.TxnReadTS.used && s.TxnReadTS.readTS > 0 {
		s.TxnReadTS = NewTxnReadTS(0)
		s.SnapshotInfoschema = nil
	}
}

// GetCPUFactor returns the session variable cpuFactor
func (s *SessionVars) GetCPUFactor() float64 {
	return s.cpuFactor
}

// GetCopCPUFactor returns the session variable copCPUFactor
func (s *SessionVars) GetCopCPUFactor() float64 {
	return s.copCPUFactor
}

// GetMemoryFactor returns the session variable memoryFactor
func (s *SessionVars) GetMemoryFactor() float64 {
	return s.memoryFactor
}

// GetDiskFactor returns the session variable diskFactor
func (s *SessionVars) GetDiskFactor() float64 {
	return s.diskFactor
}

// GetConcurrencyFactor returns the session variable concurrencyFactor
func (s *SessionVars) GetConcurrencyFactor() float64 {
	return s.concurrencyFactor
}

// GetNetworkFactor returns the session variable networkFactor
// returns 0 when tbl is a temporary table.
func (s *SessionVars) GetNetworkFactor(tbl *model.TableInfo) float64 {
	if tbl != nil {
		if tbl.TempTableType != model.TempTableNone {
			return 0
		}
	}
	return s.networkFactor
}

// GetScanFactor returns the session variable scanFactor
// returns 0 when tbl is a temporary table.
func (s *SessionVars) GetScanFactor(tbl *model.TableInfo) float64 {
	if tbl != nil {
		if tbl.TempTableType != model.TempTableNone {
			return 0
		}
	}
	return s.scanFactor
}

// GetDescScanFactor returns the session variable descScanFactor
// returns 0 when tbl is a temporary table.
func (s *SessionVars) GetDescScanFactor(tbl *model.TableInfo) float64 {
	if tbl != nil {
		if tbl.TempTableType != model.TempTableNone {
			return 0
		}
	}
	return s.descScanFactor
}

// GetSeekFactor returns the session variable seekFactor
// returns 0 when tbl is a temporary table.
func (s *SessionVars) GetSeekFactor(tbl *model.TableInfo) float64 {
	if tbl != nil {
		if tbl.TempTableType != model.TempTableNone {
			return 0
		}
	}
	return s.seekFactor
}

// EnableEvalTopNEstimationForStrMatch means if we need to evaluate expression with TopN to improve estimation.
// Currently, it's only for string matching functions (like and regexp).
func (s *SessionVars) EnableEvalTopNEstimationForStrMatch() bool {
	return s.DefaultStrMatchSelectivity == 0
}

// GetStrMatchDefaultSelectivity means the default selectivity for like and regexp.
// Note: 0 is a special value, which means the default selectivity is 0.1 and TopN assisted estimation is enabled.
func (s *SessionVars) GetStrMatchDefaultSelectivity() float64 {
	if s.DefaultStrMatchSelectivity == 0 {
		return 0.1
	}
	return s.DefaultStrMatchSelectivity
}

// GetNegateStrMatchDefaultSelectivity means the default selectivity for not like and not regexp.
// Note:
//
//	  0 is a special value, which means the default selectivity is 0.9 and TopN assisted estimation is enabled.
//	  0.8 (the default value) is also a special value. For backward compatibility, when the variable is set to 0.8, we
//	keep the default selectivity of like/regexp and not like/regexp all 0.8.
func (s *SessionVars) GetNegateStrMatchDefaultSelectivity() float64 {
	if s.DefaultStrMatchSelectivity == DefTiDBDefaultStrMatchSelectivity {
		return DefTiDBDefaultStrMatchSelectivity
	}
	return 1 - s.GetStrMatchDefaultSelectivity()
}

// GetRelatedTableForMDL gets the related table for metadata lock.
func (s *SessionVars) GetRelatedTableForMDL() *sync.Map {
	s.TxnCtx.tdmLock.Lock()
	defer s.TxnCtx.tdmLock.Unlock()
	if s.TxnCtx.relatedTableForMDL == nil {
		s.TxnCtx.relatedTableForMDL = new(sync.Map)
	}
	return s.TxnCtx.relatedTableForMDL
}

// EnableForceInlineCTE returns the session variable enableForceInlineCTE
func (s *SessionVars) EnableForceInlineCTE() bool {
	return s.enableForceInlineCTE
}<|MERGE_RESOLUTION|>--- conflicted
+++ resolved
@@ -1471,13 +1471,11 @@
 	// OptimizerFixControl control some details of the optimizer behavior through the tidb_opt_fix_control variable.
 	OptimizerFixControl map[uint64]string
 
-<<<<<<< HEAD
 	// FastCheckTable is used to control whether fast check table is enabled.
 	FastCheckTable bool
-=======
+
 	// HypoIndexes are for the Index Advisor.
 	HypoIndexes map[string]map[string]map[string]*model.IndexInfo // dbName -> tblName -> idxName -> idxInfo
->>>>>>> 5db4b38f
 }
 
 // planReplayerSessionFinishedTaskKeyLen is used to control the max size for the finished plan replayer task key in session
