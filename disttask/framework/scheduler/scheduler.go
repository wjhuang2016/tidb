--- conflicted
+++ resolved
@@ -139,12 +139,8 @@
 			break
 		}
 
-<<<<<<< HEAD
 		var minimalTasks []proto.MinimalTask
-		minimalTasks, err = scheduler.SplitSubtask(context.Background(), subtask.Meta)
-=======
-		minimalTasks, err := scheduler.SplitSubtask(runCtx, subtask.Meta)
->>>>>>> eb77d392
+		minimalTasks, err = scheduler.SplitSubtask(runCtx, subtask.Meta)
 		if err != nil {
 			s.onError(err)
 			if errors.Cause(err) == context.Canceled {
