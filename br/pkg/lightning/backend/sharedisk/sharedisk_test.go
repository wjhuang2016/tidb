// Copyright 2023 PingCAP, Inc.
//
// Licensed under the Apache License, Version 2.0 (the "License");
// you may not use this file except in compliance with the License.
// You may obtain a copy of the License at
//
//     http://www.apache.org/licenses/LICENSE-2.0
//
// Unless required by applicable law or agreed to in writing, software
// distributed under the License is distributed on an "AS IS" BASIS,
// WITHOUT WARRANTIES OR CONDITIONS OF ANY KIND, either express or implied.
// See the License for the specific language governing permissions and
// limitations under the License.

package sharedisk

import (
	"bytes"
	"context"
	"fmt"
	"math/rand"
	"strconv"
	"testing"
	"time"

	kv2 "github.com/pingcap/tidb/br/pkg/lightning/backend/kv"
	"github.com/pingcap/tidb/br/pkg/lightning/common"
	"github.com/pingcap/tidb/br/pkg/membuf"
	storage2 "github.com/pingcap/tidb/br/pkg/storage"
	"github.com/pingcap/tidb/util/logutil"
	"github.com/stretchr/testify/require"
	"go.uber.org/zap"
)

<<<<<<< HEAD
//func TestWriter(t *testing.T) {
//	bucket := "nfs"
//	prefix := "tools_test_data/sharedisk"
//	uri := fmt.Sprintf("s3://%s/%s?access-key=%s&secret-access-key=%s&endpoint=http://%s:%s&force-path-style=true",
//		bucket, prefix, "minioadmin", "minioadmin", "127.0.0.1", "9000")
//	backend, err := storage2.ParseBackend(uri, nil)
//	require.NoError(t, err)
//	storage, err := storage2.New(context.Background(), backend, &storage2.ExternalStorageOptions{})
//	require.NoError(t, err)
//
//	writer := NewWriter(context.Background(), storage, "test", 0, func(int, int) {})
//	writer.filenamePrefix = "test"
//	writeBufferSize = 1024
//
//	pool := membuf.NewPool()
//	defer pool.Destroy()
//	writer.kvBuffer = pool.NewBuffer()
//
//	ctx := context.Background()
//	var kvs []common.KvPair
//	value := make([]byte, 128)
//	for i := 0; i < 16; i++ {
//		binary.BigEndian.PutUint64(value[i*8:], uint64(i))
//	}
//	for i := 1; i <= 20000; i++ {
//		var kv common.KvPair
//		kv.Key = make([]byte, 16)
//		kv.Val = make([]byte, 128)
//		copy(kv.Val, value)
//		key := rand.Intn(10000000)
//		binary.BigEndian.PutUint64(kv.Key, uint64(key))
//		binary.BigEndian.PutUint64(kv.Key[8:], uint64(i))
//		kvs = append(kvs, kv)
//	}
//	err = writer.AppendRows(ctx, nil, kv2.MakeRowsFromKvPairs(kvs))
//	err = writer.flushKVs(context.Background())
//	require.NoError(t, err)
//	err = writer.kvStore.Finish()
//	require.NoError(t, err)
//
//	logutil.BgLogger().Info("writer info", zap.Any("seq", writer.currentSeq))
//
//	defer func() {
//		for i := 0; i < writer.currentSeq; i++ {
//			storage.DeleteFile(ctx, "test/"+strconv.Itoa(i))
//			storage.DeleteFile(ctx, "test_stat/"+strconv.Itoa(i))
//		}
//	}()
//
//	i := 0
//	for _, fileName := range []string{"test/0", "test/1", "test/2"} {
//		dataReader := DataFileReader{ctx: ctx, name: fileName, exStorage: storage}
//		dataReader.readBuffer = make([]byte, 4096)
//
//		for {
//			k, v, err := dataReader.GetNextKV()
//			require.NoError(t, err)
//			if k == nil && v == nil {
//				break
//			}
//			i++
//			//logutil.BgLogger().Info("print kv", zap.Any("key", k), zap.Any("value", v))
//		}
//	}
//	logutil.BgLogger().Info("flush cnt", zap.Any("cnt", writer.currentSeq+1))
//
//	require.Equal(t, 20000, i)
//
//	statReader := statFileReader{ctx: ctx, name: "test_stat/2", exStorage: storage}
//	statReader.readBuffer = make([]byte, 4096)
//
//	j := 0
//	for {
//		prop, err := statReader.GetNextProp()
//		require.NoError(t, err)
//		if prop == nil {
//			break
//		}
//		j++
//		logutil.BgLogger().Info("print prop", zap.Any("offset", prop.offset))
//	}
//
//	dataFileName := make([]string, 0)
//	fileStartOffsets := make([]uint64, 0)
//	for i := 0; i < writer.currentSeq; i++ {
//		dataFileName = append(dataFileName, "test/"+strconv.Itoa(i))
//		fileStartOffsets = append(fileStartOffsets, 0)
//	}
//	mIter, err := NewMergeIter(ctx, dataFileName, fileStartOffsets, storage, 4096)
//	require.NoError(t, err)
//	mCnt := 0
//	var prevKey []byte
//	for mIter.Next() {
//		mCnt++
//		if len(prevKey) > 0 {
//			currKey := mIter.Key()
//			require.Equal(t, 1, bytes.Compare(currKey, prevKey))
//			prevKey = currKey
//		}
//	}
//	require.Equal(t, 20000, mCnt)
//}
=======
func TestWriter(t *testing.T) {
	bucket := "nfs"
	prefix := "tools_test_data/sharedisk"
	uri := fmt.Sprintf("s3://%s/%s?access-key=%s&secret-access-key=%s&endpoint=http://%s:%s&force-path-style=true",
		bucket, prefix, "minioadmin", "minioadmin", "127.0.0.1", "9000")
	backend, err := storage2.ParseBackend(uri, nil)
	require.NoError(t, err)
	storage, err := storage2.New(context.Background(), backend, &storage2.ExternalStorageOptions{})
	require.NoError(t, err)

	writer := NewWriter(context.Background(), storage, "test", 0, func(int, int) {})
	writer.filenamePrefix = "test"
	writeBufferSize = 1024

	pool := membuf.NewPool()
	defer pool.Destroy()
	writer.kvBuffer = pool.NewBuffer()

	ctx := context.Background()
	var kvs []common.KvPair
	value := make([]byte, 128)
	for i := 0; i < 16; i++ {
		binary.BigEndian.PutUint64(value[i*8:], uint64(i))
	}
	for i := 1; i <= 20000; i++ {
		var kv common.KvPair
		kv.Key = make([]byte, 16)
		kv.Val = make([]byte, 128)
		copy(kv.Val, value)
		key := rand.Intn(10000000)
		binary.BigEndian.PutUint64(kv.Key, uint64(key))
		binary.BigEndian.PutUint64(kv.Key[8:], uint64(i))
		kvs = append(kvs, kv)
	}
	err = writer.AppendRows(ctx, nil, kv2.MakeRowsFromKvPairs(kvs))
	err = writer.flushKVs(context.Background())
	require.NoError(t, err)
	err = writer.kvStore.Finish()
	require.NoError(t, err)

	logutil.BgLogger().Info("writer info", zap.Any("seq", writer.currentSeq))

	defer func() {
		for i := 0; i < writer.currentSeq; i++ {
			storage.DeleteFile(ctx, "test/"+strconv.Itoa(i))
			storage.DeleteFile(ctx, "test_stat/"+strconv.Itoa(i))
		}
	}()

	i := 0
	for _, fileName := range []string{"test/0", "test/1", "test/2"} {
		dataReader := DataFileReader{ctx: ctx, name: fileName, exStorage: storage}
		dataReader.readBuffer = make([]byte, 4096)

		for {
			k, v, err := dataReader.GetNextKV()
			require.NoError(t, err)
			if k == nil && v == nil {
				break
			}
			i++
			//logutil.BgLogger().Info("print kv", zap.Any("key", k), zap.Any("value", v))
		}
	}
	logutil.BgLogger().Info("flush cnt", zap.Any("cnt", writer.currentSeq+1))

	require.Equal(t, 20000, i)

	statReader := statFileReader{ctx: ctx, name: "test_stat/2", exStorage: storage}
	statReader.readBuffer = make([]byte, 4096)

	j := 0
	for {
		prop, err := statReader.GetNextProp()
		require.NoError(t, err)
		if prop == nil {
			break
		}
		j++
		//logutil.BgLogger().Info("print prop", zap.Any("offset", prop.offset))
	}

	dataFileName := make([]string, 0)
	fileStartOffsets := make([]uint64, 0)
	for i := 0; i < writer.currentSeq; i++ {
		dataFileName = append(dataFileName, "test/"+strconv.Itoa(i))
		fileStartOffsets = append(fileStartOffsets, 0)
	}
	mIter, err := NewMergeIter(ctx, dataFileName, fileStartOffsets, storage, 4096)
	require.NoError(t, err)
	mCnt := 0
	var prevKey []byte
	for mIter.Next() {
		mCnt++
		if len(prevKey) > 0 {
			currKey := mIter.Key()
			require.Equal(t, 1, bytes.Compare(currKey, prevKey))
			prevKey = currKey
		}
	}
	require.Equal(t, 20000, mCnt)
}
>>>>>>> b9b3bc34

func randomString(n int) string {
	const alphanum = "0123456789ABCDEFGHIJKLMNOPQRSTUVWXYZabcdefghijklmnopqrstuvwxyz"
	var bytes = make([]byte, n)
	for i := range bytes {
		bytes[i] = alphanum[rand.Intn(len(alphanum))]
	}
	return string(bytes)
}

func TestWriterPerf(t *testing.T) {
	var keySize = 256
	var valueSize = 1000
	var rowCnt = 50000
	var readBufferSize = 64 * 1024 * 1024
	var memLimit = 64 * 1024 * 1024
	MemQuota = memLimit

	bucket := "globalsorttest"
	prefix := "tools_test_data/sharedisk"
	//uri := fmt.Sprintf("s3://%s/%s&force-path-style=true",
	//	bucket, prefix)
	uri := fmt.Sprintf("s3://%s/%s?access-key=%s&secret-access-key=%s&endpoint=http://%s:%s&force-path-style=true",
		bucket, prefix, "minioadmin", "minioadmin", "127.0.0.1", "9000")
	backend, err := storage2.ParseBackend(uri, nil)
	require.NoError(t, err)
	storage, err := storage2.New(context.Background(), backend, &storage2.ExternalStorageOptions{})
	require.NoError(t, err)

	writer := NewWriter(context.Background(), storage, "test", 0, func(int, int) {})
	writer.filenamePrefix = "test"
	writeBufferSize = 1024

	pool := membuf.NewPool()
	defer pool.Destroy()
	writer.kvBuffer = pool.NewBuffer()

	ctx := context.Background()
	for i := 0; i < rowCnt; i += 10000 {
		var kvs []common.KvPair
		for j := 0; j < 10000; j++ {
			var kv common.KvPair
			kv.Key = []byte(randomString(keySize))
			kv.Val = []byte(randomString(valueSize))
			kvs = append(kvs, kv)
		}
		err = writer.AppendRows(ctx, nil, kv2.MakeRowsFromKvPairs(kvs))
	}
	err = writer.flushKVs(context.Background())
	require.NoError(t, err)
	err = writer.kvStore.Finish()
	require.NoError(t, err)

	logutil.BgLogger().Info("writer info", zap.Any("seq", writer.currentSeq))

	defer func() {
		for i := 0; i < writer.currentSeq; i++ {
			storage.DeleteFile(ctx, "test/"+strconv.Itoa(i))
			storage.DeleteFile(ctx, "test_stat/"+strconv.Itoa(i))
		}
	}()

	dataFileName := make([]string, 0)
	fileStartOffsets := make([]uint64, 0)
	for i := 0; i < writer.currentSeq; i++ {
		dataFileName = append(dataFileName, "test/"+strconv.Itoa(i))
		fileStartOffsets = append(fileStartOffsets, 0)
	}

	startTs := time.Now()
	mIter, err := NewMergeIter(ctx, dataFileName, fileStartOffsets, storage, uint64(readBufferSize))
	require.NoError(t, err)
	mCnt := 0
	prevKey := make([]byte, 0, keySize)
	for mIter.Next() {
		mCnt++
		if len(prevKey) > 0 {
			currKey := mIter.Key()
			require.Equal(t, 1, bytes.Compare(currKey, prevKey))
			copy(prevKey, currKey)
		}
	}
	require.Equal(t, rowCnt, mCnt)
	logutil.BgLogger().Info("read data rate", zap.Any("sort total/ ms", time.Since(startTs).Milliseconds()), zap.Any("io cnt", ReadIOCnt.Load()), zap.Any("bytes", ReadByteForTest.Load()), zap.Any("time", ReadTimeForTest.Load()), zap.Any("rate: m/s", ReadByteForTest.Load()*1000000.0/ReadTimeForTest.Load()/1024.0/1024.0))
}<|MERGE_RESOLUTION|>--- conflicted
+++ resolved
@@ -19,12 +19,11 @@
 	"context"
 	"fmt"
 	"math/rand"
+	"runtime"
 	"strconv"
 	"testing"
 	"time"
 
-	kv2 "github.com/pingcap/tidb/br/pkg/lightning/backend/kv"
-	"github.com/pingcap/tidb/br/pkg/lightning/common"
 	"github.com/pingcap/tidb/br/pkg/membuf"
 	storage2 "github.com/pingcap/tidb/br/pkg/storage"
 	"github.com/pingcap/tidb/util/logutil"
@@ -32,7 +31,6 @@
 	"go.uber.org/zap"
 )
 
-<<<<<<< HEAD
 //func TestWriter(t *testing.T) {
 //	bucket := "nfs"
 //	prefix := "tools_test_data/sharedisk"
@@ -135,110 +133,6 @@
 //	}
 //	require.Equal(t, 20000, mCnt)
 //}
-=======
-func TestWriter(t *testing.T) {
-	bucket := "nfs"
-	prefix := "tools_test_data/sharedisk"
-	uri := fmt.Sprintf("s3://%s/%s?access-key=%s&secret-access-key=%s&endpoint=http://%s:%s&force-path-style=true",
-		bucket, prefix, "minioadmin", "minioadmin", "127.0.0.1", "9000")
-	backend, err := storage2.ParseBackend(uri, nil)
-	require.NoError(t, err)
-	storage, err := storage2.New(context.Background(), backend, &storage2.ExternalStorageOptions{})
-	require.NoError(t, err)
-
-	writer := NewWriter(context.Background(), storage, "test", 0, func(int, int) {})
-	writer.filenamePrefix = "test"
-	writeBufferSize = 1024
-
-	pool := membuf.NewPool()
-	defer pool.Destroy()
-	writer.kvBuffer = pool.NewBuffer()
-
-	ctx := context.Background()
-	var kvs []common.KvPair
-	value := make([]byte, 128)
-	for i := 0; i < 16; i++ {
-		binary.BigEndian.PutUint64(value[i*8:], uint64(i))
-	}
-	for i := 1; i <= 20000; i++ {
-		var kv common.KvPair
-		kv.Key = make([]byte, 16)
-		kv.Val = make([]byte, 128)
-		copy(kv.Val, value)
-		key := rand.Intn(10000000)
-		binary.BigEndian.PutUint64(kv.Key, uint64(key))
-		binary.BigEndian.PutUint64(kv.Key[8:], uint64(i))
-		kvs = append(kvs, kv)
-	}
-	err = writer.AppendRows(ctx, nil, kv2.MakeRowsFromKvPairs(kvs))
-	err = writer.flushKVs(context.Background())
-	require.NoError(t, err)
-	err = writer.kvStore.Finish()
-	require.NoError(t, err)
-
-	logutil.BgLogger().Info("writer info", zap.Any("seq", writer.currentSeq))
-
-	defer func() {
-		for i := 0; i < writer.currentSeq; i++ {
-			storage.DeleteFile(ctx, "test/"+strconv.Itoa(i))
-			storage.DeleteFile(ctx, "test_stat/"+strconv.Itoa(i))
-		}
-	}()
-
-	i := 0
-	for _, fileName := range []string{"test/0", "test/1", "test/2"} {
-		dataReader := DataFileReader{ctx: ctx, name: fileName, exStorage: storage}
-		dataReader.readBuffer = make([]byte, 4096)
-
-		for {
-			k, v, err := dataReader.GetNextKV()
-			require.NoError(t, err)
-			if k == nil && v == nil {
-				break
-			}
-			i++
-			//logutil.BgLogger().Info("print kv", zap.Any("key", k), zap.Any("value", v))
-		}
-	}
-	logutil.BgLogger().Info("flush cnt", zap.Any("cnt", writer.currentSeq+1))
-
-	require.Equal(t, 20000, i)
-
-	statReader := statFileReader{ctx: ctx, name: "test_stat/2", exStorage: storage}
-	statReader.readBuffer = make([]byte, 4096)
-
-	j := 0
-	for {
-		prop, err := statReader.GetNextProp()
-		require.NoError(t, err)
-		if prop == nil {
-			break
-		}
-		j++
-		//logutil.BgLogger().Info("print prop", zap.Any("offset", prop.offset))
-	}
-
-	dataFileName := make([]string, 0)
-	fileStartOffsets := make([]uint64, 0)
-	for i := 0; i < writer.currentSeq; i++ {
-		dataFileName = append(dataFileName, "test/"+strconv.Itoa(i))
-		fileStartOffsets = append(fileStartOffsets, 0)
-	}
-	mIter, err := NewMergeIter(ctx, dataFileName, fileStartOffsets, storage, 4096)
-	require.NoError(t, err)
-	mCnt := 0
-	var prevKey []byte
-	for mIter.Next() {
-		mCnt++
-		if len(prevKey) > 0 {
-			currKey := mIter.Key()
-			require.Equal(t, 1, bytes.Compare(currKey, prevKey))
-			prevKey = currKey
-		}
-	}
-	require.Equal(t, 20000, mCnt)
-}
->>>>>>> b9b3bc34
 
 func randomString(n int) string {
 	const alphanum = "0123456789ABCDEFGHIJKLMNOPQRSTUVWXYZabcdefghijklmnopqrstuvwxyz"
@@ -251,18 +145,18 @@
 
 func TestWriterPerf(t *testing.T) {
 	var keySize = 256
-	var valueSize = 1000
-	var rowCnt = 50000
-	var readBufferSize = 64 * 1024 * 1024
+	//var valueSize = 1000
+	//var rowCnt = 200000
+	var readBufferSize = 64 * 1024
 	var memLimit = 64 * 1024 * 1024
 	MemQuota = memLimit
 
 	bucket := "globalsorttest"
 	prefix := "tools_test_data/sharedisk"
-	//uri := fmt.Sprintf("s3://%s/%s&force-path-style=true",
-	//	bucket, prefix)
-	uri := fmt.Sprintf("s3://%s/%s?access-key=%s&secret-access-key=%s&endpoint=http://%s:%s&force-path-style=true",
-		bucket, prefix, "minioadmin", "minioadmin", "127.0.0.1", "9000")
+	uri := fmt.Sprintf("s3://%s/%s&force-path-style=true",
+		bucket, prefix)
+	//uri := fmt.Sprintf("s3://%s/%s?access-key=%s&secret-access-key=%s&endpoint=http://%s:%s&force-path-style=true",
+	//	bucket, prefix, "minioadmin", "minioadmin", "127.0.0.1", "9000")
 	backend, err := storage2.ParseBackend(uri, nil)
 	require.NoError(t, err)
 	storage, err := storage2.New(context.Background(), backend, &storage2.ExternalStorageOptions{})
@@ -276,30 +170,36 @@
 	defer pool.Destroy()
 	writer.kvBuffer = pool.NewBuffer()
 
+	var startMemory runtime.MemStats
+
 	ctx := context.Background()
-	for i := 0; i < rowCnt; i += 10000 {
-		var kvs []common.KvPair
-		for j := 0; j < 10000; j++ {
-			var kv common.KvPair
-			kv.Key = []byte(randomString(keySize))
-			kv.Val = []byte(randomString(valueSize))
-			kvs = append(kvs, kv)
-		}
-		err = writer.AppendRows(ctx, nil, kv2.MakeRowsFromKvPairs(kvs))
-	}
-	err = writer.flushKVs(context.Background())
-	require.NoError(t, err)
-	err = writer.kvStore.Finish()
-	require.NoError(t, err)
+	//for i := 0; i < rowCnt; i += 10000 {
+	//	var kvs []common.KvPair
+	//	for j := 0; j < 10000; j++ {
+	//		var kv common.KvPair
+	//		kv.Key = []byte(randomString(keySize))
+	//		kv.Val = []byte(randomString(valueSize))
+	//		kvs = append(kvs, kv)
+	//	}
+	//	err = writer.AppendRows(ctx, nil, kv2.MakeRowsFromKvPairs(kvs))
+	//}
+	//err = writer.flushKVs(context.Background())
+	//require.NoError(t, err)
+	//err = writer.kvStore.Finish()
+	//require.NoError(t, err)
+	writer.currentSeq = 10
 
 	logutil.BgLogger().Info("writer info", zap.Any("seq", writer.currentSeq))
 
-	defer func() {
-		for i := 0; i < writer.currentSeq; i++ {
-			storage.DeleteFile(ctx, "test/"+strconv.Itoa(i))
-			storage.DeleteFile(ctx, "test_stat/"+strconv.Itoa(i))
-		}
-	}()
+	runtime.ReadMemStats(&startMemory)
+	logutil.BgLogger().Info("meminfo before read", zap.Any("alloc", startMemory.Alloc), zap.Any("heapInUse", startMemory.HeapInuse), zap.Any("total", startMemory.TotalAlloc))
+
+	//defer func() {
+	//	for i := 0; i < writer.currentSeq; i++ {
+	//		storage.DeleteFile(ctx, "test/"+strconv.Itoa(i))
+	//		storage.DeleteFile(ctx, "test_stat/"+strconv.Itoa(i))
+	//	}
+	//}()
 
 	dataFileName := make([]string, 0)
 	fileStartOffsets := make([]uint64, 0)
@@ -313,14 +213,22 @@
 	require.NoError(t, err)
 	mCnt := 0
 	prevKey := make([]byte, 0, keySize)
+
+	runtime.ReadMemStats(&startMemory)
+	logutil.BgLogger().Info("meminfo new merge iter", zap.Any("alloc", startMemory.Alloc), zap.Any("heapInUse", startMemory.HeapInuse), zap.Any("total", startMemory.TotalAlloc))
+
 	for mIter.Next() {
 		mCnt++
+		if mCnt%1000000 == 0 {
+			runtime.ReadMemStats(&startMemory)
+			logutil.BgLogger().Info("meminfo % 1000000", zap.Any("alloc", startMemory.Alloc), zap.Any("heapInUse", startMemory.HeapInuse), zap.Any("total", startMemory.TotalAlloc))
+		}
 		if len(prevKey) > 0 {
 			currKey := mIter.Key()
 			require.Equal(t, 1, bytes.Compare(currKey, prevKey))
 			copy(prevKey, currKey)
 		}
 	}
-	require.Equal(t, rowCnt, mCnt)
+	//require.Equal(t, rowCnt, mCnt)
 	logutil.BgLogger().Info("read data rate", zap.Any("sort total/ ms", time.Since(startTs).Milliseconds()), zap.Any("io cnt", ReadIOCnt.Load()), zap.Any("bytes", ReadByteForTest.Load()), zap.Any("time", ReadTimeForTest.Load()), zap.Any("rate: m/s", ReadByteForTest.Load()*1000000.0/ReadTimeForTest.Load()/1024.0/1024.0))
 }