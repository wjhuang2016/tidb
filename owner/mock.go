// Copyright 2017 PingCAP, Inc.
//
// Licensed under the Apache License, Version 2.0 (the "License");
// you may not use this file except in compliance with the License.
// You may obtain a copy of the License at
//
//     http://www.apache.org/licenses/LICENSE-2.0
//
// Unless required by applicable law or agreed to in writing, software
// distributed under the License is distributed on an "AS IS" BASIS,
// WITHOUT WARRANTIES OR CONDITIONS OF ANY KIND, either express or implied.
// See the License for the specific language governing permissions and
// limitations under the License.

package owner

import (
	"context"
	"sync"
	"sync/atomic"
	"time"

	"github.com/pingcap/errors"
	"github.com/pingcap/tidb/ddl/util"
	"github.com/pingcap/tidb/kv"
	"github.com/pingcap/tidb/util/logutil"
	"go.uber.org/zap"
)

var _ Manager = &mockManager{}

// mockManager represents the structure which is used for electing owner.
// It's used for local store and testing.
// So this worker will always be the owner.
type mockManager struct {
	id           string // id is the ID of manager.
	storeID      string
	key          string
	ctx          context.Context
	wg           sync.WaitGroup
	cancel       context.CancelFunc
	beOwnerHook  func()
	campaignDone chan struct{}
	resignDone   chan struct{}
}

// NewMockManager creates a new mock Manager.
func NewMockManager(ctx context.Context, id string, store kv.Storage, ownerKey string) Manager {
	cancelCtx, cancelFunc := context.WithCancel(ctx)
	storeID := "mock_store_id"
	if store != nil {
		storeID = store.UUID()
	}
	return &mockManager{
		id:           id,
		storeID:      storeID,
		key:          ownerKey,
		ctx:          cancelCtx,
		cancel:       cancelFunc,
		campaignDone: make(chan struct{}),
		resignDone:   make(chan struct{}),
	}
}

// ID implements Manager.ID interface.
func (m *mockManager) ID() string {
	return m.id
}

// IsOwner implements Manager.IsOwner interface.
func (m *mockManager) IsOwner() bool {
<<<<<<< HEAD
	logutil.BgLogger().Info("[ddl] owner manager checks owner",
=======
	logutil.BgLogger().Debug("owner manager checks owner", zap.String("category", "ddl"),
>>>>>>> 073a5f8b
		zap.String("ID", m.id), zap.String("ownerKey", m.key))
	return util.MockGlobalStateEntry.OwnerKey(m.storeID, m.key).IsOwner(m.id)
}

func (m *mockManager) toBeOwner() {
	ok := util.MockGlobalStateEntry.OwnerKey(m.storeID, m.key).SetOwner(m.id)
	if ok {
<<<<<<< HEAD
		logutil.BgLogger().Info("[ddl] owner manager gets owner",
=======
		logutil.BgLogger().Debug("owner manager gets owner", zap.String("category", "ddl"),
>>>>>>> 073a5f8b
			zap.String("ID", m.id), zap.String("ownerKey", m.key))
		if m.beOwnerHook != nil {
			m.beOwnerHook()
		}
	}
}

// RetireOwner implements Manager.RetireOwner interface.
func (m *mockManager) RetireOwner() {
	util.MockGlobalStateEntry.OwnerKey(m.storeID, m.key).UnsetOwner(m.id)
}

// Cancel implements Manager.Cancel interface.
func (m *mockManager) Cancel() {
	m.cancel()
	m.wg.Wait()
	logutil.BgLogger().Info("owner manager is canceled", zap.String("category", "ddl"),
		zap.String("ID", m.id), zap.String("ownerKey", m.key))
}

// GetOwnerID implements Manager.GetOwnerID interface.
func (m *mockManager) GetOwnerID(_ context.Context) (string, error) {
	if m.IsOwner() {
		return m.ID(), nil
	}
	return "", errors.New("no owner")
}

var mockOwnerOpValue atomic.Pointer[OpType]

func (*mockManager) SetOwnerOpValue(_ context.Context, op OpType) error {
	mockOwnerOpValue.Store(&op)
	return nil
}

// CampaignOwner implements Manager.CampaignOwner interface.
func (m *mockManager) CampaignOwner() error {
	m.wg.Add(1)
	go func() {
<<<<<<< HEAD
		logutil.BgLogger().Info("[ddl] owner manager campaign owner",
=======
		logutil.BgLogger().Debug("owner manager campaign owner", zap.String("category", "ddl"),
>>>>>>> 073a5f8b
			zap.String("ID", m.id), zap.String("ownerKey", m.key))
		defer m.wg.Done()
		for {
			select {
			case <-m.campaignDone:
				m.RetireOwner()
<<<<<<< HEAD
				logutil.BgLogger().Info("[ddl] owner manager campaign done", zap.String("ID", m.id))
				return
			case <-m.ctx.Done():
				m.RetireOwner()
				logutil.BgLogger().Info("[ddl] owner manager is cancelled", zap.String("ID", m.id))
=======
				logutil.BgLogger().Debug("owner manager campaign done", zap.String("category", "ddl"), zap.String("ID", m.id))
				return
			case <-m.ctx.Done():
				m.RetireOwner()
				logutil.BgLogger().Debug("owner manager is cancelled", zap.String("category", "ddl"), zap.String("ID", m.id))
>>>>>>> 073a5f8b
				return
			case <-m.resignDone:
				m.RetireOwner()
				time.Sleep(1 * time.Second) // Give a chance to the other owner managers to get owner.
			default:
				m.toBeOwner()
				time.Sleep(1 * time.Second)
<<<<<<< HEAD
				logutil.BgLogger().Info("[ddl] owner manager tick", zap.String("ID", m.id),
=======
				logutil.BgLogger().Debug("owner manager tick", zap.String("category", "ddl"), zap.String("ID", m.id),
>>>>>>> 073a5f8b
					zap.String("ownerKey", m.key), zap.String("currentOwner", util.MockGlobalStateEntry.OwnerKey(m.storeID, m.key).GetOwner()))
			}
		}
	}()
	return nil
}

// ResignOwner lets the owner start a new election.
func (m *mockManager) ResignOwner(_ context.Context) error {
	m.resignDone <- struct{}{}
	return nil
}

// RequireOwner implements Manager.RequireOwner interface.
func (*mockManager) RequireOwner(context.Context) error {
	return nil
}

func (m *mockManager) SetBeOwnerHook(hook func()) {
	m.beOwnerHook = hook
}

// CampaignCancel implements Manager.CampaignCancel interface
func (m *mockManager) CampaignCancel() {
	m.campaignDone <- struct{}{}
}

func mockDelOwnerKey(mockCal, ownerKey string, m *ownerManager) error {
	checkIsOwner := func(m *ownerManager, checkTrue bool) error {
		// 5s
		for i := 0; i < 100; i++ {
			if m.IsOwner() == checkTrue {
				break
			}
			time.Sleep(50 * time.Millisecond)
		}
		if m.IsOwner() != checkTrue {
			return errors.Errorf("expect manager state:%v", checkTrue)
		}
		return nil
	}

	needCheckOwner := false
	switch mockCal {
	case "delOwnerKeyAndNotOwner":
		m.CampaignCancel()
		// Make sure the manager is not owner. And it will exit campaignLoop.
		err := checkIsOwner(m, false)
		if err != nil {
			return err
		}
	case "onlyDelOwnerKey":
		needCheckOwner = true
	}

	err := util.DeleteKeyFromEtcd(ownerKey, m.etcdCli, 1, keyOpDefaultTimeout)
	if err != nil {
		return errors.Trace(err)
	}
	if needCheckOwner {
		// Mock the manager become not owner because the owner is deleted(like TTL is timeout).
		// And then the manager campaigns the owner again, and become the owner.
		err = checkIsOwner(m, true)
		if err != nil {
			return err
		}
	}
	return nil
}<|MERGE_RESOLUTION|>--- conflicted
+++ resolved
@@ -69,11 +69,7 @@
 
 // IsOwner implements Manager.IsOwner interface.
 func (m *mockManager) IsOwner() bool {
-<<<<<<< HEAD
-	logutil.BgLogger().Info("[ddl] owner manager checks owner",
-=======
 	logutil.BgLogger().Debug("owner manager checks owner", zap.String("category", "ddl"),
->>>>>>> 073a5f8b
 		zap.String("ID", m.id), zap.String("ownerKey", m.key))
 	return util.MockGlobalStateEntry.OwnerKey(m.storeID, m.key).IsOwner(m.id)
 }
@@ -81,11 +77,7 @@
 func (m *mockManager) toBeOwner() {
 	ok := util.MockGlobalStateEntry.OwnerKey(m.storeID, m.key).SetOwner(m.id)
 	if ok {
-<<<<<<< HEAD
-		logutil.BgLogger().Info("[ddl] owner manager gets owner",
-=======
 		logutil.BgLogger().Debug("owner manager gets owner", zap.String("category", "ddl"),
->>>>>>> 073a5f8b
 			zap.String("ID", m.id), zap.String("ownerKey", m.key))
 		if m.beOwnerHook != nil {
 			m.beOwnerHook()
@@ -125,30 +117,18 @@
 func (m *mockManager) CampaignOwner() error {
 	m.wg.Add(1)
 	go func() {
-<<<<<<< HEAD
-		logutil.BgLogger().Info("[ddl] owner manager campaign owner",
-=======
 		logutil.BgLogger().Debug("owner manager campaign owner", zap.String("category", "ddl"),
->>>>>>> 073a5f8b
 			zap.String("ID", m.id), zap.String("ownerKey", m.key))
 		defer m.wg.Done()
 		for {
 			select {
 			case <-m.campaignDone:
 				m.RetireOwner()
-<<<<<<< HEAD
-				logutil.BgLogger().Info("[ddl] owner manager campaign done", zap.String("ID", m.id))
-				return
-			case <-m.ctx.Done():
-				m.RetireOwner()
-				logutil.BgLogger().Info("[ddl] owner manager is cancelled", zap.String("ID", m.id))
-=======
 				logutil.BgLogger().Debug("owner manager campaign done", zap.String("category", "ddl"), zap.String("ID", m.id))
 				return
 			case <-m.ctx.Done():
 				m.RetireOwner()
 				logutil.BgLogger().Debug("owner manager is cancelled", zap.String("category", "ddl"), zap.String("ID", m.id))
->>>>>>> 073a5f8b
 				return
 			case <-m.resignDone:
 				m.RetireOwner()
@@ -156,11 +136,7 @@
 			default:
 				m.toBeOwner()
 				time.Sleep(1 * time.Second)
-<<<<<<< HEAD
-				logutil.BgLogger().Info("[ddl] owner manager tick", zap.String("ID", m.id),
-=======
 				logutil.BgLogger().Debug("owner manager tick", zap.String("category", "ddl"), zap.String("ID", m.id),
->>>>>>> 073a5f8b
 					zap.String("ownerKey", m.key), zap.String("currentOwner", util.MockGlobalStateEntry.OwnerKey(m.storeID, m.key).GetOwner()))
 			}
 		}
