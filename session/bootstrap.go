// Copyright 2015 PingCAP, Inc.
//
// Licensed under the Apache License, Version 2.0 (the "License");
// you may not use this file except in compliance with the License.
// You may obtain a copy of the License at
//
//     http://www.apache.org/licenses/LICENSE-2.0
//
// Unless required by applicable law or agreed to in writing, software
// distributed under the License is distributed on an "AS IS" BASIS,
// WITHOUT WARRANTIES OR CONDITIONS OF ANY KIND, either express or implied.
// See the License for the specific language governing permissions and
// limitations under the License.

// Copyright 2013 The ql Authors. All rights reserved.
// Use of this source code is governed by a BSD-style
// license that can be found in the LICENSES/QL-LICENSE file.

package session

import (
	"context"
	"encoding/hex"
	"fmt"
	"io/ioutil"
	osuser "os/user"
	"strconv"
	"strings"
	"time"

	"github.com/pingcap/errors"
	"github.com/pingcap/tidb/bindinfo"
	"github.com/pingcap/tidb/config"
	"github.com/pingcap/tidb/ddl"
	"github.com/pingcap/tidb/domain"
	"github.com/pingcap/tidb/domain/infosync"
	"github.com/pingcap/tidb/expression"
	"github.com/pingcap/tidb/infoschema"
	"github.com/pingcap/tidb/kv"
	"github.com/pingcap/tidb/meta"
	"github.com/pingcap/tidb/owner"
	"github.com/pingcap/tidb/parser"
	"github.com/pingcap/tidb/parser/auth"
	"github.com/pingcap/tidb/parser/model"
	"github.com/pingcap/tidb/parser/mysql"
	"github.com/pingcap/tidb/parser/terror"
	"github.com/pingcap/tidb/planner/core"
	"github.com/pingcap/tidb/sessionctx/variable"
	"github.com/pingcap/tidb/table/tables"
	"github.com/pingcap/tidb/types"
	"github.com/pingcap/tidb/util/chunk"
	"github.com/pingcap/tidb/util/dbterror"
	"github.com/pingcap/tidb/util/intest"
	"github.com/pingcap/tidb/util/logutil"
	utilparser "github.com/pingcap/tidb/util/parser"
	"github.com/pingcap/tidb/util/sqlexec"
	"github.com/pingcap/tidb/util/timeutil"
	"go.etcd.io/etcd/client/v3/concurrency"
	"go.uber.org/zap"
)

const (
	// CreateUserTable is the SQL statement creates User table in system db.
	// WARNING: There are some limitations on altering the schema of mysql.user table.
	// Adding columns that are nullable or have default values is permitted.
	// But operations like dropping or renaming columns may break the compatibility with BR.
	// REFERENCE ISSUE: https://github.com/pingcap/tidb/issues/38785
	CreateUserTable = `CREATE TABLE IF NOT EXISTS mysql.user (
		Host					CHAR(255),
		User					CHAR(32),
		authentication_string	TEXT,
		plugin					CHAR(64),
		Select_priv				ENUM('N','Y') NOT NULL DEFAULT 'N',
		Insert_priv				ENUM('N','Y') NOT NULL DEFAULT 'N',
		Update_priv				ENUM('N','Y') NOT NULL DEFAULT 'N',
		Delete_priv				ENUM('N','Y') NOT NULL DEFAULT 'N',
		Create_priv				ENUM('N','Y') NOT NULL DEFAULT 'N',
		Drop_priv				ENUM('N','Y') NOT NULL DEFAULT 'N',
		Process_priv			ENUM('N','Y') NOT NULL DEFAULT 'N',
		Grant_priv				ENUM('N','Y') NOT NULL DEFAULT 'N',
		References_priv			ENUM('N','Y') NOT NULL DEFAULT 'N',
		Alter_priv				ENUM('N','Y') NOT NULL DEFAULT 'N',
		Show_db_priv			ENUM('N','Y') NOT NULL DEFAULT 'N',
		Super_priv				ENUM('N','Y') NOT NULL DEFAULT 'N',
		Create_tmp_table_priv	ENUM('N','Y') NOT NULL DEFAULT 'N',
		Lock_tables_priv		ENUM('N','Y') NOT NULL DEFAULT 'N',
		Execute_priv			ENUM('N','Y') NOT NULL DEFAULT 'N',
		Create_view_priv		ENUM('N','Y') NOT NULL DEFAULT 'N',
		Show_view_priv			ENUM('N','Y') NOT NULL DEFAULT 'N',
		Create_routine_priv		ENUM('N','Y') NOT NULL DEFAULT 'N',
		Alter_routine_priv		ENUM('N','Y') NOT NULL DEFAULT 'N',
		Index_priv				ENUM('N','Y') NOT NULL DEFAULT 'N',
		Create_user_priv		ENUM('N','Y') NOT NULL DEFAULT 'N',
		Event_priv				ENUM('N','Y') NOT NULL DEFAULT 'N',
		Repl_slave_priv	    	ENUM('N','Y') NOT NULL DEFAULT 'N',
		Repl_client_priv		ENUM('N','Y') NOT NULL DEFAULT 'N',
		Trigger_priv			ENUM('N','Y') NOT NULL DEFAULT 'N',
		Create_role_priv		ENUM('N','Y') NOT NULL DEFAULT 'N',
		Drop_role_priv			ENUM('N','Y') NOT NULL DEFAULT 'N',
		Account_locked			ENUM('N','Y') NOT NULL DEFAULT 'N',
		Shutdown_priv			ENUM('N','Y') NOT NULL DEFAULT 'N',
		Reload_priv				ENUM('N','Y') NOT NULL DEFAULT 'N',
		FILE_priv				ENUM('N','Y') NOT NULL DEFAULT 'N',
		Config_priv				ENUM('N','Y') NOT NULL DEFAULT 'N',
		Create_Tablespace_Priv  ENUM('N','Y') NOT NULL DEFAULT 'N',
		Password_reuse_history  smallint unsigned DEFAULT NULL,
		Password_reuse_time     smallint unsigned DEFAULT NULL,
		User_attributes			json,
		Token_issuer			VARCHAR(255),
		Password_expired		ENUM('N','Y') NOT NULL DEFAULT 'N',
		Password_last_changed	TIMESTAMP DEFAULT CURRENT_TIMESTAMP(),
		Password_lifetime		SMALLINT UNSIGNED DEFAULT NULL,
		PRIMARY KEY (Host, User));`
	// CreateGlobalPrivTable is the SQL statement creates Global scope privilege table in system db.
	CreateGlobalPrivTable = "CREATE TABLE IF NOT EXISTS mysql.global_priv (" +
		"Host CHAR(255) NOT NULL DEFAULT ''," +
		"User CHAR(80) NOT NULL DEFAULT ''," +
		"Priv LONGTEXT NOT NULL DEFAULT ''," +
		"PRIMARY KEY (Host, User)" +
		")"
	// CreateDBPrivTable is the SQL statement creates DB scope privilege table in system db.
	CreateDBPrivTable = `CREATE TABLE IF NOT EXISTS mysql.db (
		Host					CHAR(255),
		DB						CHAR(64),
		User					CHAR(32),
		Select_priv				ENUM('N','Y') NOT NULL DEFAULT 'N',
		Insert_priv				ENUM('N','Y') NOT NULL DEFAULT 'N',
		Update_priv				ENUM('N','Y') NOT NULL DEFAULT 'N',
		Delete_priv				ENUM('N','Y') NOT NULL DEFAULT 'N',
		Create_priv				ENUM('N','Y') NOT NULL DEFAULT 'N',
		Drop_priv				ENUM('N','Y') NOT NULL DEFAULT 'N',
		Grant_priv				ENUM('N','Y') NOT NULL DEFAULT 'N',
		References_priv 		ENUM('N','Y') NOT NULL DEFAULT 'N',
		Index_priv				ENUM('N','Y') NOT NULL DEFAULT 'N',
		Alter_priv				ENUM('N','Y') NOT NULL DEFAULT 'N',
		Create_tmp_table_priv	ENUM('N','Y') NOT NULL DEFAULT 'N',
		Lock_tables_priv		ENUM('N','Y') NOT NULL DEFAULT 'N',
		Create_view_priv		ENUM('N','Y') NOT NULL DEFAULT 'N',
		Show_view_priv			ENUM('N','Y') NOT NULL DEFAULT 'N',
		Create_routine_priv		ENUM('N','Y') NOT NULL DEFAULT 'N',
		Alter_routine_priv		ENUM('N','Y') NOT NULL DEFAULT 'N',
		Execute_priv			ENUM('N','Y') NOT NULL DEFAULT 'N',
		Event_priv				ENUM('N','Y') NOT NULL DEFAULT 'N',
		Trigger_priv			ENUM('N','Y') NOT NULL DEFAULT 'N',
		PRIMARY KEY (Host, DB, User));`
	// CreateTablePrivTable is the SQL statement creates table scope privilege table in system db.
	CreateTablePrivTable = `CREATE TABLE IF NOT EXISTS mysql.tables_priv (
		Host		CHAR(255),
		DB			CHAR(64),
		User		CHAR(32),
		Table_name	CHAR(64),
		Grantor		CHAR(77),
		Timestamp	TIMESTAMP DEFAULT CURRENT_TIMESTAMP,
		Table_priv	SET('Select','Insert','Update','Delete','Create','Drop','Grant','Index','Alter','Create View','Show View','Trigger','References'),
		Column_priv	SET('Select','Insert','Update','References'),
		PRIMARY KEY (Host, DB, User, Table_name));`
	// CreateColumnPrivTable is the SQL statement creates column scope privilege table in system db.
	CreateColumnPrivTable = `CREATE TABLE IF NOT EXISTS mysql.columns_priv(
		Host		CHAR(255),
		DB			CHAR(64),
		User		CHAR(32),
		Table_name	CHAR(64),
		Column_name	CHAR(64),
		Timestamp	TIMESTAMP DEFAULT CURRENT_TIMESTAMP,
		Column_priv	SET('Select','Insert','Update','References'),
		PRIMARY KEY (Host, DB, User, Table_name, Column_name));`
	// CreateGlobalVariablesTable is the SQL statement creates global variable table in system db.
	// TODO: MySQL puts GLOBAL_VARIABLES table in INFORMATION_SCHEMA db.
	// INFORMATION_SCHEMA is a virtual db in TiDB. So we put this table in system db.
	// Maybe we will put it back to INFORMATION_SCHEMA.
	CreateGlobalVariablesTable = `CREATE TABLE IF NOT EXISTS mysql.GLOBAL_VARIABLES(
		VARIABLE_NAME  VARCHAR(64) NOT NULL PRIMARY KEY,
		VARIABLE_VALUE VARCHAR(1024) DEFAULT NULL);`
	// CreateTiDBTable is the SQL statement creates a table in system db.
	// This table is a key-value struct contains some information used by TiDB.
	// Currently we only put bootstrapped in it which indicates if the system is already bootstrapped.
	CreateTiDBTable = `CREATE TABLE IF NOT EXISTS mysql.tidb(
		VARIABLE_NAME  	VARCHAR(64) NOT NULL PRIMARY KEY,
		VARIABLE_VALUE 	VARCHAR(1024) DEFAULT NULL,
		COMMENT 		VARCHAR(1024));`

	// CreateHelpTopic is the SQL statement creates help_topic table in system db.
	// See: https://dev.mysql.com/doc/refman/5.5/en/system-database.html#system-database-help-tables
	CreateHelpTopic = `CREATE TABLE IF NOT EXISTS mysql.help_topic (
  		help_topic_id 		INT(10) UNSIGNED NOT NULL,
  		name 				CHAR(64) NOT NULL,
  		help_category_id 	SMALLINT(5) UNSIGNED NOT NULL,
  		description 		TEXT NOT NULL,
  		example 			TEXT NOT NULL,
  		url 				TEXT NOT NULL,
  		PRIMARY KEY (help_topic_id) clustered,
  		UNIQUE KEY name (name)
		) ENGINE=InnoDB DEFAULT CHARSET=utf8 STATS_PERSISTENT=0 COMMENT='help topics';`

	// CreateStatsMetaTable stores the meta of table statistics.
	CreateStatsMetaTable = `CREATE TABLE IF NOT EXISTS mysql.stats_meta (
		version 		BIGINT(64) UNSIGNED NOT NULL,
		table_id 		BIGINT(64) NOT NULL,
		modify_count	BIGINT(64) NOT NULL DEFAULT 0,
		count 			BIGINT(64) UNSIGNED NOT NULL DEFAULT 0,
		snapshot        BIGINT(64) UNSIGNED NOT NULL DEFAULT 0,
		INDEX idx_ver(version),
		UNIQUE INDEX tbl(table_id)
	);`

	// CreateStatsColsTable stores the statistics of table columns.
	CreateStatsColsTable = `CREATE TABLE IF NOT EXISTS mysql.stats_histograms (
		table_id 			BIGINT(64) NOT NULL,
		is_index 			TINYINT(2) NOT NULL,
		hist_id 			BIGINT(64) NOT NULL,
		distinct_count 		BIGINT(64) NOT NULL,
		null_count 			BIGINT(64) NOT NULL DEFAULT 0,
		tot_col_size 		BIGINT(64) NOT NULL DEFAULT 0,
		modify_count 		BIGINT(64) NOT NULL DEFAULT 0,
		version 			BIGINT(64) UNSIGNED NOT NULL DEFAULT 0,
		cm_sketch 			BLOB(6291456),
		stats_ver 			BIGINT(64) NOT NULL DEFAULT 0,
		flag 				BIGINT(64) NOT NULL DEFAULT 0,
		correlation 		DOUBLE NOT NULL DEFAULT 0,
		last_analyze_pos 	LONGBLOB DEFAULT NULL,
		UNIQUE INDEX tbl(table_id, is_index, hist_id)
	);`

	// CreateStatsBucketsTable stores the histogram info for every table columns.
	CreateStatsBucketsTable = `CREATE TABLE IF NOT EXISTS mysql.stats_buckets (
		table_id 	BIGINT(64) NOT NULL,
		is_index 	TINYINT(2) NOT NULL,
		hist_id 	BIGINT(64) NOT NULL,
		bucket_id 	BIGINT(64) NOT NULL,
		count 		BIGINT(64) NOT NULL,
		repeats 	BIGINT(64) NOT NULL,
		upper_bound LONGBLOB NOT NULL,
		lower_bound LONGBLOB ,
		ndv         BIGINT NOT NULL DEFAULT 0,
		UNIQUE INDEX tbl(table_id, is_index, hist_id, bucket_id)
	);`

	// CreateGCDeleteRangeTable stores schemas which can be deleted by DeleteRange.
	CreateGCDeleteRangeTable = `CREATE TABLE IF NOT EXISTS mysql.gc_delete_range (
		job_id 		BIGINT NOT NULL COMMENT "the DDL job ID",
		element_id 	BIGINT NOT NULL COMMENT "the schema element ID",
		start_key 	VARCHAR(255) NOT NULL COMMENT "encoded in hex",
		end_key 	VARCHAR(255) NOT NULL COMMENT "encoded in hex",
		ts 			BIGINT NOT NULL COMMENT "timestamp in uint64",
		UNIQUE KEY delete_range_index (job_id, element_id)
	);`

	// CreateGCDeleteRangeDoneTable stores schemas which are already deleted by DeleteRange.
	CreateGCDeleteRangeDoneTable = `CREATE TABLE IF NOT EXISTS mysql.gc_delete_range_done (
		job_id 		BIGINT NOT NULL COMMENT "the DDL job ID",
		element_id 	BIGINT NOT NULL COMMENT "the schema element ID",
		start_key 	VARCHAR(255) NOT NULL COMMENT "encoded in hex",
		end_key 	VARCHAR(255) NOT NULL COMMENT "encoded in hex",
		ts 			BIGINT NOT NULL COMMENT "timestamp in uint64",
		UNIQUE KEY delete_range_done_index (job_id, element_id)
	);`

	// CreateStatsFeedbackTable stores the feedback info which is used to update stats.
	CreateStatsFeedbackTable = `CREATE TABLE IF NOT EXISTS mysql.stats_feedback (
		table_id 	BIGINT(64) NOT NULL,
		is_index 	TINYINT(2) NOT NULL,
		hist_id 	BIGINT(64) NOT NULL,
		feedback 	BLOB NOT NULL,
		INDEX hist(table_id, is_index, hist_id)
	);`

	// CreateBindInfoTable stores the sql bind info which is used to update globalBindCache.
	CreateBindInfoTable = `CREATE TABLE IF NOT EXISTS mysql.bind_info (
		original_sql TEXT NOT NULL,
		bind_sql TEXT NOT NULL,
		default_db TEXT NOT NULL,
		status TEXT NOT NULL,
		create_time TIMESTAMP(3) NOT NULL,
		update_time TIMESTAMP(3) NOT NULL,
		charset TEXT NOT NULL,
		collation TEXT NOT NULL,
		source VARCHAR(10) NOT NULL DEFAULT 'unknown',
		sql_digest varchar(64),
		plan_digest varchar(64),
		INDEX sql_index(original_sql(700),default_db(68)) COMMENT "accelerate the speed when add global binding query",
		INDEX time_index(update_time) COMMENT "accelerate the speed when querying with last update time"
	) ENGINE=InnoDB DEFAULT CHARSET=utf8mb4 COLLATE=utf8mb4_bin;`

	// CreateRoleEdgesTable stores the role and user relationship information.
	CreateRoleEdgesTable = `CREATE TABLE IF NOT EXISTS mysql.role_edges (
		FROM_HOST 			CHAR(60) COLLATE utf8_bin NOT NULL DEFAULT '',
		FROM_USER 			CHAR(32) COLLATE utf8_bin NOT NULL DEFAULT '',
		TO_HOST 			CHAR(60) COLLATE utf8_bin NOT NULL DEFAULT '',
		TO_USER 			CHAR(32) COLLATE utf8_bin NOT NULL DEFAULT '',
		WITH_ADMIN_OPTION 	ENUM('N','Y') CHARACTER SET utf8 COLLATE utf8_general_ci NOT NULL DEFAULT 'N',
		PRIMARY KEY (FROM_HOST,FROM_USER,TO_HOST,TO_USER)
	);`

	// CreateDefaultRolesTable stores the active roles for a user.
	CreateDefaultRolesTable = `CREATE TABLE IF NOT EXISTS mysql.default_roles (
		HOST 				CHAR(60) COLLATE utf8_bin NOT NULL DEFAULT '',
		USER 				CHAR(32) COLLATE utf8_bin NOT NULL DEFAULT '',
		DEFAULT_ROLE_HOST 	CHAR(60) COLLATE utf8_bin NOT NULL DEFAULT '%',
		DEFAULT_ROLE_USER 	CHAR(32) COLLATE utf8_bin NOT NULL DEFAULT '',
		PRIMARY KEY (HOST,USER,DEFAULT_ROLE_HOST,DEFAULT_ROLE_USER)
	)`

	// CreateStatsTopNTable stores topn data of a cmsketch with top n.
	CreateStatsTopNTable = `CREATE TABLE IF NOT EXISTS mysql.stats_top_n (
		table_id 	BIGINT(64) NOT NULL,
		is_index 	TINYINT(2) NOT NULL,
		hist_id 	BIGINT(64) NOT NULL,
		value 		LONGBLOB,
		count 		BIGINT(64) UNSIGNED NOT NULL,
		INDEX tbl(table_id, is_index, hist_id)
	);`

	// CreateStatsFMSketchTable stores FMSketch data of a column histogram.
	CreateStatsFMSketchTable = `CREATE TABLE IF NOT EXISTS mysql.stats_fm_sketch (
		table_id 	BIGINT(64) NOT NULL,
		is_index 	TINYINT(2) NOT NULL,
		hist_id 	BIGINT(64) NOT NULL,
		value 		LONGBLOB,
		INDEX tbl(table_id, is_index, hist_id)
	);`

	// CreateExprPushdownBlacklist stores the expressions which are not allowed to be pushed down.
	CreateExprPushdownBlacklist = `CREATE TABLE IF NOT EXISTS mysql.expr_pushdown_blacklist (
		name 		CHAR(100) NOT NULL,
		store_type 	CHAR(100) NOT NULL DEFAULT 'tikv,tiflash,tidb',
		reason 		VARCHAR(200)
	);`

	// CreateOptRuleBlacklist stores the list of disabled optimizing operations.
	CreateOptRuleBlacklist = `CREATE TABLE IF NOT EXISTS mysql.opt_rule_blacklist (
		name 	CHAR(100) NOT NULL
	);`

	// CreateStatsExtended stores the registered extended statistics.
	CreateStatsExtended = `CREATE TABLE IF NOT EXISTS mysql.stats_extended (
		name varchar(32) NOT NULL,
		type tinyint(4) NOT NULL,
		table_id bigint(64) NOT NULL,
		column_ids varchar(32) NOT NULL,
		stats blob DEFAULT NULL,
		version bigint(64) unsigned NOT NULL,
		status tinyint(4) NOT NULL,
		PRIMARY KEY(name, table_id),
		KEY idx_1 (table_id, status, version),
		KEY idx_2 (status, version)
	);`

	// CreateSchemaIndexUsageTable stores the index usage information.
	CreateSchemaIndexUsageTable = `CREATE TABLE IF NOT EXISTS mysql.schema_index_usage (
		TABLE_ID bigint(64),
		INDEX_ID bigint(21),
		QUERY_COUNT bigint(64),
		ROWS_SELECTED bigint(64),
		LAST_USED_AT timestamp,
		PRIMARY KEY(TABLE_ID, INDEX_ID)
	);`
	// CreateGlobalGrantsTable stores dynamic privs
	CreateGlobalGrantsTable = `CREATE TABLE IF NOT EXISTS mysql.global_grants (
		USER char(32) NOT NULL DEFAULT '',
		HOST char(255) NOT NULL DEFAULT '',
		PRIV char(32) NOT NULL DEFAULT '',
		WITH_GRANT_OPTION enum('N','Y') NOT NULL DEFAULT 'N',
		PRIMARY KEY (USER,HOST,PRIV)
	);`
	// CreateCapturePlanBaselinesBlacklist stores the baseline capture filter rules.
	CreateCapturePlanBaselinesBlacklist = `CREATE TABLE IF NOT EXISTS mysql.capture_plan_baselines_blacklist (
		id bigint(64) auto_increment,
		filter_type varchar(32) NOT NULL COMMENT "type of the filter, only db, table and frequency supported now",
		filter_value varchar(32) NOT NULL,
		key idx(filter_type),
		primary key(id)
	);`
	// CreateColumnStatsUsageTable stores the column stats usage information.
	CreateColumnStatsUsageTable = `CREATE TABLE IF NOT EXISTS mysql.column_stats_usage (
		table_id BIGINT(64) NOT NULL,
		column_id BIGINT(64) NOT NULL,
		last_used_at TIMESTAMP,
		last_analyzed_at TIMESTAMP,
		PRIMARY KEY (table_id, column_id) CLUSTERED
	);`
	// CreateTableCacheMetaTable stores the cached table meta lock information.
	CreateTableCacheMetaTable = `CREATE TABLE IF NOT EXISTS mysql.table_cache_meta (
		tid bigint(11) NOT NULL DEFAULT 0,
		lock_type enum('NONE','READ', 'INTEND', 'WRITE') NOT NULL DEFAULT 'NONE',
		lease bigint(20) NOT NULL DEFAULT 0,
		oldReadLease bigint(20) NOT NULL DEFAULT 0,
		PRIMARY KEY (tid)
	);`
	// CreateAnalyzeOptionsTable stores the analyze options used by analyze and auto analyze.
	CreateAnalyzeOptionsTable = `CREATE TABLE IF NOT EXISTS mysql.analyze_options (
		table_id BIGINT(64) NOT NULL,
		sample_num BIGINT(64) NOT NULL DEFAULT 0,
		sample_rate DOUBLE NOT NULL DEFAULT -1,
		buckets BIGINT(64) NOT NULL DEFAULT 0,
		topn BIGINT(64) NOT NULL DEFAULT -1,
		column_choice enum('DEFAULT','ALL','PREDICATE','LIST') NOT NULL DEFAULT 'DEFAULT',
		column_ids TEXT(19372),
		PRIMARY KEY (table_id) CLUSTERED
	);`
	// CreateStatsHistory stores the historical stats.
	CreateStatsHistory = `CREATE TABLE IF NOT EXISTS mysql.stats_history (
		table_id bigint(64) NOT NULL,
		stats_data longblob NOT NULL,
		seq_no bigint(64) NOT NULL comment 'sequence number of the gzipped data slice',
		version bigint(64) NOT NULL comment 'stats version which corresponding to stats:version in EXPLAIN',
		create_time datetime(6) NOT NULL,
		UNIQUE KEY table_version_seq (table_id, version, seq_no),
		KEY table_create_time (table_id, create_time, seq_no)
	);`
	// CreateStatsMetaHistory stores the historical meta stats.
	CreateStatsMetaHistory = `CREATE TABLE IF NOT EXISTS mysql.stats_meta_history (
		table_id bigint(64) NOT NULL,
		modify_count bigint(64) NOT NULL,
		count bigint(64) NOT NULL,
		version bigint(64) NOT NULL comment 'stats version which corresponding to stats:version in EXPLAIN',
    	source varchar(40) NOT NULL,
		create_time datetime(6) NOT NULL,
		UNIQUE KEY table_version (table_id, version),
		KEY table_create_time (table_id, create_time)
	);`
	// CreateAnalyzeJobs stores the analyze jobs.
	CreateAnalyzeJobs = `CREATE TABLE IF NOT EXISTS mysql.analyze_jobs (
		id BIGINT(64) UNSIGNED NOT NULL AUTO_INCREMENT,
		update_time TIMESTAMP NOT NULL DEFAULT CURRENT_TIMESTAMP ON UPDATE CURRENT_TIMESTAMP,
		table_schema CHAR(64) NOT NULL DEFAULT '',
		table_name CHAR(64) NOT NULL DEFAULT '',
		partition_name CHAR(64) NOT NULL DEFAULT '',
		job_info TEXT NOT NULL,
		processed_rows BIGINT(64) UNSIGNED NOT NULL DEFAULT 0,
		start_time TIMESTAMP,
		end_time TIMESTAMP,
		state ENUM('pending', 'running', 'finished', 'failed') NOT NULL,
		fail_reason TEXT,
		instance VARCHAR(512) NOT NULL comment 'address of the TiDB instance executing the analyze job',
		process_id BIGINT(64) UNSIGNED comment 'ID of the process executing the analyze job',
		PRIMARY KEY (id),
		KEY (update_time)
	);`
	// CreateAdvisoryLocks stores the advisory locks (get_lock, release_lock).
	CreateAdvisoryLocks = `CREATE TABLE IF NOT EXISTS mysql.advisory_locks (
		lock_name VARCHAR(64) NOT NULL PRIMARY KEY
	);`
	// CreateMDLView is a view about metadata locks.
	CreateMDLView = `CREATE OR REPLACE VIEW mysql.tidb_mdl_view as (
		SELECT job_id,
			db_name,
			table_name,
			query,
			session_id,
			txnstart,
			tidb_decode_sql_digests(all_sql_digests, 4096) AS SQL_DIGESTS
		FROM information_schema.ddl_jobs,
			information_schema.cluster_tidb_trx,
			information_schema.cluster_processlist
		WHERE (ddl_jobs.state != 'synced' and ddl_jobs.state != 'cancelled')
			AND Find_in_set(ddl_jobs.table_id, cluster_tidb_trx.related_table_ids)
			AND cluster_tidb_trx.session_id = cluster_processlist.id
	);`

	// CreatePlanReplayerStatusTable is a table about plan replayer status
	CreatePlanReplayerStatusTable = `CREATE TABLE IF NOT EXISTS mysql.plan_replayer_status (
		sql_digest VARCHAR(128),
		plan_digest VARCHAR(128),
		origin_sql TEXT,
		token VARCHAR(128),
		update_time TIMESTAMP NOT NULL DEFAULT CURRENT_TIMESTAMP ON UPDATE CURRENT_TIMESTAMP,
		fail_reason TEXT,
		instance VARCHAR(512) NOT NULL comment 'address of the TiDB instance executing the plan replayer job');`

	// CreatePlanReplayerTaskTable is a table about plan replayer capture task
	CreatePlanReplayerTaskTable = `CREATE TABLE IF NOT EXISTS mysql.plan_replayer_task (
		sql_digest VARCHAR(128) NOT NULL,
		plan_digest VARCHAR(128) NOT NULL,
		update_time TIMESTAMP NOT NULL DEFAULT CURRENT_TIMESTAMP ON UPDATE CURRENT_TIMESTAMP,
		PRIMARY KEY (sql_digest,plan_digest));`

	// CreateStatsTableLocked stores the locked tables
	CreateStatsTableLocked = `CREATE TABLE IF NOT EXISTS mysql.stats_table_locked(
		table_id bigint(64) NOT NULL,
		modify_count bigint(64) NOT NULL DEFAULT 0,
		count bigint(64) NOT NULL DEFAULT 0,
		version bigint(64) UNSIGNED NOT NULL DEFAULT 0,
		PRIMARY KEY (table_id));`

	// CreatePasswordHistory is a table save history passwd.
	CreatePasswordHistory = `CREATE TABLE  IF NOT EXISTS mysql.password_history (
         Host char(255)  NOT NULL DEFAULT '',
         User char(32)  NOT NULL DEFAULT '',
         Password_timestamp timestamp(6) NOT NULL DEFAULT CURRENT_TIMESTAMP(6),
         Password text,
         PRIMARY KEY (Host,User,Password_timestamp )
        ) COMMENT='Password history for user accounts' `

	// CreateTTLTableStatus is a table about TTL job schedule
	CreateTTLTableStatus = `CREATE TABLE IF NOT EXISTS mysql.tidb_ttl_table_status (
		table_id bigint(64) PRIMARY KEY,
        parent_table_id bigint(64),
        table_statistics text DEFAULT NULL,
		last_job_id varchar(64) DEFAULT NULL,
		last_job_start_time timestamp NULL DEFAULT NULL,
		last_job_finish_time timestamp NULL DEFAULT NULL,
		last_job_ttl_expire timestamp NULL DEFAULT NULL,
        last_job_summary text DEFAULT NULL,
		current_job_id varchar(64) DEFAULT NULL,
		current_job_owner_id varchar(64) DEFAULT NULL,
		current_job_owner_addr varchar(256) DEFAULT NULL,
		current_job_owner_hb_time timestamp,
		current_job_start_time timestamp NULL DEFAULT NULL,
		current_job_ttl_expire timestamp NULL DEFAULT NULL,
		current_job_state text DEFAULT NULL,
		current_job_status varchar(64) DEFAULT NULL,
  		current_job_status_update_time timestamp NULL DEFAULT NULL);`

	// CreateTTLTask is a table about parallel ttl tasks
	CreateTTLTask = `CREATE TABLE IF NOT EXISTS mysql.tidb_ttl_task (
		job_id varchar(64) NOT NULL,
		table_id bigint(64) NOT NULL,
		scan_id int NOT NULL,
		scan_range_start BLOB,
		scan_range_end BLOB,
		expire_time timestamp NOT NULL,
		owner_id varchar(64) DEFAULT NULL,
		owner_addr varchar(64) DEFAULT NULL,
		owner_hb_time timestamp DEFAULT NULL,
		status varchar(64) DEFAULT 'waiting',
		status_update_time timestamp NULL DEFAULT NULL,
		state text,
		created_time timestamp NOT NULL,
		primary key(job_id, scan_id),
		key(created_time));`

	// CreateTTLJobHistory is a table that stores ttl job's history
	CreateTTLJobHistory = `CREATE TABLE IF NOT EXISTS mysql.tidb_ttl_job_history (
		job_id varchar(64) PRIMARY KEY,
		table_id bigint(64) NOT NULL,
        parent_table_id bigint(64) NOT NULL,
    	table_schema varchar(64) NOT NULL,
		table_name varchar(64) NOT NULL,
    	partition_name varchar(64) DEFAULT NULL,
		create_time timestamp NOT NULL,
		finish_time timestamp NOT NULL,
		ttl_expire timestamp NOT NULL,
        summary_text text,
		expired_rows bigint(64) DEFAULT NULL,
    	deleted_rows bigint(64) DEFAULT NULL,
    	error_delete_rows bigint(64) DEFAULT NULL,
    	status varchar(64) NOT NULL,
    	key(table_schema, table_name, create_time),
    	key(parent_table_id, create_time),
    	key(create_time)
	);`

	// CreateGlobalTask is a table about global task.
	CreateGlobalTask = `CREATE TABLE IF NOT EXISTS mysql.tidb_global_task (
		id BIGINT(20) NOT NULL AUTO_INCREMENT PRIMARY KEY,
    	task_key VARCHAR(256) NOT NULL,
		type VARCHAR(256) NOT NULL,
		dispatcher_id VARCHAR(256),
		state VARCHAR(64) NOT NULL,
		start_time TIMESTAMP,
		state_update_time TIMESTAMP,
		meta LONGBLOB,
		concurrency INT(11),
		step INT(11),
		error BLOB,
		key(state),
      	UNIQUE KEY task_key(task_key)
	);`

	// CreateLoadDataJobs is a table that LOAD DATA uses
	CreateLoadDataJobs = `CREATE TABLE IF NOT EXISTS mysql.load_data_jobs (
       job_id bigint(64) NOT NULL AUTO_INCREMENT,
       expected_status ENUM('running', 'paused', 'canceled') NOT NULL DEFAULT 'running',
       create_time TIMESTAMP(6) NOT NULL DEFAULT CURRENT_TIMESTAMP(6),
       start_time TIMESTAMP(6) NULL DEFAULT NULL,
       update_time TIMESTAMP(6) NULL DEFAULT NULL,
       end_time TIMESTAMP(6) NULL DEFAULT NULL,
       data_source TEXT NOT NULL,
       table_schema VARCHAR(64) NOT NULL,
       table_name VARCHAR(64) NOT NULL,
       import_mode VARCHAR(64) NOT NULL,
       create_user VARCHAR(32) NOT NULL,
       progress TEXT DEFAULT NULL,
       result_message TEXT DEFAULT NULL,
       error_message TEXT DEFAULT NULL,
       PRIMARY KEY (job_id),
       KEY (create_time),
       KEY (create_user));`
)

// bootstrap initiates system DB for a store.
func bootstrap(s Session) {
	startTime := time.Now()
	err := InitMDLVariableForBootstrap(s.GetStore())
	if err != nil {
		logutil.BgLogger().Fatal("init metadata lock error",
			zap.Error(err))
	}
	dom := domain.GetDomain(s)
	for {
		b, err := checkBootstrapped(s)
		if err != nil {
			logutil.BgLogger().Fatal("check bootstrap error",
				zap.Error(err))
		}
		// For rolling upgrade, we can't do upgrade only in the owner.
		if b {
			upgrade(s)
			logutil.BgLogger().Info("upgrade successful in bootstrap",
				zap.Duration("take time", time.Since(startTime)))
			return
		}
		// To reduce conflict when multiple TiDB-server start at the same time.
		// Actually only one server need to do the bootstrap. So we chose DDL owner to do this.
		if dom.DDL().OwnerManager().IsOwner() {
			doDDLWorks(s)
			doDMLWorks(s)
			runBootstrapSQLFile = true
			logutil.BgLogger().Info("bootstrap successful",
				zap.Duration("take time", time.Since(startTime)))
			return
		}
		time.Sleep(200 * time.Millisecond)
	}
}

const (
	// varTrue is the true value in mysql.TiDB table for boolean columns.
	varTrue = "True"
	// varFalse is the false value in mysql.TiDB table for boolean columns.
	varFalse = "False"
	// The variable name in mysql.TiDB table.
	// It is used for checking if the store is bootstrapped by any TiDB server.
	// If the value is `True`, the store is already bootstrapped by a TiDB server.
	bootstrappedVar = "bootstrapped"
	// The variable name in mysql.TiDB table.
	// It is used for getting the version of the TiDB server which bootstrapped the store.
	tidbServerVersionVar = "tidb_server_version"
	// The variable name in mysql.tidb table and it will be used when we want to know
	// system timezone.
	tidbSystemTZ = "system_tz"
	// The variable name in mysql.tidb table and it will indicate if the new collations are enabled in the TiDB cluster.
	tidbNewCollationEnabled = "new_collation_enabled"
	// The variable name in mysql.tidb table and it records the default value of
	// mem-quota-query when upgrade from v3.0.x to v4.0.9+.
	tidbDefMemoryQuotaQuery = "default_memory_quota_query"
	// The variable name in mysql.tidb table and it records the default value of
	// oom-action when upgrade from v3.0.x to v4.0.11+.
	tidbDefOOMAction = "default_oom_action"
	// Const for TiDB server version 2.
	version2  = 2
	version3  = 3
	version4  = 4
	version5  = 5
	version6  = 6
	version7  = 7
	version8  = 8
	version9  = 9
	version10 = 10
	version11 = 11
	version12 = 12
	version13 = 13
	version14 = 14
	version15 = 15
	version16 = 16
	version17 = 17
	version18 = 18
	version19 = 19
	version20 = 20
	version21 = 21
	version22 = 22
	version23 = 23
	version24 = 24
	version25 = 25
	version26 = 26
	version27 = 27
	version28 = 28
	// version29 is not needed.
	version30 = 30
	version31 = 31
	version32 = 32
	version33 = 33
	version34 = 34
	version35 = 35
	version36 = 36
	version37 = 37
	version38 = 38
	// version39 will be redone in version46 so it's skipped here.
	// version40 is the version that introduce new collation in TiDB,
	// see https://github.com/pingcap/tidb/pull/14574 for more details.
	version40 = 40
	version41 = 41
	// version42 add storeType and reason column in expr_pushdown_blacklist
	version42 = 42
	// version43 updates global variables related to statement summary.
	version43 = 43
	// version44 delete tidb_isolation_read_engines from mysql.global_variables to avoid unexpected behavior after upgrade.
	version44 = 44
	// version45 introduces CONFIG_PRIV for SET CONFIG statements.
	version45 = 45
	// version46 fix a bug in v3.1.1.
	version46 = 46
	// version47 add Source to bindings to indicate the way binding created.
	version47 = 47
	// version48 reset all deprecated concurrency related system-variables if they were all default value.
	// version49 introduces mysql.stats_extended table.
	// Both version48 and version49 will be redone in version55 and version56 so they're skipped here.
	// version50 add mysql.schema_index_usage table.
	version50 = 50
	// version51 introduces CreateTablespacePriv to mysql.user.
	// version51 will be redone in version63 so it's skipped here.
	// version52 change mysql.stats_histograms cm_sketch column from blob to blob(6291456)
	version52 = 52
	// version53 introduce Global variable tidb_enable_strict_double_type_check
	version53 = 53
	// version54 writes a variable `mem_quota_query` to mysql.tidb if it's a cluster upgraded from v3.0.x to v4.0.9+.
	version54 = 54
	// version55 fixes the bug that upgradeToVer48 would be missed when upgrading from v4.0 to a new version
	version55 = 55
	// version56 fixes the bug that upgradeToVer49 would be missed when upgrading from v4.0 to a new version
	version56 = 56
	// version57 fixes the bug of concurrent create / drop binding
	version57 = 57
	// version58 add `Repl_client_priv` and `Repl_slave_priv` to `mysql.user`
	// version58 will be redone in version64 so it's skipped here.
	// version59 add writes a variable `oom-action` to mysql.tidb if it's a cluster upgraded from v3.0.x to v4.0.11+.
	version59 = 59
	// version60 redesigns `mysql.stats_extended`
	version60 = 60
	// version61 will be redone in version67
	// version62 add column ndv for mysql.stats_buckets.
	version62 = 62
	// version63 fixes the bug that upgradeToVer51 would be missed when upgrading from v4.0 to a new version
	version63 = 63
	// version64 is redone upgradeToVer58 after upgradeToVer63, this is to preserve the order of the columns in mysql.user
	version64 = 64
	// version65 add mysql.stats_fm_sketch table.
	version65 = 65
	// version66 enables the feature `track_aggregate_memory_usage` by default.
	version66 = 66
	// version67 restore all SQL bindings.
	version67 = 67
	// version68 update the global variable 'tidb_enable_clustered_index' from 'off' to 'int_only'.
	version68 = 68
	// version69 adds mysql.global_grants for DYNAMIC privileges
	version69 = 69
	// version70 adds mysql.user.plugin to allow multiple authentication plugins
	version70 = 70
	// version71 forces tidb_multi_statement_mode=OFF when tidb_multi_statement_mode=WARN
	// This affects upgrades from v4.0 where the default was WARN.
	version71 = 71
	// version72 adds snapshot column for mysql.stats_meta
	version72 = 72
	// version73 adds mysql.capture_plan_baselines_blacklist table
	version73 = 73
	// version74 changes global variable `tidb_stmt_summary_max_stmt_count` value from 200 to 3000.
	version74 = 74
	// version75 update mysql.*.host from char(60) to char(255)
	version75 = 75
	// version76 update mysql.columns_priv from SET('Select','Insert','Update') to SET('Select','Insert','Update','References')
	version76 = 76
	// version77 adds mysql.column_stats_usage table
	version77 = 77
	// version78 updates mysql.stats_buckets.lower_bound, mysql.stats_buckets.upper_bound and mysql.stats_histograms.last_analyze_pos from BLOB to LONGBLOB.
	version78 = 78
	// version79 adds the mysql.table_cache_meta table
	version79 = 79
	// version80 fixes the issue https://github.com/pingcap/tidb/issues/25422.
	// If the TiDB upgrading from the 4.x to a newer version, we keep the tidb_analyze_version to 1.
	version80 = 80
	// version81 insert "tidb_enable_index_merge|off" to mysql.GLOBAL_VARIABLES if there is no tidb_enable_index_merge.
	// This will only happens when we upgrade a cluster before 4.0.0 to 4.0.0+.
	version81 = 81
	// version82 adds the mysql.analyze_options table
	version82 = 82
	// version83 adds the tables mysql.stats_history
	version83 = 83
	// version84 adds the tables mysql.stats_meta_history
	version84 = 84
	// version85 updates bindings with status 'using' in mysql.bind_info table to 'enabled' status
	version85 = 85
	// version86 update mysql.tables_priv from SET('Select','Insert','Update') to SET('Select','Insert','Update','References').
	version86 = 86
	// version87 adds the mysql.analyze_jobs table
	version87 = 87
	// version88 fixes the issue https://github.com/pingcap/tidb/issues/33650.
	version88 = 88
	// version89 adds the tables mysql.advisory_locks
	version89 = 89
	// version90 converts enable-batch-dml, mem-quota-query, query-log-max-len, committer-concurrency, run-auto-analyze, and oom-action to a sysvar
	version90 = 90
	// version91 converts prepared-plan-cache to sysvars
	version91 = 91
	// version92 for concurrent ddl.
	version92 = 92
	// version93 converts oom-use-tmp-storage to a sysvar
	version93 = 93
	version94 = 94
	// version95 add a column `User_attributes` to `mysql.user`
	version95 = 95
	// version97 sets tidb_opt_range_max_size to 0 when a cluster upgrades from some version lower than v6.4.0 to v6.4.0+.
	// It promises the compatibility of building ranges behavior.
	version97 = 97
	// version98 add a column `Token_issuer` to `mysql.user`
	version98 = 98
	version99 = 99
	// version100 converts server-memory-quota to a sysvar
	version100 = 100
	// version101 add mysql.plan_replayer_status table
	version101 = 101
	// version102 add mysql.plan_replayer_task table
	version102 = 102
	// version103 adds the tables mysql.stats_table_locked
	version103 = 103
	// version104 add `sql_digest` and `plan_digest` to `bind_info`
	version104 = 104
	// version105 insert "tidb_cost_model_version|1" to mysql.GLOBAL_VARIABLES if there is no tidb_cost_model_version.
	// This will only happens when we upgrade a cluster before 6.0.
	version105 = 105
	// version106 add mysql.password_history, and Password_reuse_history, Password_reuse_time into mysql.user.
	version106 = 106
	// version107 add columns related to password expiration into mysql.user
	version107 = 107
	// version108 adds the table tidb_ttl_table_status
	version108 = 108
	// version109 sets tidb_enable_gc_aware_memory_track to off when a cluster upgrades from some version lower than v6.5.0.
	version109 = 109
	// ...
	// [version110, version129] is the version range reserved for patches of 6.5.x
	// ...
	// version110 sets tidb_stats_load_pseudo_timeout to ON when a cluster upgrades from some version lower than v6.5.0.
	version110 = 110
	// version130 add column source to mysql.stats_meta_history
	version130 = 130
	// version131 adds the table tidb_ttl_task and tidb_ttl_job_history
	version131 = 131
	// version132 modifies the view tidb_mdl_view
	version132 = 132
	// version133 sets tidb_server_memory_limit to "80%"
	version133 = 133
	// version134 modifies the following global variables default value:
	// - foreign_key_checks: off -> on
	// - tidb_enable_foreign_key: off -> on
	// - tidb_store_batch_size: 0 -> 4
	version134 = 134
	// version135 sets tidb_opt_advanced_join_hint to off when a cluster upgrades from some version lower than v7.0.
	version135 = 135
	// version136 prepare the tables for the distributed task.
	version136 = 136
	// version137 introduces some reserved resource groups
	version137 = 137
	// version 138 set tidb_enable_null_aware_anti_join to true
	version138 = 138
	// version 139 creates mysql.load_data_jobs table for LOAD DATA statement
	version139 = 139
	// version 140 add column task_key to mysql.tidb_global_task
	version140 = 140
<<<<<<< HEAD
	// version 141 add column `error` to `mysql.tidb_global_task` and `mysql.tidb_background_subtask`
=======
	// version 141 set the value of `tidb_session_plan_cache_size` to "tidb_prepared_plan_cache_size" if there is no `tidb_session_plan_cache_size`.
	// This will only happens when we upgrade a cluster before 7.1.
>>>>>>> 7ad8769f
	version141 = 141
)

// currentBootstrapVersion is defined as a variable, so we can modify its value for testing.
// please make sure this is the largest version
var currentBootstrapVersion int64 = version141

// DDL owner key's expired time is ManagerSessionTTL seconds, we should wait the time and give more time to have a chance to finish it.
var internalSQLTimeout = owner.ManagerSessionTTL + 15

// whether to run the sql file in bootstrap.
var runBootstrapSQLFile = false

var (
	bootstrapVersion = []func(Session, int64){
		upgradeToVer2,
		upgradeToVer3,
		upgradeToVer4,
		upgradeToVer5,
		upgradeToVer6,
		upgradeToVer7,
		upgradeToVer8,
		upgradeToVer9,
		upgradeToVer10,
		upgradeToVer11,
		upgradeToVer12,
		upgradeToVer13,
		upgradeToVer14,
		upgradeToVer15,
		upgradeToVer16,
		upgradeToVer17,
		upgradeToVer18,
		upgradeToVer19,
		upgradeToVer20,
		upgradeToVer21,
		upgradeToVer22,
		upgradeToVer23,
		upgradeToVer24,
		upgradeToVer25,
		upgradeToVer26,
		upgradeToVer27,
		upgradeToVer28,
		upgradeToVer29,
		upgradeToVer30,
		upgradeToVer31,
		upgradeToVer32,
		upgradeToVer33,
		upgradeToVer34,
		upgradeToVer35,
		upgradeToVer36,
		upgradeToVer37,
		upgradeToVer38,
		// We will redo upgradeToVer39 in upgradeToVer46,
		// so upgradeToVer39 is skipped here.
		upgradeToVer40,
		upgradeToVer41,
		upgradeToVer42,
		upgradeToVer43,
		upgradeToVer44,
		upgradeToVer45,
		upgradeToVer46,
		upgradeToVer47,
		// We will redo upgradeToVer48 and upgradeToVer49 in upgradeToVer55 and upgradeToVer56,
		// so upgradeToVer48 and upgradeToVer49 is skipped here.
		upgradeToVer50,
		// We will redo upgradeToVer51 in upgradeToVer63, it is skipped here.
		upgradeToVer52,
		upgradeToVer53,
		upgradeToVer54,
		upgradeToVer55,
		upgradeToVer56,
		upgradeToVer57,
		// We will redo upgradeToVer58 in upgradeToVer64, it is skipped here.
		upgradeToVer59,
		upgradeToVer60,
		// We will redo upgradeToVer61 in upgradeToVer67, it is skipped here.
		upgradeToVer62,
		upgradeToVer63,
		upgradeToVer64,
		upgradeToVer65,
		upgradeToVer66,
		upgradeToVer67,
		upgradeToVer68,
		upgradeToVer69,
		upgradeToVer70,
		upgradeToVer71,
		upgradeToVer72,
		upgradeToVer73,
		upgradeToVer74,
		upgradeToVer75,
		upgradeToVer76,
		upgradeToVer77,
		upgradeToVer78,
		upgradeToVer79,
		upgradeToVer80,
		upgradeToVer81,
		upgradeToVer82,
		upgradeToVer83,
		upgradeToVer84,
		upgradeToVer85,
		upgradeToVer86,
		upgradeToVer87,
		upgradeToVer88,
		upgradeToVer89,
		upgradeToVer90,
		upgradeToVer91,
		upgradeToVer93,
		upgradeToVer94,
		upgradeToVer95,
		// We will redo upgradeToVer96 in upgradeToVer100, it is skipped here.
		upgradeToVer97,
		upgradeToVer98,
		upgradeToVer100,
		upgradeToVer101,
		upgradeToVer102,
		upgradeToVer103,
		upgradeToVer104,
		upgradeToVer105,
		upgradeToVer106,
		upgradeToVer107,
		upgradeToVer108,
		upgradeToVer109,
		upgradeToVer110,
		upgradeToVer130,
		upgradeToVer131,
		upgradeToVer132,
		upgradeToVer133,
		upgradeToVer134,
		upgradeToVer135,
		upgradeToVer136,
		upgradeToVer137,
		upgradeToVer138,
		upgradeToVer139,
		upgradeToVer140,
		upgradeToVer141,
	}
)

func checkBootstrapped(s Session) (bool, error) {
	ctx := kv.WithInternalSourceType(context.Background(), kv.InternalTxnBootstrap)
	//  Check if system db exists.
	_, err := s.ExecuteInternal(ctx, "USE %n", mysql.SystemDB)
	if err != nil && infoschema.ErrDatabaseNotExists.NotEqual(err) {
		logutil.BgLogger().Fatal("check bootstrap error",
			zap.Error(err))
	}
	// Check bootstrapped variable value in TiDB table.
	sVal, _, err := getTiDBVar(s, bootstrappedVar)
	if err != nil {
		if infoschema.ErrTableNotExists.Equal(err) {
			return false, nil
		}
		return false, errors.Trace(err)
	}
	isBootstrapped := sVal == varTrue
	if isBootstrapped {
		// Make sure that doesn't affect the following operations.
		if err = s.CommitTxn(ctx); err != nil {
			return false, errors.Trace(err)
		}
	}
	return isBootstrapped, nil
}

// getTiDBVar gets variable value from mysql.tidb table.
// Those variables are used by TiDB server.
func getTiDBVar(s Session, name string) (sVal string, isNull bool, e error) {
	ctx := kv.WithInternalSourceType(context.Background(), kv.InternalTxnBootstrap)
	rs, err := s.ExecuteInternal(ctx, `SELECT HIGH_PRIORITY VARIABLE_VALUE FROM %n.%n WHERE VARIABLE_NAME= %?`,
		mysql.SystemDB,
		mysql.TiDBTable,
		name,
	)
	if err != nil {
		return "", true, errors.Trace(err)
	}
	if rs == nil {
		return "", true, errors.New("Wrong number of Recordset")
	}
	defer terror.Call(rs.Close)
	req := rs.NewChunk(nil)
	err = rs.Next(ctx, req)
	if err != nil || req.NumRows() == 0 {
		return "", true, errors.Trace(err)
	}
	row := req.GetRow(0)
	if row.IsNull(0) {
		return "", true, nil
	}
	return row.GetString(0), false, nil
}

// upgrade function  will do some upgrade works, when the system is bootstrapped by low version TiDB server
// For example, add new system variables into mysql.global_variables table.
func upgrade(s Session) {
	ver, err := getBootstrapVersion(s)
	terror.MustNil(err)
	if ver >= currentBootstrapVersion {
		// It is already bootstrapped/upgraded by a higher version TiDB server.
		return
	}
	// Only upgrade from under version92 and this TiDB is not owner set.
	// The owner in older tidb does not support concurrent DDL, we should add the internal DDL to job queue.
	if ver < version92 {
		useConcurrentDDL, err := checkOwnerVersion(context.Background(), domain.GetDomain(s))
		if err != nil {
			logutil.BgLogger().Fatal("[upgrade] upgrade failed", zap.Error(err))
		}
		if !useConcurrentDDL {
			// Use another variable DDLForce2Queue but not EnableConcurrentDDL since in upgrade it may set global variable, the initial step will
			// overwrite variable EnableConcurrentDDL.
			variable.DDLForce2Queue.Store(true)
		}
	}
	// Do upgrade works then update bootstrap version.
	isNull, err := InitMDLVariableForUpgrade(s.GetStore())
	if err != nil {
		logutil.BgLogger().Fatal("[upgrade] init metadata lock failed", zap.Error(err))
	}

	if isNull {
		upgradeToVer99Before(s)
	}
	for _, upgrade := range bootstrapVersion {
		upgrade(s, ver)
	}
	if isNull {
		upgradeToVer99After(s)
	}

	variable.DDLForce2Queue.Store(false)
	updateBootstrapVer(s)
	ctx := kv.WithInternalSourceType(context.Background(), kv.InternalTxnBootstrap)
	_, err = s.ExecuteInternal(ctx, "COMMIT")

	if err != nil {
		sleepTime := 1 * time.Second
		logutil.BgLogger().Info("update bootstrap ver failed",
			zap.Error(err), zap.Duration("sleeping time", sleepTime))
		time.Sleep(sleepTime)
		// Check if TiDB is already upgraded.
		v, err1 := getBootstrapVersion(s)
		if err1 != nil {
			logutil.BgLogger().Fatal("upgrade failed", zap.Error(err1))
		}
		if v >= currentBootstrapVersion {
			// It is already bootstrapped/upgraded by a higher version TiDB server.
			return
		}
		logutil.BgLogger().Fatal("[upgrade] upgrade failed",
			zap.Int64("from", ver),
			zap.Int64("to", currentBootstrapVersion),
			zap.Error(err))
	}
}

// checkOwnerVersion is used to wait the DDL owner to be elected in the cluster and check it is the same version as this TiDB.
func checkOwnerVersion(ctx context.Context, dom *domain.Domain) (bool, error) {
	ticker := time.NewTicker(100 * time.Millisecond)
	defer ticker.Stop()
	logutil.BgLogger().Info("Waiting for the DDL owner to be elected in the cluster")
	for {
		select {
		case <-ctx.Done():
			return false, ctx.Err()
		case <-ticker.C:
			ownerID, err := dom.DDL().OwnerManager().GetOwnerID(ctx)
			if err == concurrency.ErrElectionNoLeader {
				continue
			}
			info, err := infosync.GetAllServerInfo(ctx)
			if err != nil {
				return false, err
			}
			if s, ok := info[ownerID]; ok {
				return s.Version == mysql.ServerVersion, nil
			}
		}
	}
}

// upgradeToVer2 updates to version 2.
func upgradeToVer2(s Session, ver int64) {
	if ver >= version2 {
		return
	}
	// Version 2 add two system variable for DistSQL concurrency controlling.
	// Insert distsql related system variable.
	distSQLVars := []string{variable.TiDBDistSQLScanConcurrency}
	values := make([]string, 0, len(distSQLVars))
	for _, v := range distSQLVars {
		value := fmt.Sprintf(`("%s", "%s")`, v, variable.GetSysVar(v).Value)
		values = append(values, value)
	}
	sql := fmt.Sprintf("INSERT HIGH_PRIORITY IGNORE INTO %s.%s VALUES %s;", mysql.SystemDB, mysql.GlobalVariablesTable,
		strings.Join(values, ", "))
	mustExecute(s, sql)
}

// upgradeToVer3 updates to version 3.
func upgradeToVer3(s Session, ver int64) {
	if ver >= version3 {
		return
	}
	// Version 3 fix tx_read_only variable value.
	mustExecute(s, "UPDATE HIGH_PRIORITY %n.%n SET variable_value = '0' WHERE variable_name = 'tx_read_only';", mysql.SystemDB, mysql.GlobalVariablesTable)
}

// upgradeToVer4 updates to version 4.
func upgradeToVer4(s Session, ver int64) {
	if ver >= version4 {
		return
	}
	mustExecute(s, CreateStatsMetaTable)
}

func upgradeToVer5(s Session, ver int64) {
	if ver >= version5 {
		return
	}
	mustExecute(s, CreateStatsColsTable)
	mustExecute(s, CreateStatsBucketsTable)
}

func upgradeToVer6(s Session, ver int64) {
	if ver >= version6 {
		return
	}
	doReentrantDDL(s, "ALTER TABLE mysql.user ADD COLUMN `Super_priv` ENUM('N','Y') CHARACTER SET utf8 NOT NULL DEFAULT 'N' AFTER `Show_db_priv`", infoschema.ErrColumnExists)
	// For reasons of compatibility, set the non-exists privilege column value to 'Y', as TiDB doesn't check them in older versions.
	mustExecute(s, "UPDATE HIGH_PRIORITY mysql.user SET Super_priv='Y'")
}

func upgradeToVer7(s Session, ver int64) {
	if ver >= version7 {
		return
	}
	doReentrantDDL(s, "ALTER TABLE mysql.user ADD COLUMN `Process_priv` ENUM('N','Y') CHARACTER SET utf8 NOT NULL DEFAULT 'N' AFTER `Drop_priv`", infoschema.ErrColumnExists)
	// For reasons of compatibility, set the non-exists privilege column value to 'Y', as TiDB doesn't check them in older versions.
	mustExecute(s, "UPDATE HIGH_PRIORITY mysql.user SET Process_priv='Y'")
}

func upgradeToVer8(s Session, ver int64) {
	if ver >= version8 {
		return
	}
	ctx := kv.WithInternalSourceType(context.Background(), kv.InternalTxnBootstrap)
	// This is a dummy upgrade, it checks whether upgradeToVer7 success, if not, do it again.
	if _, err := s.ExecuteInternal(ctx, "SELECT HIGH_PRIORITY `Process_priv` FROM mysql.user LIMIT 0"); err == nil {
		return
	}
	upgradeToVer7(s, ver)
}

func upgradeToVer9(s Session, ver int64) {
	if ver >= version9 {
		return
	}
	doReentrantDDL(s, "ALTER TABLE mysql.user ADD COLUMN `Trigger_priv` ENUM('N','Y') CHARACTER SET utf8 NOT NULL DEFAULT 'N' AFTER `Create_user_priv`", infoschema.ErrColumnExists)
	// For reasons of compatibility, set the non-exists privilege column value to 'Y', as TiDB doesn't check them in older versions.
	mustExecute(s, "UPDATE HIGH_PRIORITY mysql.user SET Trigger_priv='Y'")
}

func doReentrantDDL(s Session, sql string, ignorableErrs ...error) {
	ctx, cancel := context.WithTimeout(context.Background(), time.Duration(internalSQLTimeout)*time.Second)
	ctx = kv.WithInternalSourceType(ctx, kv.InternalTxnBootstrap)
	_, err := s.ExecuteInternal(ctx, sql)
	defer cancel()
	for _, ignorableErr := range ignorableErrs {
		if terror.ErrorEqual(err, ignorableErr) {
			return
		}
	}
	if err != nil {
		logutil.BgLogger().Fatal("doReentrantDDL error", zap.Error(err))
	}
}

func upgradeToVer10(s Session, ver int64) {
	if ver >= version10 {
		return
	}
	doReentrantDDL(s, "ALTER TABLE mysql.stats_buckets CHANGE COLUMN `value` `upper_bound` BLOB NOT NULL", infoschema.ErrColumnNotExists, infoschema.ErrColumnExists)
	doReentrantDDL(s, "ALTER TABLE mysql.stats_buckets ADD COLUMN `lower_bound` BLOB", infoschema.ErrColumnExists)
	doReentrantDDL(s, "ALTER TABLE mysql.stats_histograms ADD COLUMN `null_count` BIGINT(64) NOT NULL DEFAULT 0", infoschema.ErrColumnExists)
	doReentrantDDL(s, "ALTER TABLE mysql.stats_histograms DROP COLUMN distinct_ratio", dbterror.ErrCantDropFieldOrKey)
	doReentrantDDL(s, "ALTER TABLE mysql.stats_histograms DROP COLUMN use_count_to_estimate", dbterror.ErrCantDropFieldOrKey)
}

func upgradeToVer11(s Session, ver int64) {
	if ver >= version11 {
		return
	}
	doReentrantDDL(s, "ALTER TABLE mysql.user ADD COLUMN `References_priv` ENUM('N','Y') CHARACTER SET utf8 NOT NULL DEFAULT 'N' AFTER `Grant_priv`", infoschema.ErrColumnExists)
	mustExecute(s, "UPDATE HIGH_PRIORITY mysql.user SET References_priv='Y'")
}

func upgradeToVer12(s Session, ver int64) {
	if ver >= version12 {
		return
	}
	ctx := kv.WithInternalSourceType(context.Background(), kv.InternalTxnBootstrap)
	_, err := s.ExecuteInternal(ctx, "BEGIN")
	terror.MustNil(err)
	sql := "SELECT HIGH_PRIORITY user, host, password FROM mysql.user WHERE password != ''"
	rs, err := s.ExecuteInternal(ctx, sql)
	if terror.ErrorEqual(err, core.ErrUnknownColumn) {
		sql := "SELECT HIGH_PRIORITY user, host, authentication_string FROM mysql.user WHERE authentication_string != ''"
		rs, err = s.ExecuteInternal(ctx, sql)
	}
	terror.MustNil(err)
	sqls := make([]string, 0, 1)
	defer terror.Call(rs.Close)
	req := rs.NewChunk(nil)
	it := chunk.NewIterator4Chunk(req)
	err = rs.Next(ctx, req)
	for err == nil && req.NumRows() != 0 {
		for row := it.Begin(); row != it.End(); row = it.Next() {
			user := row.GetString(0)
			host := row.GetString(1)
			pass := row.GetString(2)
			var newPass string
			newPass, err = oldPasswordUpgrade(pass)
			terror.MustNil(err)
			updateSQL := fmt.Sprintf(`UPDATE HIGH_PRIORITY mysql.user SET password = "%s" WHERE user="%s" AND host="%s"`, newPass, user, host)
			sqls = append(sqls, updateSQL)
		}
		err = rs.Next(ctx, req)
	}
	terror.MustNil(err)

	for _, sql := range sqls {
		mustExecute(s, sql)
	}

	sql = fmt.Sprintf(`INSERT HIGH_PRIORITY INTO %s.%s VALUES ("%s", "%d", "TiDB bootstrap version.") ON DUPLICATE KEY UPDATE VARIABLE_VALUE="%d"`,
		mysql.SystemDB, mysql.TiDBTable, tidbServerVersionVar, version12, version12)
	mustExecute(s, sql)

	mustExecute(s, "COMMIT")
}

func upgradeToVer13(s Session, ver int64) {
	if ver >= version13 {
		return
	}
	sqls := []string{
		"ALTER TABLE mysql.user ADD COLUMN `Create_tmp_table_priv` ENUM('N','Y') CHARACTER SET utf8 NOT NULL DEFAULT 'N' AFTER `Super_priv`",
		"ALTER TABLE mysql.user ADD COLUMN `Lock_tables_priv` ENUM('N','Y') CHARACTER SET utf8 NOT NULL DEFAULT 'N' AFTER `Create_tmp_table_priv`",
		"ALTER TABLE mysql.user ADD COLUMN `Create_view_priv` ENUM('N','Y') CHARACTER SET utf8 NOT NULL DEFAULT 'N' AFTER `Execute_priv`",
		"ALTER TABLE mysql.user ADD COLUMN `Show_view_priv` ENUM('N','Y') CHARACTER SET utf8 NOT NULL DEFAULT 'N' AFTER `Create_view_priv`",
		"ALTER TABLE mysql.user ADD COLUMN `Create_routine_priv` ENUM('N','Y') CHARACTER SET utf8 NOT NULL DEFAULT 'N' AFTER `Show_view_priv`",
		"ALTER TABLE mysql.user ADD COLUMN `Alter_routine_priv` ENUM('N','Y') CHARACTER SET utf8 NOT NULL DEFAULT 'N' AFTER `Create_routine_priv`",
		"ALTER TABLE mysql.user ADD COLUMN `Event_priv` ENUM('N','Y') CHARACTER SET utf8 NOT NULL DEFAULT 'N' AFTER `Create_user_priv`",
	}
	for _, sql := range sqls {
		doReentrantDDL(s, sql, infoschema.ErrColumnExists)
	}
	mustExecute(s, "UPDATE HIGH_PRIORITY mysql.user SET Create_tmp_table_priv='Y',Lock_tables_priv='Y',Create_routine_priv='Y',Alter_routine_priv='Y',Event_priv='Y' WHERE Super_priv='Y'")
	mustExecute(s, "UPDATE HIGH_PRIORITY mysql.user SET Create_view_priv='Y',Show_view_priv='Y' WHERE Create_priv='Y'")
}

func upgradeToVer14(s Session, ver int64) {
	if ver >= version14 {
		return
	}
	sqls := []string{
		"ALTER TABLE mysql.db ADD COLUMN `References_priv` ENUM('N','Y') CHARACTER SET utf8 NOT NULL DEFAULT 'N' AFTER `Grant_priv`",
		"ALTER TABLE mysql.db ADD COLUMN `Create_tmp_table_priv` ENUM('N','Y') CHARACTER SET utf8 NOT NULL DEFAULT 'N' AFTER `Alter_priv`",
		"ALTER TABLE mysql.db ADD COLUMN `Lock_tables_priv` ENUM('N','Y') CHARACTER SET utf8 NOT NULL DEFAULT 'N' AFTER `Create_tmp_table_priv`",
		"ALTER TABLE mysql.db ADD COLUMN `Create_view_priv` ENUM('N','Y') CHARACTER SET utf8 NOT NULL DEFAULT 'N' AFTER `Lock_tables_priv`",
		"ALTER TABLE mysql.db ADD COLUMN `Show_view_priv` ENUM('N','Y') CHARACTER SET utf8 NOT NULL DEFAULT 'N' AFTER `Create_view_priv`",
		"ALTER TABLE mysql.db ADD COLUMN `Create_routine_priv` ENUM('N','Y') CHARACTER SET utf8 NOT NULL DEFAULT 'N' AFTER `Show_view_priv`",
		"ALTER TABLE mysql.db ADD COLUMN `Alter_routine_priv` ENUM('N','Y') CHARACTER SET utf8 NOT NULL DEFAULT 'N' AFTER `Create_routine_priv`",
		"ALTER TABLE mysql.db ADD COLUMN `Event_priv` ENUM('N','Y') CHARACTER SET utf8 NOT NULL DEFAULT 'N' AFTER `Execute_priv`",
		"ALTER TABLE mysql.db ADD COLUMN `Trigger_priv` ENUM('N','Y') CHARACTER SET utf8 NOT NULL DEFAULT 'N' AFTER `Event_priv`",
	}
	for _, sql := range sqls {
		doReentrantDDL(s, sql, infoschema.ErrColumnExists)
	}
}

func upgradeToVer15(s Session, ver int64) {
	if ver >= version15 {
		return
	}
	doReentrantDDL(s, CreateGCDeleteRangeTable)
}

func upgradeToVer16(s Session, ver int64) {
	if ver >= version16 {
		return
	}
	doReentrantDDL(s, "ALTER TABLE mysql.stats_histograms ADD COLUMN `cm_sketch` BLOB", infoschema.ErrColumnExists)
}

func upgradeToVer17(s Session, ver int64) {
	if ver >= version17 {
		return
	}
	doReentrantDDL(s, "ALTER TABLE mysql.user MODIFY User CHAR(32)")
}

func upgradeToVer18(s Session, ver int64) {
	if ver >= version18 {
		return
	}
	doReentrantDDL(s, "ALTER TABLE mysql.stats_histograms ADD COLUMN `tot_col_size` BIGINT(64) NOT NULL DEFAULT 0", infoschema.ErrColumnExists)
}

func upgradeToVer19(s Session, ver int64) {
	if ver >= version19 {
		return
	}
	doReentrantDDL(s, "ALTER TABLE mysql.db MODIFY User CHAR(32)")
	doReentrantDDL(s, "ALTER TABLE mysql.tables_priv MODIFY User CHAR(32)")
	doReentrantDDL(s, "ALTER TABLE mysql.columns_priv MODIFY User CHAR(32)")
}

func upgradeToVer20(s Session, ver int64) {
	if ver >= version20 {
		return
	}
	doReentrantDDL(s, CreateStatsFeedbackTable)
}

func upgradeToVer21(s Session, ver int64) {
	if ver >= version21 {
		return
	}
	mustExecute(s, CreateGCDeleteRangeDoneTable)

	doReentrantDDL(s, "ALTER TABLE mysql.gc_delete_range DROP INDEX job_id", dbterror.ErrCantDropFieldOrKey)
	doReentrantDDL(s, "ALTER TABLE mysql.gc_delete_range ADD UNIQUE INDEX delete_range_index (job_id, element_id)", dbterror.ErrDupKeyName)
	doReentrantDDL(s, "ALTER TABLE mysql.gc_delete_range DROP INDEX element_id", dbterror.ErrCantDropFieldOrKey)
}

func upgradeToVer22(s Session, ver int64) {
	if ver >= version22 {
		return
	}
	doReentrantDDL(s, "ALTER TABLE mysql.stats_histograms ADD COLUMN `stats_ver` BIGINT(64) NOT NULL DEFAULT 0", infoschema.ErrColumnExists)
}

func upgradeToVer23(s Session, ver int64) {
	if ver >= version23 {
		return
	}
	doReentrantDDL(s, "ALTER TABLE mysql.stats_histograms ADD COLUMN `flag` BIGINT(64) NOT NULL DEFAULT 0", infoschema.ErrColumnExists)
}

// writeSystemTZ writes system timezone info into mysql.tidb
func writeSystemTZ(s Session) {
	mustExecute(s, `INSERT HIGH_PRIORITY INTO %n.%n VALUES (%?, %?, "TiDB Global System Timezone.") ON DUPLICATE KEY UPDATE VARIABLE_VALUE= %?`,
		mysql.SystemDB,
		mysql.TiDBTable,
		tidbSystemTZ,
		timeutil.InferSystemTZ(),
		timeutil.InferSystemTZ(),
	)
}

// upgradeToVer24 initializes `System` timezone according to docs/design/2018-09-10-adding-tz-env.md
func upgradeToVer24(s Session, ver int64) {
	if ver >= version24 {
		return
	}
	writeSystemTZ(s)
}

// upgradeToVer25 updates tidb_max_chunk_size to new low bound value 32 if previous value is small than 32.
func upgradeToVer25(s Session, ver int64) {
	if ver >= version25 {
		return
	}
	sql := fmt.Sprintf("UPDATE HIGH_PRIORITY %[1]s.%[2]s SET VARIABLE_VALUE = '%[4]d' WHERE VARIABLE_NAME = '%[3]s' AND VARIABLE_VALUE < %[4]d",
		mysql.SystemDB, mysql.GlobalVariablesTable, variable.TiDBMaxChunkSize, variable.DefInitChunkSize)
	mustExecute(s, sql)
}

func upgradeToVer26(s Session, ver int64) {
	if ver >= version26 {
		return
	}
	mustExecute(s, CreateRoleEdgesTable)
	mustExecute(s, CreateDefaultRolesTable)
	doReentrantDDL(s, "ALTER TABLE mysql.user ADD COLUMN `Create_role_priv` ENUM('N','Y') DEFAULT 'N'", infoschema.ErrColumnExists)
	doReentrantDDL(s, "ALTER TABLE mysql.user ADD COLUMN `Drop_role_priv` ENUM('N','Y') DEFAULT 'N'", infoschema.ErrColumnExists)
	doReentrantDDL(s, "ALTER TABLE mysql.user ADD COLUMN `Account_locked` ENUM('N','Y') DEFAULT 'N'", infoschema.ErrColumnExists)
	// user with Create_user_Priv privilege should have Create_view_priv and Show_view_priv after upgrade to v3.0
	mustExecute(s, "UPDATE HIGH_PRIORITY mysql.user SET Create_role_priv='Y',Drop_role_priv='Y' WHERE Create_user_priv='Y'")
	// user with Create_Priv privilege should have Create_view_priv and Show_view_priv after upgrade to v3.0
	mustExecute(s, "UPDATE HIGH_PRIORITY mysql.user SET Create_view_priv='Y',Show_view_priv='Y' WHERE Create_priv='Y'")
}

func upgradeToVer27(s Session, ver int64) {
	if ver >= version27 {
		return
	}
	doReentrantDDL(s, "ALTER TABLE mysql.stats_histograms ADD COLUMN `correlation` DOUBLE NOT NULL DEFAULT 0", infoschema.ErrColumnExists)
}

func upgradeToVer28(s Session, ver int64) {
	if ver >= version28 {
		return
	}
	doReentrantDDL(s, CreateBindInfoTable)
}

func upgradeToVer29(s Session, ver int64) {
	// upgradeToVer29 only need to be run when the current version is 28.
	if ver != version28 {
		return
	}
	doReentrantDDL(s, "ALTER TABLE mysql.bind_info CHANGE create_time create_time TIMESTAMP(3)")
	doReentrantDDL(s, "ALTER TABLE mysql.bind_info CHANGE update_time update_time TIMESTAMP(3)")
	doReentrantDDL(s, "ALTER TABLE mysql.bind_info ADD INDEX sql_index (original_sql(1024),default_db(1024))", dbterror.ErrDupKeyName)
}

func upgradeToVer30(s Session, ver int64) {
	if ver >= version30 {
		return
	}
	mustExecute(s, CreateStatsTopNTable)
}

func upgradeToVer31(s Session, ver int64) {
	if ver >= version31 {
		return
	}
	doReentrantDDL(s, "ALTER TABLE mysql.stats_histograms ADD COLUMN `last_analyze_pos` BLOB DEFAULT NULL", infoschema.ErrColumnExists)
}

func upgradeToVer32(s Session, ver int64) {
	if ver >= version32 {
		return
	}
	doReentrantDDL(s, "ALTER TABLE mysql.tables_priv MODIFY table_priv SET('Select','Insert','Update','Delete','Create','Drop','Grant', 'Index', 'Alter', 'Create View', 'Show View', 'Trigger', 'References')")
}

func upgradeToVer33(s Session, ver int64) {
	if ver >= version33 {
		return
	}
	doReentrantDDL(s, CreateExprPushdownBlacklist)
}

func upgradeToVer34(s Session, ver int64) {
	if ver >= version34 {
		return
	}
	doReentrantDDL(s, CreateOptRuleBlacklist)
}

func upgradeToVer35(s Session, ver int64) {
	if ver >= version35 {
		return
	}
	sql := fmt.Sprintf("UPDATE HIGH_PRIORITY %s.%s SET VARIABLE_NAME = '%s' WHERE VARIABLE_NAME = 'tidb_back_off_weight'",
		mysql.SystemDB, mysql.GlobalVariablesTable, variable.TiDBBackOffWeight)
	mustExecute(s, sql)
}

func upgradeToVer36(s Session, ver int64) {
	if ver >= version36 {
		return
	}
	doReentrantDDL(s, "ALTER TABLE mysql.user ADD COLUMN `Shutdown_priv` ENUM('N','Y') DEFAULT 'N'", infoschema.ErrColumnExists)
	// A root user will have those privileges after upgrading.
	mustExecute(s, "UPDATE HIGH_PRIORITY mysql.user SET Shutdown_priv='Y' WHERE Super_priv='Y'")
	mustExecute(s, "UPDATE HIGH_PRIORITY mysql.user SET Create_tmp_table_priv='Y',Lock_tables_priv='Y',Create_routine_priv='Y',Alter_routine_priv='Y',Event_priv='Y' WHERE Super_priv='Y'")
}

func upgradeToVer37(s Session, ver int64) {
	if ver >= version37 {
		return
	}
	// when upgrade from old tidb and no 'tidb_enable_window_function' in GLOBAL_VARIABLES, init it with 0.
	sql := fmt.Sprintf("INSERT IGNORE INTO  %s.%s (`VARIABLE_NAME`, `VARIABLE_VALUE`) VALUES ('%s', '%d')",
		mysql.SystemDB, mysql.GlobalVariablesTable, variable.TiDBEnableWindowFunction, 0)
	mustExecute(s, sql)
}

func upgradeToVer38(s Session, ver int64) {
	if ver >= version38 {
		return
	}
	doReentrantDDL(s, CreateGlobalPrivTable)
}

func writeNewCollationParameter(s Session, flag bool) {
	comment := "If the new collations are enabled. Do not edit it."
	b := varFalse
	if flag {
		b = varTrue
	}
	mustExecute(s, `INSERT HIGH_PRIORITY INTO %n.%n VALUES (%?, %?, %?) ON DUPLICATE KEY UPDATE VARIABLE_VALUE=%?`,
		mysql.SystemDB, mysql.TiDBTable, tidbNewCollationEnabled, b, comment, b,
	)
}

func upgradeToVer40(s Session, ver int64) {
	if ver >= version40 {
		return
	}
	// There is no way to enable new collation for an existing TiDB cluster.
	writeNewCollationParameter(s, false)
}

func upgradeToVer41(s Session, ver int64) {
	if ver >= version41 {
		return
	}
	doReentrantDDL(s, "ALTER TABLE mysql.user CHANGE `password` `authentication_string` TEXT", infoschema.ErrColumnExists, infoschema.ErrColumnNotExists)
	doReentrantDDL(s, "ALTER TABLE mysql.user ADD COLUMN `password` TEXT as (`authentication_string`)", infoschema.ErrColumnExists)
}

// writeDefaultExprPushDownBlacklist writes default expr pushdown blacklist into mysql.expr_pushdown_blacklist
func writeDefaultExprPushDownBlacklist(s Session) {
	mustExecute(s, "INSERT HIGH_PRIORITY INTO mysql.expr_pushdown_blacklist VALUES"+
		"('date_add','tiflash', 'DST(daylight saving time) does not take effect in TiFlash date_add')")
}

func upgradeToVer42(s Session, ver int64) {
	if ver >= version42 {
		return
	}
	doReentrantDDL(s, "ALTER TABLE mysql.expr_pushdown_blacklist ADD COLUMN `store_type` CHAR(100) NOT NULL DEFAULT 'tikv,tiflash,tidb'", infoschema.ErrColumnExists)
	doReentrantDDL(s, "ALTER TABLE mysql.expr_pushdown_blacklist ADD COLUMN `reason` VARCHAR(200)", infoschema.ErrColumnExists)
	writeDefaultExprPushDownBlacklist(s)
}

// Convert statement summary global variables to non-empty values.
func writeStmtSummaryVars(s Session) {
	sql := "UPDATE %n.%n SET variable_value= %? WHERE variable_name= %? AND variable_value=''"
	mustExecute(s, sql, mysql.SystemDB, mysql.GlobalVariablesTable, variable.BoolToOnOff(variable.DefTiDBEnableStmtSummary), variable.TiDBEnableStmtSummary)
	mustExecute(s, sql, mysql.SystemDB, mysql.GlobalVariablesTable, variable.BoolToOnOff(variable.DefTiDBStmtSummaryInternalQuery), variable.TiDBStmtSummaryInternalQuery)
	mustExecute(s, sql, mysql.SystemDB, mysql.GlobalVariablesTable, strconv.Itoa(variable.DefTiDBStmtSummaryRefreshInterval), variable.TiDBStmtSummaryRefreshInterval)
	mustExecute(s, sql, mysql.SystemDB, mysql.GlobalVariablesTable, strconv.Itoa(variable.DefTiDBStmtSummaryHistorySize), variable.TiDBStmtSummaryHistorySize)
	mustExecute(s, sql, mysql.SystemDB, mysql.GlobalVariablesTable, strconv.FormatUint(uint64(variable.DefTiDBStmtSummaryMaxStmtCount), 10), variable.TiDBStmtSummaryMaxStmtCount)
	mustExecute(s, sql, mysql.SystemDB, mysql.GlobalVariablesTable, strconv.FormatUint(uint64(variable.DefTiDBStmtSummaryMaxSQLLength), 10), variable.TiDBStmtSummaryMaxSQLLength)
}

func upgradeToVer43(s Session, ver int64) {
	if ver >= version43 {
		return
	}
	writeStmtSummaryVars(s)
}

func upgradeToVer44(s Session, ver int64) {
	if ver >= version44 {
		return
	}
	mustExecute(s, "DELETE FROM mysql.global_variables where variable_name = \"tidb_isolation_read_engines\"")
}

func upgradeToVer45(s Session, ver int64) {
	if ver >= version45 {
		return
	}
	doReentrantDDL(s, "ALTER TABLE mysql.user ADD COLUMN `Config_priv` ENUM('N','Y') DEFAULT 'N'", infoschema.ErrColumnExists)
	mustExecute(s, "UPDATE HIGH_PRIORITY mysql.user SET Config_priv='Y' WHERE Super_priv='Y'")
}

// In v3.1.1, we wrongly replace the context of upgradeToVer39 with upgradeToVer44. If we upgrade from v3.1.1 to a newer version,
// upgradeToVer39 will be missed. So we redo upgradeToVer39 here to make sure the upgrading from v3.1.1 succeed.
func upgradeToVer46(s Session, ver int64) {
	if ver >= version46 {
		return
	}
	doReentrantDDL(s, "ALTER TABLE mysql.user ADD COLUMN `Reload_priv` ENUM('N','Y') DEFAULT 'N'", infoschema.ErrColumnExists)
	doReentrantDDL(s, "ALTER TABLE mysql.user ADD COLUMN `File_priv` ENUM('N','Y') DEFAULT 'N'", infoschema.ErrColumnExists)
	mustExecute(s, "UPDATE HIGH_PRIORITY mysql.user SET Reload_priv='Y' WHERE Super_priv='Y'")
	mustExecute(s, "UPDATE HIGH_PRIORITY mysql.user SET File_priv='Y' WHERE Super_priv='Y'")
}

func upgradeToVer47(s Session, ver int64) {
	if ver >= version47 {
		return
	}
	doReentrantDDL(s, "ALTER TABLE mysql.bind_info ADD COLUMN `source` varchar(10) NOT NULL default 'unknown'", infoschema.ErrColumnExists)
}

func upgradeToVer50(s Session, ver int64) {
	if ver >= version50 {
		return
	}
	doReentrantDDL(s, CreateSchemaIndexUsageTable)
}

func upgradeToVer52(s Session, ver int64) {
	if ver >= version52 {
		return
	}
	doReentrantDDL(s, "ALTER TABLE mysql.stats_histograms MODIFY cm_sketch BLOB(6291456)")
}

func upgradeToVer53(s Session, ver int64) {
	if ver >= version53 {
		return
	}
	// when upgrade from old tidb and no `tidb_enable_strict_double_type_check` in GLOBAL_VARIABLES, init it with 1`
	sql := fmt.Sprintf("INSERT IGNORE INTO %s.%s (`VARIABLE_NAME`, `VARIABLE_VALUE`) VALUES ('%s', '%d')",
		mysql.SystemDB, mysql.GlobalVariablesTable, variable.TiDBEnableStrictDoubleTypeCheck, 0)
	mustExecute(s, sql)
}

func upgradeToVer54(s Session, ver int64) {
	if ver >= version54 {
		return
	}
	// The mem-query-quota default value is 32GB by default in v3.0, and 1GB by
	// default in v4.0.
	// If a cluster is upgraded from v3.0.x (bootstrapVer <= version38) to
	// v4.0.9+, we'll write the default value to mysql.tidb. Thus we can get the
	// default value of mem-quota-query, and promise the compatibility even if
	// the tidb-server restarts.
	// If it's a newly deployed cluster, we do not need to write the value into
	// mysql.tidb, since no compatibility problem will happen.

	// This bootstrap task becomes obsolete in TiDB 5.0+, because it appears that the
	// default value of mem-quota-query changes back to 1GB. In TiDB 6.1+ mem-quota-query
	// is no longer a config option, but instead a system variable (tidb_mem_quota_query).

	if ver <= version38 {
		writeMemoryQuotaQuery(s)
	}
}

// When cherry-pick upgradeToVer52 to v4.0, we wrongly name it upgradeToVer48.
// If we upgrade from v4.0 to a newer version, the real upgradeToVer48 will be missed.
// So we redo upgradeToVer48 here to make sure the upgrading from v4.0 succeeds.
func upgradeToVer55(s Session, ver int64) {
	if ver >= version55 {
		return
	}
	defValues := map[string]string{
		variable.TiDBIndexLookupConcurrency:     "4",
		variable.TiDBIndexLookupJoinConcurrency: "4",
		variable.TiDBHashAggFinalConcurrency:    "4",
		variable.TiDBHashAggPartialConcurrency:  "4",
		variable.TiDBWindowConcurrency:          "4",
		variable.TiDBProjectionConcurrency:      "4",
		variable.TiDBHashJoinConcurrency:        "5",
	}
	names := make([]string, 0, len(defValues))
	for n := range defValues {
		names = append(names, n)
	}

	selectSQL := "select HIGH_PRIORITY * from mysql.global_variables where variable_name in ('" + strings.Join(names, quoteCommaQuote) + "')"
	ctx := kv.WithInternalSourceType(context.Background(), kv.InternalTxnBootstrap)
	rs, err := s.ExecuteInternal(ctx, selectSQL)
	terror.MustNil(err)
	defer terror.Call(rs.Close)
	req := rs.NewChunk(nil)
	it := chunk.NewIterator4Chunk(req)
	err = rs.Next(ctx, req)
	for err == nil && req.NumRows() != 0 {
		for row := it.Begin(); row != it.End(); row = it.Next() {
			n := strings.ToLower(row.GetString(0))
			v := row.GetString(1)
			if defValue, ok := defValues[n]; !ok || defValue != v {
				return
			}
		}
		err = rs.Next(ctx, req)
	}
	terror.MustNil(err)

	mustExecute(s, "BEGIN")
	v := strconv.Itoa(variable.ConcurrencyUnset)
	sql := fmt.Sprintf("UPDATE %s.%s SET variable_value='%%s' WHERE variable_name='%%s'", mysql.SystemDB, mysql.GlobalVariablesTable)
	for _, name := range names {
		mustExecute(s, fmt.Sprintf(sql, v, name))
	}
	mustExecute(s, "COMMIT")
}

// When cherry-pick upgradeToVer54 to v4.0, we wrongly name it upgradeToVer49.
// If we upgrade from v4.0 to a newer version, the real upgradeToVer49 will be missed.
// So we redo upgradeToVer49 here to make sure the upgrading from v4.0 succeeds.
func upgradeToVer56(s Session, ver int64) {
	if ver >= version56 {
		return
	}
	doReentrantDDL(s, CreateStatsExtended)
}

func upgradeToVer57(s Session, ver int64) {
	if ver >= version57 {
		return
	}
	insertBuiltinBindInfoRow(s)
}

func initBindInfoTable(s Session) {
	mustExecute(s, CreateBindInfoTable)
	insertBuiltinBindInfoRow(s)
}

func insertBuiltinBindInfoRow(s Session) {
	mustExecute(s, `INSERT HIGH_PRIORITY INTO mysql.bind_info(original_sql, bind_sql, default_db, status, create_time, update_time, charset, collation, source)
						VALUES (%?, %?, "mysql", %?, "0000-00-00 00:00:00", "0000-00-00 00:00:00", "", "", %?)`,
		bindinfo.BuiltinPseudoSQL4BindLock, bindinfo.BuiltinPseudoSQL4BindLock, bindinfo.Builtin, bindinfo.Builtin,
	)
}

func upgradeToVer59(s Session, ver int64) {
	if ver >= version59 {
		return
	}
	// The oom-action default value is log by default in v3.0, and cancel by
	// default in v4.0.11+.
	// If a cluster is upgraded from v3.0.x (bootstrapVer <= version59) to
	// v4.0.11+, we'll write the default value to mysql.tidb. Thus we can get
	// the default value of oom-action, and promise the compatibility even if
	// the tidb-server restarts.
	// If it's a newly deployed cluster, we do not need to write the value into
	// mysql.tidb, since no compatibility problem will happen.
	writeOOMAction(s)
}

func upgradeToVer60(s Session, ver int64) {
	if ver >= version60 {
		return
	}
	mustExecute(s, "DROP TABLE IF EXISTS mysql.stats_extended")
	doReentrantDDL(s, CreateStatsExtended)
}

type bindInfo struct {
	bindSQL    string
	status     string
	createTime types.Time
	charset    string
	collation  string
	source     string
}

func upgradeToVer67(s Session, ver int64) {
	if ver >= version67 {
		return
	}
	bindMap := make(map[string]bindInfo)
	h := &bindinfo.BindHandle{}
	var err error
	mustExecute(s, "BEGIN PESSIMISTIC")

	defer func() {
		if err != nil {
			mustExecute(s, "ROLLBACK")
			return
		}

		mustExecute(s, "COMMIT")
	}()
	mustExecute(s, h.LockBindInfoSQL())
	ctx := kv.WithInternalSourceType(context.Background(), kv.InternalTxnBootstrap)
	var rs sqlexec.RecordSet
	rs, err = s.ExecuteInternal(ctx,
		`SELECT bind_sql, default_db, status, create_time, charset, collation, source
			FROM mysql.bind_info
			WHERE source != 'builtin'
			ORDER BY update_time DESC`)
	if err != nil {
		logutil.BgLogger().Fatal("upgradeToVer67 error", zap.Error(err))
	}
	req := rs.NewChunk(nil)
	iter := chunk.NewIterator4Chunk(req)
	p := parser.New()
	now := types.NewTime(types.FromGoTime(time.Now()), mysql.TypeTimestamp, 3)
	for {
		err = rs.Next(context.TODO(), req)
		if err != nil {
			logutil.BgLogger().Fatal("upgradeToVer67 error", zap.Error(err))
		}
		if req.NumRows() == 0 {
			break
		}
		updateBindInfo(iter, p, bindMap)
	}
	terror.Call(rs.Close)

	mustExecute(s, "DELETE FROM mysql.bind_info where source != 'builtin'")
	for original, bind := range bindMap {
		mustExecute(s, fmt.Sprintf("INSERT INTO mysql.bind_info VALUES(%s, %s, '', %s, %s, %s, %s, %s, %s)",
			expression.Quote(original),
			expression.Quote(bind.bindSQL),
			expression.Quote(bind.status),
			expression.Quote(bind.createTime.String()),
			expression.Quote(now.String()),
			expression.Quote(bind.charset),
			expression.Quote(bind.collation),
			expression.Quote(bind.source),
		))
	}
}

func updateBindInfo(iter *chunk.Iterator4Chunk, p *parser.Parser, bindMap map[string]bindInfo) {
	for row := iter.Begin(); row != iter.End(); row = iter.Next() {
		bind := row.GetString(0)
		db := row.GetString(1)
		status := row.GetString(2)

		if status != bindinfo.Enabled && status != bindinfo.Using && status != bindinfo.Builtin {
			continue
		}

		charset := row.GetString(4)
		collation := row.GetString(5)
		stmt, err := p.ParseOneStmt(bind, charset, collation)
		if err != nil {
			logutil.BgLogger().Fatal("updateBindInfo error", zap.Error(err))
		}
		originWithDB := parser.Normalize(utilparser.RestoreWithDefaultDB(stmt, db, bind))
		if _, ok := bindMap[originWithDB]; ok {
			// The results are sorted in descending order of time.
			// And in the following cases, duplicate originWithDB may occur
			//      originalText         	|bindText                                   	|DB
			//		`select * from t` 		|`select /*+ use_index(t, idx) */ * from t` 	|`test`
			// 		`select * from test.t`  |`select /*+ use_index(t, idx) */ * from test.t`|``
			// Therefore, if repeated, we can skip to keep the latest binding.
			continue
		}
		bindMap[originWithDB] = bindInfo{
			bindSQL:    utilparser.RestoreWithDefaultDB(stmt, db, bind),
			status:     status,
			createTime: row.GetTime(3),
			charset:    charset,
			collation:  collation,
			source:     row.GetString(6),
		}
	}
}

func writeMemoryQuotaQuery(s Session) {
	comment := "memory_quota_query is 32GB by default in v3.0.x, 1GB by default in v4.0.x+"
	mustExecute(s, `INSERT HIGH_PRIORITY INTO %n.%n VALUES (%?, %?, %?) ON DUPLICATE KEY UPDATE VARIABLE_VALUE=%?`,
		mysql.SystemDB, mysql.TiDBTable, tidbDefMemoryQuotaQuery, 32<<30, comment, 32<<30,
	)
}

func upgradeToVer62(s Session, ver int64) {
	if ver >= version62 {
		return
	}
	doReentrantDDL(s, "ALTER TABLE mysql.stats_buckets ADD COLUMN `ndv` bigint not null default 0", infoschema.ErrColumnExists)
}

func upgradeToVer63(s Session, ver int64) {
	if ver >= version63 {
		return
	}
	doReentrantDDL(s, "ALTER TABLE mysql.user ADD COLUMN `Create_tablespace_priv` ENUM('N','Y') DEFAULT 'N'", infoschema.ErrColumnExists)
	mustExecute(s, "UPDATE HIGH_PRIORITY mysql.user SET Create_tablespace_priv='Y' where Super_priv='Y'")
}

func upgradeToVer64(s Session, ver int64) {
	if ver >= version64 {
		return
	}
	doReentrantDDL(s, "ALTER TABLE mysql.user ADD COLUMN `Repl_slave_priv` ENUM('N','Y') CHARACTER SET utf8 NOT NULL DEFAULT 'N' AFTER `Execute_priv`", infoschema.ErrColumnExists)
	doReentrantDDL(s, "ALTER TABLE mysql.user ADD COLUMN `Repl_client_priv` ENUM('N','Y') CHARACTER SET utf8 NOT NULL DEFAULT 'N' AFTER `Repl_slave_priv`", infoschema.ErrColumnExists)
	mustExecute(s, "UPDATE HIGH_PRIORITY mysql.user SET Repl_slave_priv='Y',Repl_client_priv='Y' where Super_priv='Y'")
}

func upgradeToVer65(s Session, ver int64) {
	if ver >= version65 {
		return
	}
	doReentrantDDL(s, CreateStatsFMSketchTable)
}

func upgradeToVer66(s Session, ver int64) {
	if ver >= version66 {
		return
	}
	mustExecute(s, "set @@global.tidb_track_aggregate_memory_usage = 1")
}

func upgradeToVer68(s Session, ver int64) {
	if ver >= version68 {
		return
	}
	mustExecute(s, "DELETE FROM mysql.global_variables where VARIABLE_NAME = 'tidb_enable_clustered_index' and VARIABLE_VALUE = 'OFF'")
}

func upgradeToVer69(s Session, ver int64) {
	if ver >= version69 {
		return
	}
	doReentrantDDL(s, CreateGlobalGrantsTable)
}

func upgradeToVer70(s Session, ver int64) {
	if ver >= version70 {
		return
	}
	doReentrantDDL(s, "ALTER TABLE mysql.user ADD COLUMN plugin CHAR(64) AFTER authentication_string", infoschema.ErrColumnExists)
	mustExecute(s, "UPDATE HIGH_PRIORITY mysql.user SET plugin='mysql_native_password'")
}

func upgradeToVer71(s Session, ver int64) {
	if ver >= version71 {
		return
	}
	mustExecute(s, "UPDATE mysql.global_variables SET VARIABLE_VALUE='OFF' WHERE VARIABLE_NAME = 'tidb_multi_statement_mode' AND VARIABLE_VALUE = 'WARN'")
}

func upgradeToVer72(s Session, ver int64) {
	if ver >= version72 {
		return
	}
	doReentrantDDL(s, "ALTER TABLE mysql.stats_meta ADD COLUMN snapshot BIGINT(64) UNSIGNED NOT NULL DEFAULT 0", infoschema.ErrColumnExists)
}

func upgradeToVer73(s Session, ver int64) {
	if ver >= version73 {
		return
	}
	doReentrantDDL(s, CreateCapturePlanBaselinesBlacklist)
}

func upgradeToVer74(s Session, ver int64) {
	if ver >= version74 {
		return
	}
	// The old default value of `tidb_stmt_summary_max_stmt_count` is 200, we want to enlarge this to the new default value when TiDB upgrade.
	mustExecute(s, fmt.Sprintf("UPDATE mysql.global_variables SET VARIABLE_VALUE='%[1]v' WHERE VARIABLE_NAME = 'tidb_stmt_summary_max_stmt_count' AND CAST(VARIABLE_VALUE AS SIGNED) = 200", variable.DefTiDBStmtSummaryMaxStmtCount))
}

func upgradeToVer75(s Session, ver int64) {
	if ver >= version75 {
		return
	}
	doReentrantDDL(s, "ALTER TABLE mysql.user MODIFY COLUMN Host CHAR(255)")
	doReentrantDDL(s, "ALTER TABLE mysql.global_priv MODIFY COLUMN Host CHAR(255)")
	doReentrantDDL(s, "ALTER TABLE mysql.db MODIFY COLUMN Host CHAR(255)")
	doReentrantDDL(s, "ALTER TABLE mysql.tables_priv MODIFY COLUMN Host CHAR(255)")
	doReentrantDDL(s, "ALTER TABLE mysql.columns_priv MODIFY COLUMN Host CHAR(255)")
}

func upgradeToVer76(s Session, ver int64) {
	if ver >= version76 {
		return
	}
	doReentrantDDL(s, "ALTER TABLE mysql.columns_priv MODIFY COLUMN Column_priv SET('Select','Insert','Update','References')")
}

func upgradeToVer77(s Session, ver int64) {
	if ver >= version77 {
		return
	}
	doReentrantDDL(s, CreateColumnStatsUsageTable)
}

func upgradeToVer78(s Session, ver int64) {
	if ver >= version78 {
		return
	}
	doReentrantDDL(s, "ALTER TABLE mysql.stats_buckets MODIFY upper_bound LONGBLOB NOT NULL")
	doReentrantDDL(s, "ALTER TABLE mysql.stats_buckets MODIFY lower_bound LONGBLOB")
	doReentrantDDL(s, "ALTER TABLE mysql.stats_histograms MODIFY last_analyze_pos LONGBLOB DEFAULT NULL")
}

func upgradeToVer79(s Session, ver int64) {
	if ver >= version79 {
		return
	}
	doReentrantDDL(s, CreateTableCacheMetaTable)
}

func upgradeToVer80(s Session, ver int64) {
	if ver >= version80 {
		return
	}
	// Check if tidb_analyze_version exists in mysql.GLOBAL_VARIABLES.
	// If not, insert "tidb_analyze_version | 1" since this is the old behavior before we introduce this variable.
	ctx := kv.WithInternalSourceType(context.Background(), kv.InternalTxnBootstrap)
	rs, err := s.ExecuteInternal(ctx, "SELECT VARIABLE_VALUE FROM %n.%n WHERE VARIABLE_NAME=%?;",
		mysql.SystemDB, mysql.GlobalVariablesTable, variable.TiDBAnalyzeVersion)
	terror.MustNil(err)
	req := rs.NewChunk(nil)
	err = rs.Next(ctx, req)
	terror.MustNil(err)
	if req.NumRows() != 0 {
		return
	}

	mustExecute(s, "INSERT HIGH_PRIORITY IGNORE INTO %n.%n VALUES (%?, %?);",
		mysql.SystemDB, mysql.GlobalVariablesTable, variable.TiDBAnalyzeVersion, 1)
}

// For users that upgrade TiDB from a pre-4.0 version, we want to disable index merge by default.
// This helps minimize query plan regressions.
func upgradeToVer81(s Session, ver int64) {
	if ver >= version81 {
		return
	}
	// Check if tidb_enable_index_merge exists in mysql.GLOBAL_VARIABLES.
	// If not, insert "tidb_enable_index_merge | off".
	ctx := kv.WithInternalSourceType(context.Background(), kv.InternalTxnBootstrap)
	rs, err := s.ExecuteInternal(ctx, "SELECT VARIABLE_VALUE FROM %n.%n WHERE VARIABLE_NAME=%?;",
		mysql.SystemDB, mysql.GlobalVariablesTable, variable.TiDBEnableIndexMerge)
	terror.MustNil(err)
	req := rs.NewChunk(nil)
	err = rs.Next(ctx, req)
	terror.MustNil(err)
	if req.NumRows() != 0 {
		return
	}

	mustExecute(s, "INSERT HIGH_PRIORITY IGNORE INTO %n.%n VALUES (%?, %?);",
		mysql.SystemDB, mysql.GlobalVariablesTable, variable.TiDBEnableIndexMerge, variable.Off)
}

func upgradeToVer82(s Session, ver int64) {
	if ver >= version82 {
		return
	}
	doReentrantDDL(s, CreateAnalyzeOptionsTable)
}

func upgradeToVer83(s Session, ver int64) {
	if ver >= version83 {
		return
	}
	doReentrantDDL(s, CreateStatsHistory)
}

func upgradeToVer84(s Session, ver int64) {
	if ver >= version84 {
		return
	}
	doReentrantDDL(s, CreateStatsMetaHistory)
}

func upgradeToVer85(s Session, ver int64) {
	if ver >= version85 {
		return
	}
	mustExecute(s, fmt.Sprintf("UPDATE HIGH_PRIORITY mysql.bind_info SET status= '%s' WHERE status = '%s'", bindinfo.Enabled, bindinfo.Using))
}

func upgradeToVer86(s Session, ver int64) {
	if ver >= version86 {
		return
	}
	doReentrantDDL(s, "ALTER TABLE mysql.tables_priv MODIFY COLUMN Column_priv SET('Select','Insert','Update','References')")
}

func upgradeToVer87(s Session, ver int64) {
	if ver >= version87 {
		return
	}
	doReentrantDDL(s, CreateAnalyzeJobs)
}

func upgradeToVer88(s Session, ver int64) {
	if ver >= version88 {
		return
	}
	doReentrantDDL(s, "ALTER TABLE mysql.user CHANGE `Repl_slave_priv` `Repl_slave_priv` ENUM('N','Y') NOT NULL DEFAULT 'N' AFTER `Execute_priv`")
	doReentrantDDL(s, "ALTER TABLE mysql.user CHANGE `Repl_client_priv` `Repl_client_priv` ENUM('N','Y') NOT NULL DEFAULT 'N' AFTER `Repl_slave_priv`")
}

func upgradeToVer89(s Session, ver int64) {
	if ver >= version89 {
		return
	}
	doReentrantDDL(s, CreateAdvisoryLocks)
}

// importConfigOption is a one-time import.
// It is intended to be used to convert a config option to a sysvar.
// It reads the config value from the tidb-server executing the bootstrap
// (not guaranteed to be the same on all servers), and writes a message
// to the error log. The message is important since the behavior is weird
// (changes to the config file will no longer take effect past this point).
func importConfigOption(s Session, configName, svName, valStr string) {
	message := fmt.Sprintf("%s is now configured by the system variable %s. One-time importing the value specified in tidb.toml file", configName, svName)
	logutil.BgLogger().Warn(message, zap.String("value", valStr))
	// We use insert ignore, since if its a duplicate we don't want to overwrite any user-set values.
	sql := fmt.Sprintf("INSERT IGNORE INTO  %s.%s (`VARIABLE_NAME`, `VARIABLE_VALUE`) VALUES ('%s', '%s')",
		mysql.SystemDB, mysql.GlobalVariablesTable, svName, valStr)
	mustExecute(s, sql)
}

func upgradeToVer90(s Session, ver int64) {
	if ver >= version90 {
		return
	}
	valStr := variable.BoolToOnOff(config.GetGlobalConfig().EnableBatchDML)
	importConfigOption(s, "enable-batch-dml", variable.TiDBEnableBatchDML, valStr)
	valStr = fmt.Sprint(config.GetGlobalConfig().MemQuotaQuery)
	importConfigOption(s, "mem-quota-query", variable.TiDBMemQuotaQuery, valStr)
	valStr = fmt.Sprint(config.GetGlobalConfig().Log.QueryLogMaxLen)
	importConfigOption(s, "query-log-max-len", variable.TiDBQueryLogMaxLen, valStr)
	valStr = fmt.Sprint(config.GetGlobalConfig().Performance.CommitterConcurrency)
	importConfigOption(s, "committer-concurrency", variable.TiDBCommitterConcurrency, valStr)
	valStr = variable.BoolToOnOff(config.GetGlobalConfig().Performance.RunAutoAnalyze)
	importConfigOption(s, "run-auto-analyze", variable.TiDBEnableAutoAnalyze, valStr)
	valStr = config.GetGlobalConfig().OOMAction
	importConfigOption(s, "oom-action", variable.TiDBMemOOMAction, valStr)
}

func upgradeToVer91(s Session, ver int64) {
	if ver >= version91 {
		return
	}
	valStr := variable.BoolToOnOff(config.GetGlobalConfig().PreparedPlanCache.Enabled)
	importConfigOption(s, "prepared-plan-cache.enable", variable.TiDBEnablePrepPlanCache, valStr)

	valStr = strconv.Itoa(int(config.GetGlobalConfig().PreparedPlanCache.Capacity))
	importConfigOption(s, "prepared-plan-cache.capacity", variable.TiDBPrepPlanCacheSize, valStr)

	valStr = strconv.FormatFloat(config.GetGlobalConfig().PreparedPlanCache.MemoryGuardRatio, 'f', -1, 64)
	importConfigOption(s, "prepared-plan-cache.memory-guard-ratio", variable.TiDBPrepPlanCacheMemoryGuardRatio, valStr)
}

func upgradeToVer93(s Session, ver int64) {
	if ver >= version93 {
		return
	}
	valStr := variable.BoolToOnOff(config.GetGlobalConfig().OOMUseTmpStorage)
	importConfigOption(s, "oom-use-tmp-storage", variable.TiDBEnableTmpStorageOnOOM, valStr)
}

func upgradeToVer94(s Session, ver int64) {
	if ver >= version94 {
		return
	}
	mustExecute(s, CreateMDLView)
}

func upgradeToVer95(s Session, ver int64) {
	if ver >= version95 {
		return
	}
	doReentrantDDL(s, "ALTER TABLE mysql.user ADD COLUMN IF NOT EXISTS `User_attributes` JSON")
}

func upgradeToVer97(s Session, ver int64) {
	if ver >= version97 {
		return
	}
	// Check if tidb_opt_range_max_size exists in mysql.GLOBAL_VARIABLES.
	// If not, insert "tidb_opt_range_max_size | 0" since this is the old behavior before we introduce this variable.
	ctx := kv.WithInternalSourceType(context.Background(), kv.InternalTxnBootstrap)
	rs, err := s.ExecuteInternal(ctx, "SELECT VARIABLE_VALUE FROM %n.%n WHERE VARIABLE_NAME=%?;",
		mysql.SystemDB, mysql.GlobalVariablesTable, variable.TiDBOptRangeMaxSize)
	terror.MustNil(err)
	req := rs.NewChunk(nil)
	err = rs.Next(ctx, req)
	terror.MustNil(err)
	if req.NumRows() != 0 {
		return
	}

	mustExecute(s, "INSERT HIGH_PRIORITY IGNORE INTO %n.%n VALUES (%?, %?);",
		mysql.SystemDB, mysql.GlobalVariablesTable, variable.TiDBOptRangeMaxSize, 0)
}

func upgradeToVer98(s Session, ver int64) {
	if ver >= version98 {
		return
	}
	doReentrantDDL(s, "ALTER TABLE mysql.user ADD COLUMN IF NOT EXISTS `Token_issuer` varchar(255)")
}

func upgradeToVer99Before(s Session) {
	mustExecute(s, "INSERT HIGH_PRIORITY IGNORE INTO %n.%n VALUES (%?, %?);",
		mysql.SystemDB, mysql.GlobalVariablesTable, variable.TiDBEnableMDL, 0)
}

func upgradeToVer99After(s Session) {
	sql := fmt.Sprintf("UPDATE HIGH_PRIORITY %[1]s.%[2]s SET VARIABLE_VALUE = %[4]d WHERE VARIABLE_NAME = '%[3]s'",
		mysql.SystemDB, mysql.GlobalVariablesTable, variable.TiDBEnableMDL, 1)
	mustExecute(s, sql)
	err := kv.RunInNewTxn(kv.WithInternalSourceType(context.Background(), kv.InternalTxnDDL), s.GetStore(), true, func(ctx context.Context, txn kv.Transaction) error {
		t := meta.NewMeta(txn)
		return t.SetMetadataLock(true)
	})
	terror.MustNil(err)
}

func upgradeToVer100(s Session, ver int64) {
	if ver >= version100 {
		return
	}
	valStr := strconv.Itoa(int(config.GetGlobalConfig().Performance.ServerMemoryQuota))
	importConfigOption(s, "performance.server-memory-quota", variable.TiDBServerMemoryLimit, valStr)
}

func upgradeToVer101(s Session, ver int64) {
	if ver >= version101 {
		return
	}
	doReentrantDDL(s, CreatePlanReplayerStatusTable)
}

func upgradeToVer102(s Session, ver int64) {
	if ver >= version102 {
		return
	}
	doReentrantDDL(s, CreatePlanReplayerTaskTable)
}

func upgradeToVer103(s Session, ver int64) {
	if ver >= version103 {
		return
	}
	doReentrantDDL(s, CreateStatsTableLocked)
}

func upgradeToVer104(s Session, ver int64) {
	if ver >= version104 {
		return
	}

	doReentrantDDL(s, "ALTER TABLE mysql.bind_info ADD COLUMN IF NOT EXISTS `sql_digest` varchar(64)")
	doReentrantDDL(s, "ALTER TABLE mysql.bind_info ADD COLUMN IF NOT EXISTS `plan_digest` varchar(64)")
}

// For users that upgrade TiDB from a pre-6.0 version, we want to disable tidb cost model2 by default to keep plans unchanged.
func upgradeToVer105(s Session, ver int64) {
	if ver >= version105 {
		return
	}
	ctx := kv.WithInternalSourceType(context.Background(), kv.InternalTxnBootstrap)
	rs, err := s.ExecuteInternal(ctx, "SELECT VARIABLE_VALUE FROM %n.%n WHERE VARIABLE_NAME=%?;",
		mysql.SystemDB, mysql.GlobalVariablesTable, variable.TiDBCostModelVersion)
	terror.MustNil(err)
	req := rs.NewChunk(nil)
	err = rs.Next(ctx, req)
	terror.MustNil(err)
	if req.NumRows() != 0 {
		return
	}

	mustExecute(s, "INSERT HIGH_PRIORITY IGNORE INTO %n.%n VALUES (%?, %?);",
		mysql.SystemDB, mysql.GlobalVariablesTable, variable.TiDBCostModelVersion, "1")
}

func upgradeToVer106(s Session, ver int64) {
	if ver >= version106 {
		return
	}
	doReentrantDDL(s, CreatePasswordHistory)
	doReentrantDDL(s, "Alter table mysql.user add COLUMN IF NOT EXISTS `Password_reuse_history` smallint unsigned  DEFAULT NULL AFTER `Create_Tablespace_Priv` ")
	doReentrantDDL(s, "Alter table mysql.user add COLUMN IF NOT EXISTS `Password_reuse_time` smallint unsigned DEFAULT NULL AFTER `Password_reuse_history`")
}

func upgradeToVer107(s Session, ver int64) {
	if ver >= version107 {
		return
	}
	doReentrantDDL(s, "ALTER TABLE mysql.user ADD COLUMN IF NOT EXISTS `Password_expired` ENUM('N','Y') NOT NULL DEFAULT 'N'")
	doReentrantDDL(s, "ALTER TABLE mysql.user ADD COLUMN IF NOT EXISTS `Password_last_changed` TIMESTAMP DEFAULT CURRENT_TIMESTAMP()")
	doReentrantDDL(s, "ALTER TABLE mysql.user ADD COLUMN IF NOT EXISTS `Password_lifetime` SMALLINT UNSIGNED DEFAULT NULL")
}

func upgradeToVer108(s Session, ver int64) {
	if ver >= version108 {
		return
	}
	doReentrantDDL(s, CreateTTLTableStatus)
}

// For users that upgrade TiDB from a 6.2-6.4 version, we want to disable tidb gc_aware_memory_track by default.
func upgradeToVer109(s Session, ver int64) {
	if ver >= version109 {
		return
	}
	mustExecute(s, "REPLACE HIGH_PRIORITY INTO %n.%n VALUES (%?, %?);",
		mysql.SystemDB, mysql.GlobalVariablesTable, variable.TiDBEnableGCAwareMemoryTrack, 0)
}

// For users that upgrade TiDB from a 5.4-6.4 version, we want to enable tidb tidb_stats_load_pseudo_timeout by default.
func upgradeToVer110(s Session, ver int64) {
	if ver >= version110 {
		return
	}
	mustExecute(s, "REPLACE HIGH_PRIORITY INTO %n.%n VALUES (%?, %?);",
		mysql.SystemDB, mysql.GlobalVariablesTable, variable.TiDBStatsLoadPseudoTimeout, 1)
}

func upgradeToVer130(s Session, ver int64) {
	if ver >= version130 {
		return
	}
	doReentrantDDL(s, "ALTER TABLE mysql.stats_meta_history ADD COLUMN IF NOT EXISTS `source` varchar(40) NOT NULL after `version`;")
}

func upgradeToVer131(s Session, ver int64) {
	if ver >= version131 {
		return
	}
	doReentrantDDL(s, CreateTTLTask)
	doReentrantDDL(s, CreateTTLJobHistory)
}

func upgradeToVer132(s Session, ver int64) {
	if ver >= version132 {
		return
	}
	doReentrantDDL(s, CreateMDLView)
}

func upgradeToVer133(s Session, ver int64) {
	if ver >= version133 {
		return
	}
	mustExecute(s, "UPDATE HIGH_PRIORITY %n.%n set VARIABLE_VALUE = %? where VARIABLE_NAME = %? and VARIABLE_VALUE = %?;",
		mysql.SystemDB, mysql.GlobalVariablesTable, variable.DefTiDBServerMemoryLimit, variable.TiDBServerMemoryLimit, "0")
}

func upgradeToVer134(s Session, ver int64) {
	if ver >= version134 {
		return
	}
	mustExecute(s, "REPLACE HIGH_PRIORITY INTO %n.%n VALUES (%?, %?);", mysql.SystemDB, mysql.GlobalVariablesTable, variable.ForeignKeyChecks, variable.On)
	mustExecute(s, "REPLACE HIGH_PRIORITY INTO %n.%n VALUES (%?, %?);", mysql.SystemDB, mysql.GlobalVariablesTable, variable.TiDBEnableForeignKey, variable.On)
	mustExecute(s, "REPLACE HIGH_PRIORITY INTO %n.%n VALUES (%?, %?);", mysql.SystemDB, mysql.GlobalVariablesTable, variable.TiDBEnableHistoricalStats, variable.On)
	mustExecute(s, "REPLACE HIGH_PRIORITY INTO %n.%n VALUES (%?, %?);", mysql.SystemDB, mysql.GlobalVariablesTable, variable.TiDBEnablePlanReplayerCapture, variable.On)
	mustExecute(s, "UPDATE HIGH_PRIORITY %n.%n SET VARIABLE_VALUE = %? WHERE VARIABLE_NAME = %? AND VARIABLE_VALUE = %?;", mysql.SystemDB, mysql.GlobalVariablesTable, "4", variable.TiDBStoreBatchSize, "0")
}

// For users that upgrade TiDB from a pre-7.0 version, we want to set tidb_opt_advanced_join_hint to off by default to keep plans unchanged.
func upgradeToVer135(s Session, ver int64) {
	if ver >= version135 {
		return
	}

	ctx := kv.WithInternalSourceType(context.Background(), kv.InternalTxnBootstrap)
	rs, err := s.ExecuteInternal(ctx, "SELECT VARIABLE_VALUE FROM %n.%n WHERE VARIABLE_NAME=%?;",
		mysql.SystemDB, mysql.GlobalVariablesTable, variable.TiDBOptAdvancedJoinHint)
	terror.MustNil(err)
	req := rs.NewChunk(nil)
	err = rs.Next(ctx, req)
	terror.MustNil(err)
	if req.NumRows() != 0 {
		return
	}

	mustExecute(s, "INSERT HIGH_PRIORITY IGNORE INTO %n.%n VALUES (%?, %?);",
		mysql.SystemDB, mysql.GlobalVariablesTable, variable.TiDBOptAdvancedJoinHint, false)
}

func upgradeToVer136(s Session, ver int64) {
	if ver >= version136 {
		return
	}
	mustExecute(s, CreateGlobalTask)
	doReentrantDDL(s, fmt.Sprintf("ALTER TABLE mysql.%s DROP INDEX namespace", ddl.BackgroundSubtaskTable), dbterror.ErrCantDropFieldOrKey)
	doReentrantDDL(s, fmt.Sprintf("ALTER TABLE mysql.%s ADD INDEX idx_task_key(task_key)", ddl.BackgroundSubtaskTable), dbterror.ErrDupKeyName)
}

func upgradeToVer137(s Session, ver int64) {
	// NOOP, we don't depend on ddl to init the default group due to backward compatible issue.
}

// For users that upgrade TiDB from a version below 7.0, we want to enable tidb tidb_enable_null_aware_anti_join by default.
func upgradeToVer138(s Session, ver int64) {
	if ver >= version138 {
		return
	}
	mustExecute(s, "REPLACE HIGH_PRIORITY INTO %n.%n VALUES (%?, %?);", mysql.SystemDB, mysql.GlobalVariablesTable, variable.TiDBOptimizerEnableNAAJ, variable.On)
}

func upgradeToVer139(s Session, ver int64) {
	if ver >= version139 {
		return
	}
	mustExecute(s, CreateLoadDataJobs)
}

func upgradeToVer140(s Session, ver int64) {
	if ver >= version140 {
		return
	}
	doReentrantDDL(s, "ALTER TABLE mysql.tidb_global_task ADD COLUMN `task_key` VARCHAR(256) NOT NULL AFTER `id`", infoschema.ErrColumnExists)
	doReentrantDDL(s, "ALTER TABLE mysql.tidb_global_task ADD UNIQUE KEY task_key(task_key)", dbterror.ErrDupKeyName)
}

<<<<<<< HEAD
=======
// upgradeToVer141 sets the value of `tidb_session_plan_cache_size` as `tidb_prepared_plan_cache_size` for compatibility.
>>>>>>> 7ad8769f
func upgradeToVer141(s Session, ver int64) {
	if ver >= version141 {
		return
	}
<<<<<<< HEAD
	doReentrantDDL(s, "ALTER TABLE mysql.tidb_global_task ADD COLUMN `error` BLOB", infoschema.ErrColumnExists)
	doReentrantDDL(s, "ALTER TABLE mysql.tidb_background_subtask ADD COLUMN `error` BLOB", infoschema.ErrColumnExists)
=======
	ctx := kv.WithInternalSourceType(context.Background(), kv.InternalTxnBootstrap)
	rs, err := s.ExecuteInternal(ctx, "SELECT VARIABLE_VALUE FROM %n.%n WHERE VARIABLE_NAME=%?;",
		mysql.SystemDB, mysql.GlobalVariablesTable, variable.TiDBPrepPlanCacheSize)
	terror.MustNil(err)
	req := rs.NewChunk(nil)
	err = rs.Next(ctx, req)
	if err != nil || req.NumRows() == 0 {
		return
	}
	row := req.GetRow(0)
	if row.IsNull(0) {
		return
	}
	val := row.GetString(0)

	mustExecute(s, "INSERT HIGH_PRIORITY IGNORE INTO %n.%n VALUES (%?, %?);",
		mysql.SystemDB, mysql.GlobalVariablesTable, variable.TiDBSessionPlanCacheSize, val)
>>>>>>> 7ad8769f
}

func writeOOMAction(s Session) {
	comment := "oom-action is `log` by default in v3.0.x, `cancel` by default in v4.0.11+"
	mustExecute(s, `INSERT HIGH_PRIORITY INTO %n.%n VALUES (%?, %?, %?) ON DUPLICATE KEY UPDATE VARIABLE_VALUE= %?`,
		mysql.SystemDB, mysql.TiDBTable, tidbDefOOMAction, variable.OOMActionLog, comment, variable.OOMActionLog,
	)
}

// updateBootstrapVer updates bootstrap version variable in mysql.TiDB table.
func updateBootstrapVer(s Session) {
	// Update bootstrap version.
	mustExecute(s, `INSERT HIGH_PRIORITY INTO %n.%n VALUES (%?, %?, "TiDB bootstrap version.") ON DUPLICATE KEY UPDATE VARIABLE_VALUE=%?`,
		mysql.SystemDB, mysql.TiDBTable, tidbServerVersionVar, currentBootstrapVersion, currentBootstrapVersion,
	)
}

// getBootstrapVersion gets bootstrap version from mysql.tidb table;
func getBootstrapVersion(s Session) (int64, error) {
	sVal, isNull, err := getTiDBVar(s, tidbServerVersionVar)
	if err != nil {
		return 0, errors.Trace(err)
	}
	if isNull {
		return 0, nil
	}
	return strconv.ParseInt(sVal, 10, 64)
}

// doDDLWorks executes DDL statements in bootstrap stage.
func doDDLWorks(s Session) {
	// Create a test database.
	mustExecute(s, "CREATE DATABASE IF NOT EXISTS test")
	// Create system db.
	mustExecute(s, "CREATE DATABASE IF NOT EXISTS %n", mysql.SystemDB)
	// Create user table.
	mustExecute(s, CreateUserTable)
	// Create password history.
	mustExecute(s, CreatePasswordHistory)
	// Create privilege tables.
	mustExecute(s, CreateGlobalPrivTable)
	mustExecute(s, CreateDBPrivTable)
	mustExecute(s, CreateTablePrivTable)
	mustExecute(s, CreateColumnPrivTable)
	// Create global system variable table.
	mustExecute(s, CreateGlobalVariablesTable)
	// Create TiDB table.
	mustExecute(s, CreateTiDBTable)
	// Create help table.
	mustExecute(s, CreateHelpTopic)
	// Create stats_meta table.
	mustExecute(s, CreateStatsMetaTable)
	// Create stats_columns table.
	mustExecute(s, CreateStatsColsTable)
	// Create stats_buckets table.
	mustExecute(s, CreateStatsBucketsTable)
	// Create gc_delete_range table.
	mustExecute(s, CreateGCDeleteRangeTable)
	// Create gc_delete_range_done table.
	mustExecute(s, CreateGCDeleteRangeDoneTable)
	// Create stats_feedback table.
	mustExecute(s, CreateStatsFeedbackTable)
	// Create role_edges table.
	mustExecute(s, CreateRoleEdgesTable)
	// Create default_roles table.
	mustExecute(s, CreateDefaultRolesTable)
	// Create bind_info table.
	initBindInfoTable(s)
	// Create stats_topn_store table.
	mustExecute(s, CreateStatsTopNTable)
	// Create expr_pushdown_blacklist table.
	mustExecute(s, CreateExprPushdownBlacklist)
	// Create opt_rule_blacklist table.
	mustExecute(s, CreateOptRuleBlacklist)
	// Create stats_extended table.
	mustExecute(s, CreateStatsExtended)
	// Create schema_index_usage.
	mustExecute(s, CreateSchemaIndexUsageTable)
	// Create stats_fm_sketch table.
	mustExecute(s, CreateStatsFMSketchTable)
	// Create global_grants
	mustExecute(s, CreateGlobalGrantsTable)
	// Create capture_plan_baselines_blacklist
	mustExecute(s, CreateCapturePlanBaselinesBlacklist)
	// Create column_stats_usage table
	mustExecute(s, CreateColumnStatsUsageTable)
	// Create table_cache_meta table.
	mustExecute(s, CreateTableCacheMetaTable)
	// Create analyze_options table.
	mustExecute(s, CreateAnalyzeOptionsTable)
	// Create stats_history table.
	mustExecute(s, CreateStatsHistory)
	// Create stats_meta_history table.
	mustExecute(s, CreateStatsMetaHistory)
	// Create analyze_jobs table.
	mustExecute(s, CreateAnalyzeJobs)
	// Create advisory_locks table.
	mustExecute(s, CreateAdvisoryLocks)
	// Create mdl view.
	mustExecute(s, CreateMDLView)
	// Create plan_replayer_status table
	mustExecute(s, CreatePlanReplayerStatusTable)
	// Create plan_replayer_task table
	mustExecute(s, CreatePlanReplayerTaskTable)
	// Create stats_meta_table_locked table
	mustExecute(s, CreateStatsTableLocked)
	// Create tidb_ttl_table_status table
	mustExecute(s, CreateTTLTableStatus)
	// Create tidb_ttl_task table
	mustExecute(s, CreateTTLTask)
	// Create tidb_ttl_job_history table
	mustExecute(s, CreateTTLJobHistory)
	// Create tidb_global_task table
	mustExecute(s, CreateGlobalTask)
	// Create load_data_jobs
	mustExecute(s, CreateLoadDataJobs)
}

// doBootstrapSQLFile executes SQL commands in a file as the last stage of bootstrap.
// It is useful for setting the initial value of GLOBAL variables.
func doBootstrapSQLFile(s Session) error {
	sqlFile := config.GetGlobalConfig().InitializeSQLFile
	ctx := kv.WithInternalSourceType(context.Background(), kv.InternalTxnBootstrap)
	if sqlFile == "" {
		return nil
	}
	logutil.BgLogger().Info("executing -initialize-sql-file", zap.String("file", sqlFile))
	b, err := ioutil.ReadFile(sqlFile) //nolint:gosec
	if err != nil {
		if intest.InTest {
			return err
		}
		logutil.BgLogger().Fatal("unable to read InitializeSQLFile", zap.Error(err))
	}
	stmts, err := s.Parse(ctx, string(b))
	if err != nil {
		if intest.InTest {
			return err
		}
		logutil.BgLogger().Fatal("unable to parse InitializeSQLFile", zap.Error(err))
	}
	for _, stmt := range stmts {
		rs, err := s.ExecuteStmt(ctx, stmt)
		if err != nil {
			logutil.BgLogger().Warn("InitializeSQLFile error", zap.Error(err))
		}
		if rs != nil {
			// I don't believe we need to drain the result-set in bootstrap mode
			// but if required we can do this here in future.
			if err := rs.Close(); err != nil {
				logutil.BgLogger().Fatal("unable to close result", zap.Error(err))
			}
		}
	}
	return nil
}

// doDMLWorks executes DML statements in bootstrap stage.
// All the statements run in a single transaction.
func doDMLWorks(s Session) {
	mustExecute(s, "BEGIN")
	if config.GetGlobalConfig().Security.SecureBootstrap {
		// If secure bootstrap is enabled, we create a root@localhost account which can login with auth_socket.
		// i.e. mysql -S /tmp/tidb.sock -uroot
		// The auth_socket plugin will validate that the user matches $USER.
		u, err := osuser.Current()
		if err != nil {
			logutil.BgLogger().Fatal("failed to read current user. unable to secure bootstrap.", zap.Error(err))
		}
		mustExecute(s, `INSERT HIGH_PRIORITY INTO mysql.user (Host,User,authentication_string,plugin,Select_priv,Insert_priv,Update_priv,Delete_priv,Create_priv,Drop_priv,Process_priv,Grant_priv,References_priv,Alter_priv,Show_db_priv,
			Super_priv,Create_tmp_table_priv,Lock_tables_priv,Execute_priv,Create_view_priv,Show_view_priv,Create_routine_priv,Alter_routine_priv,Index_priv,Create_user_priv,Event_priv,Repl_slave_priv,Repl_client_priv,Trigger_priv,Create_role_priv,Drop_role_priv,Account_locked,
		    Shutdown_priv,Reload_priv,FILE_priv,Config_priv,Create_Tablespace_Priv,User_attributes,Token_issuer) VALUES
		("localhost", "root", %?, "auth_socket", "Y", "Y", "Y", "Y", "Y", "Y", "Y", "Y", "Y", "Y", "Y", "Y", "Y", "Y", "Y", "Y", "Y", "Y", "Y", "Y", "Y", "Y", "Y", "Y", "Y", "Y", "Y", "N", "Y", "Y", "Y", "Y", "Y", null, "")`, u.Username)
	} else {
		mustExecute(s, `INSERT HIGH_PRIORITY INTO mysql.user (Host,User,authentication_string,plugin,Select_priv,Insert_priv,Update_priv,Delete_priv,Create_priv,Drop_priv,Process_priv,Grant_priv,References_priv,Alter_priv,Show_db_priv,
			Super_priv,Create_tmp_table_priv,Lock_tables_priv,Execute_priv,Create_view_priv,Show_view_priv,Create_routine_priv,Alter_routine_priv,Index_priv,Create_user_priv,Event_priv,Repl_slave_priv,Repl_client_priv,Trigger_priv,Create_role_priv,Drop_role_priv,Account_locked,
		    Shutdown_priv,Reload_priv,FILE_priv,Config_priv,Create_Tablespace_Priv,User_attributes,Token_issuer) VALUES
		("%", "root", "", "mysql_native_password", "Y", "Y", "Y", "Y", "Y", "Y", "Y", "Y", "Y", "Y", "Y", "Y", "Y", "Y", "Y", "Y", "Y", "Y", "Y", "Y", "Y", "Y", "Y", "Y", "Y", "Y", "Y", "N", "Y", "Y", "Y", "Y", "Y", null, "")`)
	}

	// For GLOBAL scoped system variables, insert the initial value
	// into the mysql.global_variables table. This is only run on initial
	// bootstrap, and in some cases we will use a different default value
	// for new installs versus existing installs.

	values := make([]string, 0, len(variable.GetSysVars()))
	for k, v := range variable.GetSysVars() {
		if !v.HasGlobalScope() {
			continue
		}
		vVal := v.Value
		switch v.Name {
		case variable.TiDBTxnMode:
			if config.GetGlobalConfig().Store == "tikv" || config.GetGlobalConfig().Store == "unistore" {
				vVal = "pessimistic"
			}
		case variable.TiDBEnableAsyncCommit, variable.TiDBEnable1PC:
			if config.GetGlobalConfig().Store == "tikv" {
				vVal = variable.On
			}
		case variable.TiDBMemOOMAction:
			if intest.InTest {
				vVal = variable.OOMActionLog
			}
		case variable.TiDBEnableAutoAnalyze:
			if intest.InTest {
				vVal = variable.Off
			}
		// For the following sysvars, we change the default
		// FOR NEW INSTALLS ONLY. In most cases you don't want to do this.
		// It is better to change the value in the Sysvar struct, so that
		// all installs will have the same value.
		case variable.TiDBRowFormatVersion:
			vVal = strconv.Itoa(variable.DefTiDBRowFormatV2)
		case variable.TiDBTxnAssertionLevel:
			vVal = variable.AssertionFastStr
		case variable.TiDBEnableMutationChecker:
			vVal = variable.On
		case variable.TiDBPessimisticTransactionFairLocking:
			vVal = variable.On
		}

		// sanitize k and vVal
		value := fmt.Sprintf(`("%s", "%s")`, sqlexec.EscapeString(k), sqlexec.EscapeString(vVal))
		values = append(values, value)
	}
	sql := fmt.Sprintf("INSERT HIGH_PRIORITY INTO %s.%s VALUES %s;", mysql.SystemDB, mysql.GlobalVariablesTable,
		strings.Join(values, ", "))
	mustExecute(s, sql)

	mustExecute(s, `INSERT HIGH_PRIORITY INTO %n.%n VALUES(%?, %?, "Bootstrap flag. Do not delete.") ON DUPLICATE KEY UPDATE VARIABLE_VALUE=%?`,
		mysql.SystemDB, mysql.TiDBTable, bootstrappedVar, varTrue, varTrue,
	)

	mustExecute(s, `INSERT HIGH_PRIORITY INTO %n.%n VALUES(%?, %?, "Bootstrap version. Do not delete.")`,
		mysql.SystemDB, mysql.TiDBTable, tidbServerVersionVar, currentBootstrapVersion,
	)

	writeSystemTZ(s)

	writeNewCollationParameter(s, config.GetGlobalConfig().NewCollationsEnabledOnFirstBootstrap)

	writeStmtSummaryVars(s)

	ctx := kv.WithInternalSourceType(context.Background(), kv.InternalTxnBootstrap)
	_, err := s.ExecuteInternal(ctx, "COMMIT")
	if err != nil {
		sleepTime := 1 * time.Second
		logutil.BgLogger().Info("doDMLWorks failed", zap.Error(err), zap.Duration("sleeping time", sleepTime))
		time.Sleep(sleepTime)
		// Check if TiDB is already bootstrapped.
		b, err1 := checkBootstrapped(s)
		if err1 != nil {
			logutil.BgLogger().Fatal("doDMLWorks failed", zap.Error(err1))
		}
		if b {
			return
		}
		logutil.BgLogger().Fatal("doDMLWorks failed", zap.Error(err))
	}
}

func mustExecute(s Session, sql string, args ...interface{}) {
	ctx, cancel := context.WithTimeout(context.Background(), time.Duration(internalSQLTimeout)*time.Second)
	ctx = kv.WithInternalSourceType(ctx, kv.InternalTxnBootstrap)
	_, err := s.ExecuteInternal(ctx, sql, args...)
	defer cancel()
	if err != nil {
		logutil.BgLogger().Fatal("mustExecute error", zap.Error(err), zap.Stack("stack"))
	}
}

// oldPasswordUpgrade upgrade password to MySQL compatible format
func oldPasswordUpgrade(pass string) (string, error) {
	hash1, err := hex.DecodeString(pass)
	if err != nil {
		return "", errors.Trace(err)
	}

	hash2 := auth.Sha1Hash(hash1)
	newpass := fmt.Sprintf("*%X", hash2)
	return newpass, nil
}

// rebuildAllPartitionValueMapAndSorted rebuilds all value map and sorted info for list column partitions with InfoSchema.
func rebuildAllPartitionValueMapAndSorted(s *session) {
	type partitionExpr interface {
		PartitionExpr() *tables.PartitionExpr
	}

	p := parser.New()
	is := s.GetInfoSchema().(infoschema.InfoSchema)
	for _, dbInfo := range is.AllSchemas() {
		for _, t := range is.SchemaTables(dbInfo.Name) {
			pi := t.Meta().GetPartitionInfo()
			if pi == nil || pi.Type != model.PartitionTypeList {
				continue
			}

			pe := t.(partitionExpr).PartitionExpr()
			for _, cp := range pe.ColPrunes {
				if err := cp.RebuildPartitionValueMapAndSorted(p, pi.Definitions); err != nil {
					logutil.BgLogger().Warn("build list column partition value map and sorted failed")
					break
				}
			}
		}
	}
}<|MERGE_RESOLUTION|>--- conflicted
+++ resolved
@@ -855,13 +855,11 @@
 	version139 = 139
 	// version 140 add column task_key to mysql.tidb_global_task
 	version140 = 140
-<<<<<<< HEAD
-	// version 141 add column `error` to `mysql.tidb_global_task` and `mysql.tidb_background_subtask`
-=======
 	// version 141 set the value of `tidb_session_plan_cache_size` to "tidb_prepared_plan_cache_size" if there is no `tidb_session_plan_cache_size`.
 	// This will only happens when we upgrade a cluster before 7.1.
->>>>>>> 7ad8769f
 	version141 = 141
+	// version 141 add column `error` to `mysql.tidb_global_task` and `mysql.tidb_background_subtask`
+	version142 = 142
 )
 
 // currentBootstrapVersion is defined as a variable, so we can modify its value for testing.
@@ -996,6 +994,7 @@
 		upgradeToVer139,
 		upgradeToVer140,
 		upgradeToVer141,
+		upgradeToVer142,
 	}
 )
 
@@ -2448,18 +2447,11 @@
 	doReentrantDDL(s, "ALTER TABLE mysql.tidb_global_task ADD UNIQUE KEY task_key(task_key)", dbterror.ErrDupKeyName)
 }
 
-<<<<<<< HEAD
-=======
 // upgradeToVer141 sets the value of `tidb_session_plan_cache_size` as `tidb_prepared_plan_cache_size` for compatibility.
->>>>>>> 7ad8769f
 func upgradeToVer141(s Session, ver int64) {
 	if ver >= version141 {
 		return
 	}
-<<<<<<< HEAD
-	doReentrantDDL(s, "ALTER TABLE mysql.tidb_global_task ADD COLUMN `error` BLOB", infoschema.ErrColumnExists)
-	doReentrantDDL(s, "ALTER TABLE mysql.tidb_background_subtask ADD COLUMN `error` BLOB", infoschema.ErrColumnExists)
-=======
 	ctx := kv.WithInternalSourceType(context.Background(), kv.InternalTxnBootstrap)
 	rs, err := s.ExecuteInternal(ctx, "SELECT VARIABLE_VALUE FROM %n.%n WHERE VARIABLE_NAME=%?;",
 		mysql.SystemDB, mysql.GlobalVariablesTable, variable.TiDBPrepPlanCacheSize)
@@ -2477,7 +2469,14 @@
 
 	mustExecute(s, "INSERT HIGH_PRIORITY IGNORE INTO %n.%n VALUES (%?, %?);",
 		mysql.SystemDB, mysql.GlobalVariablesTable, variable.TiDBSessionPlanCacheSize, val)
->>>>>>> 7ad8769f
+}
+
+func upgradeToVer142(s Session, ver int64) {
+	if ver >= version142 {
+		return
+	}
+	doReentrantDDL(s, "ALTER TABLE mysql.tidb_global_task ADD COLUMN `error` BLOB", infoschema.ErrColumnExists)
+	doReentrantDDL(s, "ALTER TABLE mysql.tidb_background_subtask ADD COLUMN `error` BLOB", infoschema.ErrColumnExists)
 }
 
 func writeOOMAction(s Session) {
